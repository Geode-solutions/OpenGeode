# Upgrade Guide

## Upgrading from OpenGeode v14.x.x to v15.0.0

### Motivations




### Breaking Changes

- **Optional**: Replace absl::optional by is equivalent in C++17 std::optional.

TODO.....



- **C++**: upgrade from C++ standard requirment from C++11 to C++17

<<<<<<< HEAD
- **Constructors**: Most single-parameter constructors have been set to "explicit", meaning their class cannot be constructed implicitely, also avoiding implicit conversions between the types. This change should mainly affect the construction of `Point<dimension>`, `Vector<dimension>`, `PolygonVertex` and `PolygonEdge`.
=======
>>>>>>> cb3d414f

## Upgrading from OpenGeode v13.x.x to v14.0.0

### Motivations

OpenGeode ecosystem has grown and needs a clean up on some of our software conventions to ease and simplify future extensions.

### Breaking Changes

- **Library**: the library naming convention changed. The `OPENGEODE_LIBRARY` and `OPENGEODE_LIBRARY_IMPLEMENTATION` automatically add a `Library` suffix. For example, the library defined by `OPENGEODE_LIBRARY( opengeode_basic_api, OpenGeodeBasic );` is usable with `OpenGeodeBasicLibrary::initialize()`.

- **Python**: the inside of the Python wheels has been changed. There is now a folder containing the libraries (named bin or lib or lib64 according to the compiling OS) and an optional folder for additional data (named share). All other Python files stay at the wheel root. All of this is handled by the `add_geode_python_wheel` cmake function.

## Upgrading from OpenGeode v12.x.x to v13.0.0

### Motivations

This release introduces a new angular epsilon to increase robustness of computations such as triangle normal.
These operations now return an optional of their previous return type.

The second important feature is the new Image library that introduces the `RasterImage` data model.

### Breaking Changes

- **Basic**: method `extension_from_filename` is now located in `filename.h`

- **AABB**: intersection functors now returns a boolean to indicate if the search should be stopped

- **MeshHelpers**: `merge_surface_mesh` has been removed

- **MeshHelpers**: Add a parameter to choose the coordinate value of the added axis in mesh (PointSet, EdgedCurve, SurfaceMesh) converter functions from 2D to 3D.

- **ModelHelpers**: Add a parameter to choose the coordinate value of the added axis in Section to BRep converter function.

- **Point**: `inexact_equal` method only take the other Point as parameter

- **Bitsery**: remove `DefaultGrowable`, use `Growable` instead

- **Mesh**: OpenGeode mesh implementations (datamodel and builder) are moved into a subfolder `geode` (i.e. file like `geode_point_set.h` and `geode_point_set_builer.h`)

- **IO**: base classes for input and output file are moved into the basic library

- **Grid**: `Grid` has been refactored using the new `CellArray` class

- **AddComponents**: `AddComponents` and `AddComponentsBuilder` have been removed. VisualStudio cannot compile move constructor using these helpers.

- **Triangle/SurfaceMesh**: all methods related to normal computation now return an optional.

- **GenericInfiniteLine**: `GenericInfiniteLine` has been renamed `GenericLine`

- **Distance**: `point_segment_distance`, `point_line_distance` and `point_line_signed_distance` now return only the distance. Use projection functions to know the closest point.

## Upgrading from OpenGeode v11.x.x to v12.0.0

### Motivations

The goal is to provide a build system with full static linking support. This way, a single executable can embed the entire OpenGeode ecosystem without having to deploy the numerous shared libraries.

To allow this feature, each library needs to be explicitly initialized at the begining of the execution (for registering into factories for example).

### Breaking Changes

- **CMake**: Minimum required version bump to 3.15

- **Library**: Each library/OpenGeode module needs to use the new macro pairs `OPENGEODE_LIBRARY`/`OPENGEODE_LIBRARY_IMPLEMENTATION` defined in the basic/library.h header file. They replace the macro `OPENGEODE_LIBRARY_INITIALIZE`. Examples can be found in the common.h and common.cpp of each OpenGeode library.

- **Mapping**: Header file `<geode/model/representation/builder/copy_mapping.h>` no longer exists, use `<geode/model/representation/core/mapping.h>` instead. Moreover, the class `ModelCopyMapping` cannot be forward declared anymore. Add the corresponding include in your files.

## Upgrading from OpenGeode v10.x.x to v11.0.0

### Motivations

Some cleanup was required in several classes to improve naming and clarify usage.
A lot of new features were added, very few with breaking changes, and all of them documented in the release changelog.

The largest breaking change is the refactoring and integration of the RegularGrid into the Mesh hierarchy.
The whole design of this class has been reshaped to be more aligned with the other Mesh classes including abstract interface, builder...

### Breaking Changes

- **BasicObjects**: `Tetra` and related classes have been renamed `Tetrahedron`. The header `basic_objets.h` has been removed and replaced by several files located in the `geode/geometry/basic_objects` folder. Methods containing the shorthand `tetra` have been renamed `tetrahedron` too (e.g. `point_tetra_distance` in `point_tetrahedron_distance`).

- **VertexIdentifier**: `MeshComponentVertex` has been renamed `ComponentMeshVertex` and its methods `mesh_component_vertices` has been renamed `component_mesh_vertices`.

- **PointsSort**: `morton_sort` has been renamed `morton_mapping`.

- **IO**: Input factories return the loaded Object and Output factories take the Object as parameter.

- **Geometry**: `sign_mensuration.h` has been renamed `mensuration.h`.

- **MeshView**: all MeshView and related classes have been removed, use other classic Mesh instead.

- **ComponentMeshQueries**: `component_mesh_queries.h` has been renamed `component_mesh_polygons.h` and `surface_polygon_unique_vertices` has been renamed `polygon_unique_vertices`.

- **SolidMesh**: `polyhedra_from_facet` has been renamed `polyhedra_from_facet_vertices` and `PolyhedraAroundFacet` is storing `PolyhedronFacet` instead of `index_t`.

## Upgrading from OpenGeode v9.x.x to v10.0.0

### Motivations

This release is mostly to upgrade Microsoft Visual Studio version from 2017 to 2019. VS2022 is also part of the integration workflow.
The other important change is the shift of the `global_epsilon` value from 1E-8 to 1E-6. This change was made after heavy testing on numerical approximation limits which showed 1E-8 was too low.
The `RegularGrid` interface was also upgraded for a simplified and more efficient use.

### Breaking Changes

- **MeshBuilder**: `MeshBuilder::delete_vertices` has been removed for all mesh classes except `VertexSet` and `PointSet`. To remove vertices, use `MeshBuilder::delete_isolated_vertices` instead.

- **Relationships**: Remove the `AttributeManger` on the component and related methods.

- **RelationshipsBuilder**: Remove the `register_component` methods, the registration is now done automatically. Methods to create relations take a `ComponentID` instead of an `uuid`.

- **RegularGrid**: The grid accessors structures were renamed: `GridCellIndices` to `GridCellsAroundVertex`, `GridCellIndex` to `GridCellIndices`, `GridVertexIndex` to `GridVertexIndices`. The following functions were renamed accordingly: `cell_index(index_t)` to `cell_indices(index_t)`, `vertex_index(index_t)` to `vertex_indices(index_t)`. The deprecated `Index` and `Indices` structures were removed, as well as the deprecated function cell_size(index_t). The following functions were removed to avoid multiple definitions: is_vertex_on_border(index_t) and cell_vertex_index(index_t). In order to remove optionals of containers, the `cell(Point)` function now returns a `GridCellsAroundVertex` object instead of an optional to this object, and was renamed `cells(Point)`.

- **global_epsilon**: The `global_epsilon` value has been changed from 1E-8 to 1E-6 to better find numerical approximation. Also, `global_epsilon2` and `global_epsilon3` have been removed because they make no practical sense. Use `global_epsilon` instead.

- **Mesh**: The methods `isolated_XXX` (e.g. `isolated_vertex`) have been renamed `is_XXX_isolated`.

- **SolidMesh**: Static method `type_name_static` has been removed in this class since `SolidMesh` is not a complete type.

## Upgrading from OpenGeode v8.x.x to v9.0.0

### Motivations

This release includes a revised version of the `Relationships` model mixin.
The goal is to provide `Attributes` to ̀`Component` level, both on each `Component` (via `component_attribute_manager`) and each relationship between two `Components` (via `relation_attribute_manager`).

Another addition is the `Identifier` class holding a `uuid` and a name.
This new class is now the parent class of `VertexSet`, `Component`, `BRep` and ̀`Section`.
All these derived classes can now be named and identified with a `uuid`.

### Breaking Changes

- **ModelBuilder**: The `copy_component_relationships` method in both `BRepBuilder` and `SectionBuilder` have been removed in favor of the `copy_relationships` in the new `IdentifierBuilder`.

- **ModelCopyMapping**: The `ModelCopyMapping` has been move from `geode::detail` namespace to only `geode`.

## Upgrading from OpenGeode v7.x.x to v8.0.0

### Motivations

The main goal of this release is to reduce memory consumption by introducting two new features:

1. a new type `local_index_t` which can be used for indexing inferior to 255. This type is now used in PolygonVertex, PolygonEdge, PolyhedronVertex and all other struct similar to these ones.
2. a new MeshType `HybridSolid` which can only stores tetrahedra, hexahedra, prisms and pyramids. This restriction allows several storage optimizations which highly reduce memory usage and increase performance.

### Breaking Changes

- **Mesh**: The introdcution of the `local_index_t` in all the struct can imply some changes in the client code to update the new type usage.

- **Mesh helpers**: The `aabb_triangulated_surface_helpers` h/cpp files are renamed `aabb_surface_helpers`.

## Upgrading from OpenGeode v6.x.x to v7.0.0

### Motivations

There are two main goals in this new major release: 1) Simplifying the data model of SurfaceMesh and Solid by extract the edges and facets into separated, and now optional, classes; 2) Ensure backward compatibility of native OpenGeode files while allowing new custom types to be added.

### Breaking Changes

- **Mesh**: SurfaceMesh and SolidMesh API corresponding to edges and facets have been moved into SurfaceEdges, SolidEdges and SolidFacets classes. They can be accessed with the methods `edges()` and `facets()`. By default, edges and facets are now disabled. Accessing disabled edges or facets will raise an exception. If you want to use them, you can call `enable_edges()` and/or `enable_facets()`.

- **Files**: native files saved before v7 are no longer compatible. The new serialize framework will now prevent any breaking change in the future.

- **Model loading**: model loading functions are now returning the model loaded from the filename.

## Upgrading from OpenGeode v5.x.x to v6.0.0

### Motivations

This new major release is to formalize PyPI support for OpenGeode.

### Breaking Changes

- **CMake**: CMake minimum requirement has been upgraded to 3.14 to ease import of PyPI modules.

## Upgrading from OpenGeode v4.x.x to v5.0.0

### Motivations

The main change of this release is a redesign of the Mesh class hierarchy. PolygonalSurface and TriangulatedSurface are now inherited from a new abstract class: SurfaceMesh. Same change for PolyhedralSolid and TetrahedralSolid with SolidMesh. This modification will ease addition of new mesh type classes.

A second change is to remove all usage of constant expression NO_ID in the API. If a value is not supposed to be returned or initialized, we now return an optional value (e.g. polygon/polyhedron adjacent index is either the adjacent value or nothing).

### Breaking Changes

- **Model copy**: mappings between model components have been modified to open design to arbitrary collections. It means that you can add additional information to these mappings for your own copy functions.

**How to upgrade**

`ComponentMapping` has been moved out from `geode::BRep` and `geode::Section` and renamed `geode::detail::ModelCopyMapping` declares and defined in `include/geode/model/representation/builder/detail/copy.h`.

`geode::detail::ModelCopyMapping` works as a map whose keys are `geode::ComponentType`. It implies to get access to a specific mapping using for example:

```
const auto& corner_mapping = mappings.at( Corner3D::component_type_static() );
```

To add a mapping between two components, use:

```
auto& corner_mapping = mappings.at( Corner3D::component_type_static() );
corner_mapping.emplace( uuid1, uuid2 );
```

To get a mapping between two components, use:

```
const auto& corner_mapping = mappings.at( Corner3D::component_type_static() );
corner_mapping.in2out( uuid1 );
```

- **PolygonsAroundVertex**: use PolygonVertex instead of PolygonEdge: `using PolygonsAroundVertex = absl::InlinedVector< PolygonVertex, 10 >`

**How to upgrade**

When using element of `PolygonsAroundVertex` (before `PolygonEdge`, now `PolygonVertex`), use `vertex_id` instead of `edge_id`.

- **Mesh loading**: mesh loading functions are now returning the mesh loaded from the filename.

**How to upgrade**

Remove the mesh parameter and get the return value. You can still use the MeshImpl to select which data structure to instanciate.

Example

from

```
auto new_edged_curve = geode::EdgedCurve3D::create();
or
auto new_edged_curve = geode::EdgedCurve3D::create( geode::OpenGeodeEdgedCurve3D::type_name_static() );

load_edged_curve( *new_edged_curve, filename );
```

to

```
auto new_edged_curve = geode::load_edged_curve< 3 >( filename );
or
auto new_edged_curve = geode::load_edged_curve< 3 >( geode::OpenGeodeEdgedCurve3D::type_name_static(), filename );
```

- **Mesh & Builder factories**: Mesh and MeshBuilder factories has been merged into one.

**How to upgrade**

Example for PointSet:

from

```
PointSetFactory2D::register_creator< OpenGeodePointSet2D >( OpenGeodePointSet2D::type_name_static() );

and

PointSetBuilderFactory2D::register_creator< OpenGeodePointSetBuilder2D >( OpenGeodePointSet2D::type_name_static() );
```

to

```
MeshFactory::register_mesh< OpenGeodePointSet2D >( PointSet2D::type_name_static(), OpenGeodePointSet2D::impl_name_static() );
or
MeshFactory::register_default_mesh< OpenGeodePointSet2D >( PointSet2D::type_name_static(), OpenGeodePointSet2D::impl_name_static() );

and

MeshBuilderFactory::register_mesh_builder< OpenGeodePointSetBuilder2D >( OpenGeodePointSet2D::impl_name_static() );
```

- **Embedding relationship**: renaming `BRep`and `Section` item-related methods for removing overloading of derived class method in the aim to simplify client code syntax

**How to upgrade**

For example, replace in `Section` and `BRep`: `geode::Section::items(...)` by `geode::Section::model_boundary_items(...)`

- **Embedding relationship**: renaming embedded relationship to embedding relationship for better meaning

**How to upgrade**

For example, replace in `Section` and `BRep`: `geode::Section::embedded_surfaces(...)` by `geode::Section::embedding_surfaces(...)`

## Upgrading from OpenGeode v3.x.x to v4.0.0

### Motivations

This new release is about improving performance.
After many profiling, we decided to introduce Abseil (https://abseil.io) as one of our dependency.
This project (maintained and used by Google) has an important focus on performance.
By adding it to OpenGeode, we allow us to use tailored containers and algorithms to improve our efficiency.

CMake minimum required version is bumped to 3.11 to ease third parties integration. Moreover, our CMake functions were using unconventional design, they have been rewritten for easier usage.

### Breaking Changes

- **absl::optional**: equivalent of std::optional (c++17) provided by Abseil and used for return values that may not always return a value

**How to upgrade**

Follow reference guide on how to use `optional` https://en.cppreference.com/w/cpp/utility/optional.

Example

from

```
bool found;
geode::PolygonEdge polygon_edge;
std::tie( found, polygon_edge ) = polygonal_surface.polygon_edge_from_vertices( 3, 5 );
if( found )
{
    // do something with polygon_edge
}
```

to

```
auto polygon_edge = polygonal_surface.polygon_edge_from_vertices( 3, 5 );
if( polygon_edge )
{
    // do something with polygon_edge.value() or polygon_edge->XXX
}
```

- **absl::InlinedVector**: advanced container to be used like a `std::vector`

- **absl::FixedArray**: advanced container to be used like a `std::array` with size known at runtime

- **absl::string_view**: equivalent of std::string_view (c++17) provided by Abseil and used as replacement for a reference to a `std::string` or `char*`.

**How to upgrade**

Follow reference guide on how to use `string_view` https://en.cppreference.com/w/cpp/string/basic_string_view.
Be careful on the lifetime of the `std::string` or `char*` you referenced in the `string_view`.

- **Section**: methods accessing iterators for embedded Components are renamed more explicitly.

**How to upgrade**

Replace in `Section`: `geode::Section::embeddings(...)` by `geode::Section::embedded_surfaces(...)`

- **CMake**: redesign of CMake function `add_geode_library`

**How to upgrade**

Example

from

```
add_geode_library(geode/basic)
// with a CMakeLists.txt in src/geode/basic defining some variables and the dependencies
set(sources
    "${lib_source_dir}/assert.cpp"
    "${lib_source_dir}/attribute_manager.cpp"
    ...
)
set(public_headers
    "${lib_include_dir}/algorithm.h"
    "${lib_include_dir}/assert.h"
    ...
)
set(advanced_headers
    "${lib_include_dir}/detail/mapping_after_deletion.h"
    ...
)
target_link_libraries(${target_name}
    PUBLIC
        Bitsery::bitsery
    PRIVATE
        spdlog::spdlog_header_only
        ghcFilesystem::ghc_filesystem
        MINIZIP::minizip
)
```

to

```
add_subdirectory(src/geode/basic)
// with a CMakeLists.txt in src/geode/basic defining the library
add_geode_library(
    NAME basic
    FOLDER "geode/basic"
    SOURCES
        "assert.cpp"
        "attribute_manager.cpp"
        ...
    PUBLIC_HEADERS
        "algorithm.h"
        "assert.h"
        ...
    ADVANCED_HEADERS
        "detail/mapping_after_deletion.h"
        ...
    PUBLIC_DEPENDENCIES
        Bitsery::bitsery
    PRIVATE_DEPENDENCIES
        spdlog::spdlog_header_only
        ghcFilesystem::ghc_filesystem
        MINIZIP::minizip
)
```

- **CMake**: redesign of CMake function `add_geode_test`

**How to upgrade**

Example

from

```
add_geode_test(test-algorithm.cpp ${PROJECT_NAME}::basic)
```

to

```
add_geode_test(
    SOURCE "test-algorithm.cpp"
    DEPENDENCIES
        ${PROJECT_NAME}::basic
)
```

- **CMake**: remove `copy_windows_binaries` function

**How to upgrade**

For testing, there is nothing to upgrade, just run CTest or RUN_TESTS on Visual Studio as usual.

For running a single executable, add the environment variables correponding to your operating system (e.g. PATH, LD_LIBRARY_PATH...).

## Upgrading from OpenGeode v2.x.x to v3.0.0

### Motivations

OpenGeode evolves and will keep evolving.
To support this evolution, we introduce a full backward compatibility system to all our native file formats (.og\_\*).
Any file saved since v3 will be loadable in any new OpenGeode version.

To increase the component relationships design flexibility, we allow relationships between any component types.
For example, we can register a relation between a `Line` inside a `Block` representing a well path.

Attribute interface has been revised to segregate read-only from write modifications.
We provide new ways to modify in-place an attribute value.

A new library named `geometry` was created to improve organization of C++ objects related to geometry concepts.

### Breaking Changes

- **Serialization**: all native file formats (.og\_\*) saved before v3 are no longer compatible, don't worry it will be the last time ;-)

- **BRep / Section**: methods accessing iterators for internal/embedded Components are renamed more explicitly.

**How to upgrade**

Replace in `BRep` and `Section`:

- `geode::BRep::internals(...)` by either `geode::BRep::internal_corners(...)` or `geode::BRep::internal_lines(...)` or `geode::BRep::internal_surfaces(...)`
- `geode::BRep::embeddings(...)` by either `geode::BRep::embedded_surfaces(...)` or `geode::BRep::embedded_blocks(...)`

- **Relationships**: replace the component registration key from uuid to ComponentID.

**How to upgrade**

Replace `id0` and `id1` in `geode::RelationshipsBuilder::register_component( id0, id1 )` by their ComponentIDs.

- **Solid Facets & Surface Edges**: Edge/Facet indices are used as parameters of methods like `PolygonalSurface< dimension >::edge_length`, `PolyhedralSolid< dimension >::facet_barycenter`.

**How to upgrade**

Example

from

```
PolygonEdge polygon_edge{ 0, 0 };
auto edge_length = surface.polygon_edge_length( polygon_edge );
```

to

```
index_t edge_id = polygon_edge( { 0, 0 } );
auto edge_length = surface.edge_length( edge_id );
```

- **Geometry**: new library called geometry gathering files related to geometry: bounding_box, nn_search, point and vector.

**How to upgrade**

Add `OpenGeode::geometry` to use this library. Update the path of OpenGeode files you include.

- **Attributes**: force Attribute API for writing by removing the reference access to attribute values

**How to upgrade**

Example using `VariableAttribute< double >` and modifying the `index_t id` value to `double new_value`

```
attribute.value( id ) = new_value;
```

to

```
attribute.set_value( id, new_value );
```

Example using `VariableAttribute< std::vector< double > >` and modifying the `index_t id` value by adding `double new_value`

```
attribute.value( id ).push_back( new_value );
```

to

```
attribute.modify_value( id, [&new_value]( std::vector< double >& values ) { values.push_back( new_value ); } );
```

- **BRepBuilder / SectionBuilder**: methods adding relationships between model Components have now explicitely the relationship type in their name.

**How to upgrade**

Replace: -`geode::SectionBuilder::add_corner_line_relationship(...)` by `geode::SectionBuilder::add_corner_line_boundary_relationship(...)` -`geode::SectionBuilder::add_line_surface_relationship(...)` by `geode::SectionBuilder::add_line_surface_boundary_relationship(...)` -`geode::BRepBuilder::add_corner_line_relationship(...)` by `geode::BRepBuilder::add_corner_line_boundary_relationship(...)` -`geode::BRepBuilder::add_line_surface_relationship(...)` by `geode::BRepBuilder::add_line_surface_boundary_relationship(...)` -`geode::BRepBuilder::add_surface_block_relationship(...)` by `geode::BRepBuilder::add_surface_block_boundary_relationship(...)`

## Upgrading from OpenGeode v1.x.x to v2.0.0

### Motivations

In this new major version of OpenGeode, we aim at easing model objects conception. We organize basic features in independant mixins. Model conception is therefore very flexible ans extensible by combining mixins and/or defining new mixins.

### Breaking Changes

- **Model**: the library georepresentation has been renamed into model and files have been reorganized by adding two folders: mixin and representation.

**How to upgrade**

Replace `OpenGeode::georepresentation` by `OpenGeode::model` if you link with this library. Update the path of OpenGeode files you include.

- **Relationships and VertexIdentifier**: `RelationshipManager` has been renamed into `Relationships`. Methods for registering and unregistering components in `Relationships` and in `VertexIdentifier` have been renamed. This two classes are provided with associated Builders that are able to modify them: `RelationshipsBuilder` and `VertexIdentifierBuilder`

**How to upgrade**

Replace:

- `geode::RelationshipManager` by `geode::Relationships`. -`geode::RelationshipManager::add_component(...)` by `geode::RelationshipsBuilder::register_component(...)` -`geode::RelationshipManager::remove_component(...)` by `geode::RelationshipsBuilder::unregister_component(...)`
- `geode::VertexIdentifier::register_component(...)` by `geode::VertexIdentifierBuilder::register_mesh_component(...)`
- `geode::VertexIdentifier::remove_component(...)` by `geode::VertexIdentifierBuilder::unregister_mesh_component(...)`

You must call these methods only from Builders since they modify either `Relationships` or `VertexIdentifier`. You can also called them from classes `BRepBuilder` and `SectionBuilder` that inherits from `RelationshipsBuilder` and `VertexIdentifierBuilder` from `TopologyBuilder`.

- **BRep and Section**:

`GeoRepresentation` no longer exists. BRep and Section are now inheriting from `Topology` and `AddComponents`. BRep and Section have no more methods `relationships()` and `unique_vertex`. Moreover, overloaded methods `add_boundary_relation(...)` has been renamed and are not overloaded anymore.

**How to upgrade**

BRep and Section have no more methods `relationships()` and `unique_vertex()`, but you can call (public) methods of `Relationships` and `VertexIdentifier` directly from an instance of `BRep` or `Section`, since they inherit from them. See `BRep` and `Section` definitions to have examples of `AddComponents` mixin usage.

Replace `add_boundary_relation( ... )` by `add_x_y_relationships( const X& x, const Y& y)` with `x` and `y` being `corner`, `line`, `surface` or `block` depending of the case.

## Upgrading from OpenGeode v0.x.x to v1.0.0

### Breaking Changes

- **Bitsery 5.0.0**: upgrading to Bitsery 5.0.0 (serialization library). Previously saved OpenGeode objects may potentially not be reloaded.

- **VertexIdentifier**: the signature of VertexIdentifier::remove_component has changed from

```
void remove_component( const uuid& component_id )
```

to

```
template < typename MeshComponent >
void remove_component( const MeshComponent& component )
```

**How to upgrade**

To upgrade to OpenGeode v1.0.0. you have to modify your code as done in the following example.

_v0.x.x:_

```
const geode::Line3D& line = get_a_line();
vertex_identifier.remove_component( line.id() );
```

_v1.0.0:_

```
const geode::Line3D& line = get_a_line();
vertex_identifier.remove_component( line );
```<|MERGE_RESOLUTION|>--- conflicted
+++ resolved
@@ -17,10 +17,7 @@
 
 - **C++**: upgrade from C++ standard requirment from C++11 to C++17
 
-<<<<<<< HEAD
 - **Constructors**: Most single-parameter constructors have been set to "explicit", meaning their class cannot be constructed implicitely, also avoiding implicit conversions between the types. This change should mainly affect the construction of `Point<dimension>`, `Vector<dimension>`, `PolygonVertex` and `PolygonEdge`.
-=======
->>>>>>> cb3d414f
 
 ## Upgrading from OpenGeode v13.x.x to v14.0.0
 
