--- conflicted
+++ resolved
@@ -8,12 +8,10 @@
 
 ### Breaking Changes
 
-<<<<<<< HEAD
 - **global_epsilon**: The `global_epsilon` value has been changed from 1E-8 to 1E-6 to better find numerical approximation. Also, `global_epsilon2` and `global_epsilon3` have been removed because they make no practical sense. Use  `global_epsilon` instead.
-=======
+
 - **Mesh**: The methods `isolated_XXX` (e.g. `isolated_vertex`) have been renamed `is_XXX_isolated`.
 
->>>>>>> 92185667
 - **SolidMesh**: Static method `type_name_static` has been removed in this class since `SolidMesh` is not a complete type.
 
 ## Upgrading from OpenGeode v8.x.x to v9.0.0
