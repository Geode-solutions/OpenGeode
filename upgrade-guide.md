--- conflicted
+++ resolved
@@ -8,11 +8,9 @@
 
 ### Breaking Changes
 
-<<<<<<< HEAD
 - **MeshHelpers**: `merge_surface_mesh` has been removed
-=======
+
 - **Point**: `inexact_equal` method only take the other Point as parameter
->>>>>>> eaed9512
 
 - **Mesh**: OpenGeode mesh implementations (datamodel and builder) are moved into a subfolder `geode` (i.e. file like `geode_point_set.h` and `geode_point_set_builer.h`)
 
