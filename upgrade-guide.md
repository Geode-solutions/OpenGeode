--- conflicted
+++ resolved
@@ -4,19 +4,19 @@
 
 ### Motivations
 
-<<<<<<< HEAD
+
 
 
 ### Breaking Changes
 
 - **Optional**: Replace abls::optional by is equivalent in C++17 std::optional.
-=======
+
 TODO.....
 
-### Breaking Changes
+
 
 - **C++**: upgrade from C++ standard requirment from C++11 to C++17
->>>>>>> 36408dca
+
 
 ## Upgrading from OpenGeode v13.x.x to v14.0.0
 
