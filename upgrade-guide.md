--- conflicted
+++ resolved
@@ -4,21 +4,15 @@
 
 ### Motivations
 
-<<<<<<< HEAD
-The goal is to provide a build system with full static linking support. This way, a single executable can embed the entire OpenGeode ecosystem without have to deploy the numerous shared libraries.
-
-To allow this feature, each library needs to be explicitly initialized at the begining of the execution (for registering ito factories for example).
-
-### Breaking Changes
-
-- **Library**: Each library/OpenGeode module needs to use the new macro pairs `OPENGEODE_LIBRARY`/`OPENGEODE_LIBRARY_IMPLEMENTATION` defined in the basic/library.h header file. They replace the macro `OPENGEODE_LIBRARY_INITIALIZE`. Examples ca be found in the common.h and common.cpp of each OpenGeode library.
-=======
-TODO
-
-### Breaking Changes
+The goal is to provide a build system with full static linking support. This way, a single executable can embed the entire OpenGeode ecosystem without having to deploy the numerous shared libraries.
+
+To allow this feature, each library needs to be explicitly initialized at the begining of the execution (for registering into factories for example).
+
+### Breaking Changes
+
+- **Library**: Each library/OpenGeode module needs to use the new macro pairs `OPENGEODE_LIBRARY`/`OPENGEODE_LIBRARY_IMPLEMENTATION` defined in the basic/library.h header file. They replace the macro `OPENGEODE_LIBRARY_INITIALIZE`. Examples can be found in the common.h and common.cpp of each OpenGeode library.
 
 - **Mapping**: Header file `<geode/model/representation/builder/copy_mapping.h>` no longer exists, use `<geode/model/representation/core/mapping.h>` instead. Moreover, the class `ModelCopyMapping` cannot be forward declared anymore. Add the corresponding include in your files.
->>>>>>> 4904bc65
 
 ## Upgrading from OpenGeode v10.x.x to v11.0.0
 
