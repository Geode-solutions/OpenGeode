--- conflicted
+++ resolved
@@ -12,18 +12,10 @@
 - **Optional**: Replace absl::optional by is equivalent in C++17 std::optional.
 
 - **convert_to_mesh**: conversions from BRep and Section to meshes now return tuples with mesh and mappings.
-<<<<<<< HEAD
-=======
-
->>>>>>> 620208e3
+
 - **String_View**: Replace absl::string_view by is equivalent in C++17 std::string_view.
 
 - **PolyhedronFacetNormal**: This method now returns an optional of her previous return type 
-
-TODO.....
-
-
-
 
 - **C++**: upgrade from C++ standard requirment from C++11 to C++17
 
