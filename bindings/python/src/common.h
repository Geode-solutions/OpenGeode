/*
 * Copyright (c) 2019 - 2024 Geode-solutions
 *
 * Permission is hereby granted, free of charge, to any person obtaining a copy
 * of this software and associated documentation files (the "Software"), to deal
 * in the Software without restriction, including without limitation the rights
 * to use, copy, modify, merge, publish, distribute, sublicense, and/or sell
 * copies of the Software, and to permit persons to whom the Software is
 * furnished to do so, subject to the following conditions:
 *
 * The above copyright notice and this permission notice shall be included in
 * all copies or substantial portions of the Software.
 *
 * THE SOFTWARE IS PROVIDED "AS IS", WITHOUT WARRANTY OF ANY KIND, EXPRESS OR
 * IMPLIED, INCLUDING BUT NOT LIMITED TO THE WARRANTIES OF MERCHANTABILITY,
 * FITNESS FOR A PARTICULAR PURPOSE AND NONINFRINGEMENT. IN NO EVENT SHALL THE
 * AUTHORS OR COPYRIGHT HOLDERS BE LIABLE FOR ANY CLAIM, DAMAGES OR OTHER
 * LIABILITY, WHETHER IN AN ACTION OF CONTRACT, TORT OR OTHERWISE, ARISING FROM,
 * OUT OF OR IN CONNECTION WITH THE SOFTWARE OR THE USE OR OTHER DEALINGS IN THE
 * SOFTWARE.
 *
 */

#include <pybind11/operators.h>
#include <pybind11/pybind11.h>
#include <pybind11/stl.h>

#include <absl/container/fixed_array.h>
#include <absl/container/inlined_vector.h>
#include <absl/strings/string_view.h>
#include <absl/types/span.h>

namespace pybind11
{
    namespace detail
    {
        template < typename Type >
        struct type_caster< absl::FixedArray< Type > >
            : list_caster< absl::FixedArray< Type >, Type >
        {
        };

        template < typename Type, size_t dimension >
        struct type_caster< absl::InlinedVector< Type, dimension > >
            : list_caster< absl::InlinedVector< Type, dimension >, Type >
        {
        };

        template < typename Type >
        struct type_caster< absl::Span< Type > >
            : list_caster< absl::Span< Type >, Type >
        {
            using value_conv = make_caster< Type >;

            bool load( handle src, bool convert )
            {
                cpp_.clear();
                auto s = reinterpret_borrow< sequence >( src );
                cpp_.reserve( s.size() );
                for( auto it : s )
                {
                    value_conv conv;
                    if( !conv.load( it, convert ) )
                        return false;
                    cpp_.push_back( cast_op< Type&& >( std::move( conv ) ) );
                }
                this->value = absl::MakeConstSpan( cpp_ );
                return true;
            }

            std::vector< typename std::remove_const< Type >::type > cpp_;
        };

        template <>
        struct type_caster< absl::string_view >
            : string_caster< absl::string_view, true >
        {
        };
<<<<<<< HEAD
=======

>>>>>>> cb3d414f
    } // namespace detail
} // namespace pybind11<|MERGE_RESOLUTION|>--- conflicted
+++ resolved
@@ -76,9 +76,5 @@
             : string_caster< absl::string_view, true >
         {
         };
-<<<<<<< HEAD
-=======
-
->>>>>>> cb3d414f
     } // namespace detail
 } // namespace pybind11