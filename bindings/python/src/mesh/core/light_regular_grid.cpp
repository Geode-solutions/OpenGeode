/*
 * Copyright (c) 2019 - 2025 Geode-solutions
 *
 * Permission is hereby granted, free of charge, to any person obtaining a copy
 * of this software and associated documentation files (the "Software"), to deal
 * in the Software without restriction, including without limitation the rights
 * to use, copy, modify, merge, publish, distribute, sublicense, and/or sell
 * copies of the Software, and to permit persons to whom the Software is
 * furnished to do so, subject to the following conditions:
 *
 * The above copyright notice and this permission notice shall be included in
 * all copies or substantial portions of the Software.
 *
 * THE SOFTWARE IS PROVIDED "AS IS", WITHOUT WARRANTY OF ANY KIND, EXPRESS OR
 * IMPLIED, INCLUDING BUT NOT LIMITED TO THE WARRANTIES OF MERCHANTABILITY,
 * FITNESS FOR A PARTICULAR PURPOSE AND NONINFRINGEMENT. IN NO EVENT SHALL THE
 * AUTHORS OR COPYRIGHT HOLDERS BE LIABLE FOR ANY CLAIM, DAMAGES OR OTHER
 * LIABILITY, WHETHER IN AN ACTION OF CONTRACT, TORT OR OTHERWISE, ARISING FROM,
 * OUT OF OR IN CONNECTION WITH THE SOFTWARE OR THE USE OR OTHER DEALINGS IN THE
 * SOFTWARE.
 *
 */

#include "../../common.hpp"

#include <geode/basic/attribute_manager.hpp>

#include <geode/geometry/point.hpp>
#include <geode/geometry/vector.hpp>

#include <geode/mesh/core/light_regular_grid.hpp>

<<<<<<< HEAD
#define PYTHON_LIGHT_REGULAR_GRID( dimension )                                 \
    const auto name##dimension =                                               \
        "LightRegularGrid" + std::to_string( dimension ) + "D";                \
    pybind11::class_< LightRegularGrid##dimension##D, Grid##dimension##D,      \
        Identifier >( module, name##dimension.c_str() )                        \
        .def( pybind11::init< Point< dimension >,                              \
            std::array< index_t, dimension >,                                  \
            std::array< double, dimension > >() )                              \
        .def( pybind11::init< Point< dimension >,                              \
            std::array< index_t, dimension >,                                  \
            std::array< Vector< dimension >, dimension > >() )                 \
        .def( "native_extension",                                              \
            &LightRegularGrid##dimension##D::native_extension )
=======
namespace
{
    template < geode::index_t dimension >
    void define_python_light_regular_grid( pybind11::module& module )
    {
        const auto class_name =
            absl::StrCat( "LightRegularGrid", dimension, "D" );
        pybind11::class_< geode::LightRegularGrid< dimension >,
            geode::Grid< dimension >, geode::Identifier >(
            module, class_name.c_str() )
            .def( pybind11::init< geode::Point< dimension >,
                std::array< geode::index_t, dimension >,
                std::array< double, dimension > >() )
            .def( pybind11::init< geode::Point< dimension >,
                std::array< geode::index_t, dimension >,
                std::array< geode::Vector< dimension >, dimension > >() )
            .def( "vertex_attribute_manager",
                &geode::Grid< dimension >::grid_vertex_attribute_manager,
                pybind11::return_value_policy::reference )
            .def( dimension == 2 ? "polygon_attribute_manager"
                                 : "polyhedron_attribute_manager",
                &geode::Grid< dimension >::cell_attribute_manager,
                pybind11::return_value_policy::reference )
            .def( "native_extension",
                &geode::LightRegularGrid< dimension >::native_extension );
    }
} // namespace
>>>>>>> 1a52d46b

namespace geode
{
    void define_light_regular_grid( pybind11::module& module )
    {
        define_python_light_regular_grid< 2 >( module );
        define_python_light_regular_grid< 3 >( module );
    }
} // namespace geode<|MERGE_RESOLUTION|>--- conflicted
+++ resolved
@@ -30,21 +30,6 @@
 
 #include <geode/mesh/core/light_regular_grid.hpp>
 
-<<<<<<< HEAD
-#define PYTHON_LIGHT_REGULAR_GRID( dimension )                                 \
-    const auto name##dimension =                                               \
-        "LightRegularGrid" + std::to_string( dimension ) + "D";                \
-    pybind11::class_< LightRegularGrid##dimension##D, Grid##dimension##D,      \
-        Identifier >( module, name##dimension.c_str() )                        \
-        .def( pybind11::init< Point< dimension >,                              \
-            std::array< index_t, dimension >,                                  \
-            std::array< double, dimension > >() )                              \
-        .def( pybind11::init< Point< dimension >,                              \
-            std::array< index_t, dimension >,                                  \
-            std::array< Vector< dimension >, dimension > >() )                 \
-        .def( "native_extension",                                              \
-            &LightRegularGrid##dimension##D::native_extension )
-=======
 namespace
 {
     template < geode::index_t dimension >
@@ -72,7 +57,6 @@
                 &geode::LightRegularGrid< dimension >::native_extension );
     }
 } // namespace
->>>>>>> 1a52d46b
 
 namespace geode
 {
