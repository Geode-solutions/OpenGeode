/*
 * Copyright (c) 2019 Geode-solutions
 *
 * Permission is hereby granted, free of charge, to any person obtaining a copy
 * of this software and associated documentation files (the "Software"), to deal
 * in the Software without restriction, including without limitation the rights
 * to use, copy, modify, merge, publish, distribute, sublicense, and/or sell
 * copies of the Software, and to permit persons to whom the Software is
 * furnished to do so, subject to the following conditions:
 *
 * The above copyright notice and this permission notice shall be included in
 * all copies or substantial portions of the Software.
 *
 * THE SOFTWARE IS PROVIDED "AS IS", WITHOUT WARRANTY OF ANY KIND, EXPRESS OR
 * IMPLIED, INCLUDING BUT NOT LIMITED TO THE WARRANTIES OF MERCHANTABILITY,
 * FITNESS FOR A PARTICULAR PURPOSE AND NONINFRINGEMENT. IN NO EVENT SHALL THE
 * AUTHORS OR COPYRIGHT HOLDERS BE LIABLE FOR ANY CLAIM, DAMAGES OR OTHER
 * LIABILITY, WHETHER IN AN ACTION OF CONTRACT, TORT OR OTHERWISE, ARISING FROM,
 * OUT OF OR IN CONNECTION WITH THE SOFTWARE OR THE USE OR OTHER DEALINGS IN THE
 * SOFTWARE.
 *
 */

#include <geode/basic/singleton.h>

#include <geode/basic/pimpl_impl.h>

#include <map>

namespace geode
{
    class Singleton::Impl
    {
    public:
        void set_instance( const std::type_info &type, Singleton *singleton )
        {
            singletons_[type.name()].reset( singleton );
        }

        Singleton *instance( const std::type_info &type )
        {
            auto iter = singletons_.find( type.name() );
            if( iter == singletons_.end() )
            {
                return nullptr;
            }
            return iter->second.get();
        }

    private:
        std::map< const char *, std::unique_ptr< Singleton > > singletons_;
    };

<<<<<<< HEAD
    Singleton::Singleton() {} // NOLINT
=======
    Singleton::Singleton() : impl_( new Impl ) {}
>>>>>>> defd1198

    Singleton::~Singleton() {} // NOLINT

    Singleton &Singleton::instance()
    {
        static Singleton singleton;
        return singleton;
    }

    void Singleton::set_instance(
        const std::type_info &type, Singleton *singleton )
    {
        instance().impl_->set_instance( type, singleton );
    }

    Singleton *Singleton::instance( const std::type_info &type )
    {
        return instance().impl_->instance( type );
    }
} // namespace geode<|MERGE_RESOLUTION|>--- conflicted
+++ resolved
@@ -51,11 +51,7 @@
         std::map< const char *, std::unique_ptr< Singleton > > singletons_;
     };
 
-<<<<<<< HEAD
     Singleton::Singleton() {} // NOLINT
-=======
-    Singleton::Singleton() : impl_( new Impl ) {}
->>>>>>> defd1198
 
     Singleton::~Singleton() {} // NOLINT
 
