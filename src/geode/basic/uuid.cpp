/*
 * Copyright (c) 2019 - 2024 Geode-solutions
 *
 * Permission is hereby granted, free of charge, to any person obtaining a copy
 * of this software and associated documentation files (the "Software"), to deal
 * in the Software without restriction, including without limitation the rights
 * to use, copy, modify, merge, publish, distribute, sublicense, and/or sell
 * copies of the Software, and to permit persons to whom the Software is
 * furnished to do so, subject to the following conditions:
 *
 * The above copyright notice and this permission notice shall be included in
 * all copies or substantial portions of the Software.
 *
 * THE SOFTWARE IS PROVIDED "AS IS", WITHOUT WARRANTY OF ANY KIND, EXPRESS OR
 * IMPLIED, INCLUDING BUT NOT LIMITED TO THE WARRANTIES OF MERCHANTABILITY,
 * FITNESS FOR A PARTICULAR PURPOSE AND NONINFRINGEMENT. IN NO EVENT SHALL THE
 * AUTHORS OR COPYRIGHT HOLDERS BE LIABLE FOR ANY CLAIM, DAMAGES OR OTHER
 * LIABILITY, WHETHER IN AN ACTION OF CONTRACT, TORT OR OTHERWISE, ARISING FROM,
 * OUT OF OR IN CONNECTION WITH THE SOFTWARE OR THE USE OR OTHER DEALINGS IN THE
 * SOFTWARE.
 *
 */

#include <geode/basic/uuid.h>

#include <iomanip>
#include <sstream>

#include <absl/random/random.h>

namespace
{
    size_t decode( char ch )
    {
        if( 'f' >= ch && ch >= 'a' )
        {
            return ch - 'a' + 10;
        }
        if( 'F' >= ch && ch >= 'A' )
        {
            return ch - 'A' + 10;
        }
        if( '9' >= ch && ch >= '0' )
        {
            return ch - '0';
        }
        return 0;
    }
} // namespace

namespace geode
{
    uuid::uuid()
    {
        static thread_local absl::BitGen gen;
        static thread_local absl::uniform_int_distribution< uint64_t > dist(
            0u, ~0u );

        ab = dist( gen );
        cd = dist( gen );

        ab = ( ab & 0xFFFFFFFFFFFF0FFFULL ) | 0x0000000000004000ULL;
        cd = ( cd & 0x3FFFFFFFFFFFFFFFULL ) | 0x8000000000000000ULL;
    }

    uuid::uuid( absl::string_view string )
    {
        OPENGEODE_EXCEPTION( string.size() == 36, "[uuid] wrong string size" );
        OPENGEODE_EXCEPTION( string[8] == '-' && string[13] == '-'
                                 && string[18] == '-' && string[23] == '-',
            "[uuid] unknown string format" );

        for( const auto i : Range{ 18 } )
        {
            if( i == 8 || i == 13 )
            {
                continue;
            }
            ab = ab << 4 | decode( string[i] );
        }
        for( const auto i : Range{ 19, 36 } )
        {
            if( i == 23 )
            {
                continue;
            }
            cd = cd << 4 | decode( string[i] );
        }
    }

    bool uuid::operator==( const uuid &other ) const
    {
        return ab == other.ab && cd == other.cd;
    }

    bool uuid::operator!=( const uuid &other ) const
    {
        return !operator==( other );
    }

    bool uuid::operator<( const uuid &other ) const
    {
        if( ab < other.ab )
        {
            return true;
        }
        if( ab > other.ab )
        {
            return false;
        }
        if( cd < other.cd )
        {
            return true;
        }
        return false;
    }

    std::string uuid::string() const
    {
        char string[] = "00000000-0000-0000-0000-000000000000";
        static constexpr char encode[] = "0123456789abcdef";

        index_t bit = 15;
        for( const auto i : Range{ 18 } )
        {
            if( i == 8 || i == 13 )
            {
                continue;
            }
            string[i] = encode[ab >> 4 * bit & 0x0f];
            bit--;
        }

        bit = 15;
        for( const auto i : Range{ 19, 36 } )
        {
            if( i == 23 )
            {
                continue;
            }
            string[i] = encode[cd >> 4 * bit & 0x0f];
            bit--;
        }

        return string;
    }
<<<<<<< HEAD

    uuid::uuid( std::string_view string )
    {
        OPENGEODE_EXCEPTION( string.size() == 36, "[uuid] wrong string size" );
        OPENGEODE_EXCEPTION( string[8] == '-' && string[13] == '-'
                                 && string[18] == '-' && string[23] == '-',
            "[uuid] unknown string format" );

        for( const auto i : Range{ 18 } )
        {
            if( i == 8 || i == 13 )
            {
                continue;
            }
            ab = ab << 4 | decode( string[i] );
        }
        for( const auto i : Range{ 19, 36 } )
        {
            if( i == 23 )
            {
                continue;
            }
            cd = cd << 4 | decode( string[i] );
        }
    }
=======
>>>>>>> 97c1eb5e
} // namespace geode<|MERGE_RESOLUTION|>--- conflicted
+++ resolved
@@ -144,32 +144,4 @@
 
         return string;
     }
-<<<<<<< HEAD
-
-    uuid::uuid( std::string_view string )
-    {
-        OPENGEODE_EXCEPTION( string.size() == 36, "[uuid] wrong string size" );
-        OPENGEODE_EXCEPTION( string[8] == '-' && string[13] == '-'
-                                 && string[18] == '-' && string[23] == '-',
-            "[uuid] unknown string format" );
-
-        for( const auto i : Range{ 18 } )
-        {
-            if( i == 8 || i == 13 )
-            {
-                continue;
-            }
-            ab = ab << 4 | decode( string[i] );
-        }
-        for( const auto i : Range{ 19, 36 } )
-        {
-            if( i == 23 )
-            {
-                continue;
-            }
-            cd = cd << 4 | decode( string[i] );
-        }
-    }
-=======
->>>>>>> 97c1eb5e
 } // namespace geode