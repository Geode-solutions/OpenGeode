# Copyright (c) 2019 Geode-solutions
#
# Permission is hereby granted, free of charge, to any person obtaining a copy
# of this software and associated documentation files (the "Software"), to deal
# in the Software without restriction, including without limitation the rights
# to use, copy, modify, merge, publish, distribute, sublicense, and/or sell
# copies of the Software, and to permit persons to whom the Software is
# furnished to do so, subject to the following conditions:
#
# The above copyright notice and this permission notice shall be included in
# all copies or substantial portions of the Software.
#
# THE SOFTWARE IS PROVIDED "AS IS", WITHOUT WARRANTY OF ANY KIND, EXPRESS OR
# IMPLIED, INCLUDING BUT NOT LIMITED TO THE WARRANTIES OF MERCHANTABILITY,
# FITNESS FOR A PARTICULAR PURPOSE AND NONINFRINGEMENT. IN NO EVENT SHALL THE
# AUTHORS OR COPYRIGHT HOLDERS BE LIABLE FOR ANY CLAIM, DAMAGES OR OTHER
# LIABILITY, WHETHER IN AN ACTION OF CONTRACT, TORT OR OTHERWISE, ARISING FROM,
# OUT OF OR IN CONNECTION WITH THE SOFTWARE OR THE USE OR OTHER DEALINGS IN THE
# SOFTWARE.

<<<<<<< HEAD
add_geode_library(
    NAME basic
    FOLDER "geode/basic"
    SOURCES
        "assert.cpp"
        "attribute_manager.cpp"
        "bitsery_archive.cpp"
        "common.cpp"
        "logger.cpp"
        "singleton.cpp"
        "uuid.cpp"
        "zip_file.cpp"
    PUBLIC_HEADERS
        "algorithm.h"
        "assert.h"
        "attribute_manager.h"
        "attribute.h"
        "bitsery_archive.h"
        "common.h"
        "factory.h"
        "logger.h"
        "named_type.h"
        "pimpl.h"
        "pimpl_impl.h"
        "range.h"
        "singleton.h"
        "types.h"
        "uuid.h"
        "zip_file.h"
    ADVANCED_HEADERS
        "detail/mapping_after_deletion.h"
    PUBLIC_DEPENDENCIES
=======
target_link_libraries(${target_name}
    PUBLIC
        absl::flat_hash_map
        ghcFilesystem::ghc_filesystem
>>>>>>> 43049f8c
        Bitsery::bitsery
    PRIVATE_DEPENDENCIES
        spdlog::spdlog_header_only
        MINIZIP::minizip
)
if(WIN32)
    set_target_properties(basic
        PROPERTIES
            LINK_FLAGS_DEBUG "/NODEFAULTLIB:MSVCRTD"
    )
endif()<|MERGE_RESOLUTION|>--- conflicted
+++ resolved
@@ -18,7 +18,6 @@
 # OUT OF OR IN CONNECTION WITH THE SOFTWARE OR THE USE OR OTHER DEALINGS IN THE
 # SOFTWARE.
 
-<<<<<<< HEAD
 add_geode_library(
     NAME basic
     FOLDER "geode/basic"
@@ -51,12 +50,8 @@
     ADVANCED_HEADERS
         "detail/mapping_after_deletion.h"
     PUBLIC_DEPENDENCIES
-=======
-target_link_libraries(${target_name}
-    PUBLIC
         absl::flat_hash_map
         ghcFilesystem::ghc_filesystem
->>>>>>> 43049f8c
         Bitsery::bitsery
     PRIVATE_DEPENDENCIES
         spdlog::spdlog_header_only
