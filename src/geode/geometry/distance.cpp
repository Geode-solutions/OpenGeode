/*
 * Copyright (c) 2019 - 2023 Geode-solutions
 *
 * Permission is hereby granted, free of charge, to any person obtaining a copy
 * of this software and associated documentation files (the "Software"), to deal
 * in the Software without restriction, including without limitation the rights
 * to use, copy, modify, merge, publish, distribute, sublicense, and/or sell
 * copies of the Software, and to permit persons to whom the Software is
 * furnished to do so, subject to the following conditions:
 *
 * The above copyright notice and this permission notice shall be included in
 * all copies or substantial portions of the Software.
 *
 * THE SOFTWARE IS PROVIDED "AS IS", WITHOUT WARRANTY OF ANY KIND, EXPRESS OR
 * IMPLIED, INCLUDING BUT NOT LIMITED TO THE WARRANTIES OF MERCHANTABILITY,
 * FITNESS FOR A PARTICULAR PURPOSE AND NONINFRINGEMENT. IN NO EVENT SHALL THE
 * AUTHORS OR COPYRIGHT HOLDERS BE LIABLE FOR ANY CLAIM, DAMAGES OR OTHER
 * LIABILITY, WHETHER IN AN ACTION OF CONTRACT, TORT OR OTHERWISE, ARISING FROM,
 * OUT OF OR IN CONNECTION WITH THE SOFTWARE OR THE USE OR OTHER DEALINGS IN THE
 * SOFTWARE.
 *
 */

#include <geode/geometry/distance.h>

#include <geode/geometry/basic_objects/circle.h>
#include <geode/geometry/basic_objects/infinite_line.h>
#include <geode/geometry/basic_objects/plane.h>
#include <geode/geometry/basic_objects/segment.h>
#include <geode/geometry/basic_objects/sphere.h>
#include <geode/geometry/basic_objects/tetrahedron.h>
#include <geode/geometry/basic_objects/triangle.h>
#include <geode/geometry/mensuration.h>
#include <geode/geometry/perpendicular.h>
#include <geode/geometry/projection.h>
#include <geode/geometry/vector.h>

namespace
{
    constexpr double MAX_DOUBLE = std::numeric_limits< double >::max();

    /*
     * This function tests if the point is in the triangle by computing signed
     * areas
     * @warning This is not robust in edge cases!
     */
    bool may_point_be_in_triangle(
        const geode::Point2D& point, const geode::Triangle2D& triangle )
    {
        const auto& vertices = triangle.vertices();
        const auto signed_area_1 = geode::triangle_signed_area(
            geode::Triangle2D{ vertices[0], vertices[1], point } );
        const auto signed_area_2 = geode::triangle_signed_area(
            geode::Triangle2D{ vertices[1], vertices[2], point } );
        const auto signed_area_3 = geode::triangle_signed_area(
            geode::Triangle2D{ vertices[2], vertices[0], point } );

        return ( signed_area_1 <= 0. && signed_area_2 <= 0.
                   && signed_area_3 <= 0 )
               || ( signed_area_1 >= 0. && signed_area_2 >= 0.
                    && signed_area_3 >= 0 );
    }

    double compute_point_line_line_distance( double segment_length,
        double point_to_v0_length,
        double point_to_v1_length )
    {
        const auto p =
            ( point_to_v0_length + point_to_v1_length + segment_length ) / 2;
        if( p - point_to_v0_length <= geode::global_epsilon )
        {
            return 0;
        }
        if( p - point_to_v1_length <= geode::global_epsilon )
        {
            return 0;
        }
        if( p - segment_length <= geode::global_epsilon )
        {
            return 0;
        }
        const auto area2 = p * ( p - point_to_v0_length )
                           * ( p - point_to_v1_length )
                           * ( p - segment_length );
        return 2 * std::sqrt( area2 ) / segment_length;
    }

    template < geode::index_t dimension >
    double compute_gradient( const geode::Point< dimension >& point,
        double distance,
        const geode::Vector< dimension >& direction,
        double step,
        const geode::Segment< dimension >& segment )
    {
        for( const auto j : geode::LRange{ 5 } )
        {
            geode_unused( j );
<<<<<<< HEAD
=======
            DEBUG( j );
>>>>>>> 6e03b9c5
            const auto plus = point + direction * step;
            const auto plus_distance =
                geode::new_point_segment_distance( plus, segment );
            const auto plus_diff = plus_distance - distance;
            const auto minus = point - direction * step;
            const auto minus_distance =
                geode::new_point_segment_distance( minus, segment );
            const auto minus_diff = minus_distance - distance;
<<<<<<< HEAD
=======
            DEBUG( plus_diff / step );
            DEBUG( minus_diff / step );
>>>>>>> 6e03b9c5
            if( plus_diff < 0 )
            {
                return step;
            }
            if( minus_diff < 0 )
            {
                return -step;
            }
            step /= 2;
        }
        return 0;
    }

    template < geode::index_t dimension >
    std::tuple< geode::Point< dimension >, double >
        optimize_point_segment_distance(
            const geode::Segment< dimension >& segment,
            const geode::Point< dimension >& start,
            double start_distance,
            const geode::Segment< dimension >& other_segment )
    {
        const auto step = segment.length() * 0.1;
<<<<<<< HEAD
=======
        DEBUG( step );
>>>>>>> 6e03b9c5
        auto distance = start_distance;
        auto point = start;
        const auto direction = segment.normalized_direction();
        auto length =
            geode::point_point_distance( segment.vertices()[0].get(), start );
        for( const auto i : geode::LRange{ 5 } )
        {
            geode_unused( i );
<<<<<<< HEAD
            const auto gradient = compute_gradient(
                point, distance, direction, step, other_segment );
=======
            DEBUG( i );
            const auto gradient = compute_gradient(
                point, distance, direction, step, other_segment );
            DEBUG( gradient );
>>>>>>> 6e03b9c5
            if( gradient == 0 )
            {
                break;
            }
<<<<<<< HEAD
            length += gradient;
            length = std::max( 0., std::min( length, segment.length() ) );
            auto new_point = segment.vertices()[0].get() + direction * length;
            const auto new_distance =
                new_point_segment_distance( new_point, other_segment );
=======
            DEBUG( length );
            length += gradient;
            DEBUG( length );
            length = std::max( 0., std::min( length, segment.length() ) );
            DEBUG( length );
            auto new_point = segment.vertices()[0].get() + direction * length;
            const auto new_distance =
                new_point_segment_distance( new_point, other_segment );
            DEBUG( new_distance );
            DEBUG( std::fabs( new_distance - distance ) );
>>>>>>> 6e03b9c5
            if( std::fabs( new_distance - distance ) < geode::global_epsilon )
            {
                return std::make_tuple( new_point, new_distance );
            }
            point = std::move( new_point );
            distance = new_distance;
        }
        return std::make_tuple( point, distance );
    }
} // namespace

namespace geode
{
    template < index_t dimension >
    double point_point_distance(
        const Point< dimension >& point0, const Point< dimension >& point1 )
    {
        double diff2{ 0 };
        for( const auto d : LRange{ dimension } )
        {
            const auto diff = point0.value( d ) - point1.value( d );
            diff2 += diff * diff;
        }
        return std::sqrt( diff2 );
    }

    template < index_t dimension >
    std::tuple< double, Point< dimension > > point_segment_distance(
        const Point< dimension >& point, const Segment< dimension >& segment )
    {
        const auto nearest_p = point_segment_projection( point, segment );
        return std::make_tuple(
            point_point_distance( point, nearest_p ), nearest_p );
    }

    template < index_t dimension >
    double new_point_segment_distance(
        const Point< dimension >& point, const Segment< dimension >& segment )
    {
        const auto length = segment.length();
        const auto length0 =
            point_point_distance( segment.vertices()[0].get(), point );
        if( length <= global_epsilon )
        {
            return length0;
        }
        const auto length1 =
            point_point_distance( segment.vertices()[1].get(), point );
        const auto sqr_length = length * length;
        const auto sqr_length0 = length0 * length0;
        const auto sqr_length1 = length1 * length1;
        if( length0 >= length && length0 >= length1
            && sqr_length + sqr_length1 <= sqr_length0 )
        { // obtuse by vertex 1
            return length1;
        }
        if( length1 >= length && length1 >= length0
            && sqr_length + sqr_length0 <= sqr_length1 )
        { // obtuse by vertex 0
            return length0;
        }
        // acute angles
        return compute_point_line_line_distance( length, length0, length1 );
    }

    template < index_t dimension >
    std::tuple< double, Point< dimension >, Point< dimension > >
        compute_segment_segment_distance( const Segment< dimension >& segment0,
            const Segment< dimension >& segment1 )
    {
        /* Algorithm and code found on
         * https://github.com/davideberly/GeometricTools/blob/master/GTE/Mathematics/DistSegmentSegment.h
         */
        const auto P1mP0 = segment0.direction();
        const auto Q1mQ0 = segment1.direction();
        const Vector< dimension > P0mQ0{ segment1.vertices()[0],
            segment0.vertices()[0] };
        const auto a = P1mP0.dot( P1mP0 );
        const auto b = P1mP0.dot( Q1mQ0 );
        const auto c = Q1mQ0.dot( Q1mQ0 );
        const auto d = P1mP0.dot( P0mQ0 );
        const auto e = Q1mQ0.dot( P0mQ0 );
        const auto det = a * c - b * b;
        double s, t, nd, bmd, bte, ctd, bpe, ate, btd;

        if( det > 0 )
        {
            bte = b * e;
            ctd = c * d;
            if( bte <= ctd ) // s <= 0
            {
                s = 0;
                if( e <= 0 ) // t <= 0
                {
                    // region 6
                    t = 0;
                    nd = -d;
                    if( nd >= a )
                    {
                        s = 1;
                    }
                    else if( nd > 0 )
                    {
                        s = nd / a;
                    }
                    // else: s is already zero
                }
                else if( e < c ) // 0 < t < 1
                {
                    // region 5
                    t = e / c;
                }
                else // t >= 1
                {
                    // region 4
                    t = 1;
                    bmd = b - d;
                    if( bmd >= a )
                    {
                        s = 1;
                    }
                    else if( bmd > 0 )
                    {
                        s = bmd / a;
                    }
                    // else:  s is already zero
                }
            }
            else // s > 0
            {
                s = bte - ctd;
                if( s >= det ) // s >= 1
                {
                    // s = 1
                    s = 1;
                    bpe = b + e;
                    if( bpe <= 0 ) // t <= 0
                    {
                        // region 8
                        t = 0;
                        nd = -d;
                        if( nd <= 0 )
                        {
                            s = 0;
                        }
                        else if( nd < a )
                        {
                            s = nd / a;
                        }
                        // else: s is already one
                    }
                    else if( bpe < c ) // 0 < t < 1
                    {
                        // region 1
                        t = bpe / c;
                    }
                    else // t >= 1
                    {
                        // region 2
                        t = 1;
                        bmd = b - d;
                        if( bmd <= 0 )
                        {
                            s = 0;
                        }
                        else if( bmd < a )
                        {
                            s = bmd / a;
                        }
                        // else:  s is already one
                    }
                }
                else // 0 < s < 1
                {
                    ate = a * e;
                    btd = b * d;
                    if( ate <= btd ) // t <= 0
                    {
                        // region 7
                        t = 0;
                        nd = -d;
                        if( nd <= 0 )
                        {
                            s = 0;
                        }
                        else if( nd >= a )
                        {
                            s = 1;
                        }
                        else
                        {
                            s = nd / a;
                        }
                    }
                    else // t > 0
                    {
                        t = ate - btd;
                        if( t >= det ) // t >= 1
                        {
                            // region 3
                            t = 1;
                            bmd = b - d;
                            if( bmd <= 0 )
                            {
                                s = 0;
                            }
                            else if( bmd >= a )
                            {
                                s = 1;
                            }
                            else
                            {
                                s = bmd / a;
                            }
                        }
                        else // 0 < t < 1
                        {
                            // region 0
                            s /= det;
                            t /= det;
                        }
                    }
                }
            }
        }
        else
        {
            // The segments are parallel. The quadratic factors to
            //   R(s,t) = a*(s-(b/a)*t)^2 + 2*d*(s - (b/a)*t) + f
            // where a*c = b^2, e = b*d/a, f = |P0-Q0|^2, and b is not
            // zero. R is constant along lines of the form s-(b/a)*t = k
            // and its occurs on the line a*s - b*t + d = 0. This line
            // must intersect both the s-axis and the t-axis because 'a'
            // and 'b' are not zero. Because of parallelism, the line is
            // also represented by -b*s + c*t - e = 0.
            //
            // The code determines an edge of the domain [0,1]^2 that
            // intersects the minimum line, or if none of the edges
            // intersect, it determines the closest corner to the minimum
            // line. The conditionals are designed to test first for
            // intersection with the t-axis (s = 0) using
            // -b*s + c*t - e = 0 and then with the s-axis (t = 0) using
            // a*s - b*t + d = 0.

            // When s = 0, solve c*t - e = 0 (t = e/c).
            if( e <= 0 ) // t <= 0
            {
                // Now solve a*s - b*t + d = 0 for t = 0 (s = -d/a).
                t = 0;
                nd = -d;
                if( nd <= 0 ) // s <= 0
                {
                    // region 6
                    s = 0;
                }
                else if( nd >= a ) // s >= 1
                {
                    // region 8
                    s = 1;
                }
                else // 0 < s < 1
                {
                    // region 7
                    s = nd / a;
                }
            }
            else if( e >= c ) // t >= 1
            {
                // Now solve a*s - b*t + d = 0 for t = 1 (s = (b-d)/a).
                t = 1;
                bmd = b - d;
                if( bmd <= 0 ) // s <= 0
                {
                    // region 4
                    s = 0;
                }
                else if( bmd >= a ) // s >= 1
                {
                    // region 2
                    s = 1;
                }
                else // 0 < s < 1
                {
                    // region 3
                    s = bmd / a;
                }
            }
            else // 0 < t < 1
            {
                // The point (0,e/c) is on the line and domain, so we have
                // one point at which R is a minimum.
                s = 0;
                t = e / c;
            }
        }

        const auto closest_on_segment0 =
            segment0.vertices()[0].get() + P1mP0 * s;
        const auto closest_on_segment1 =
            segment1.vertices()[0].get() + Q1mQ0 * t;
        const auto distance =
            point_point_distance( closest_on_segment0, closest_on_segment1 );
        if( distance < global_epsilon )
        {
            return std::make_tuple(
                distance, closest_on_segment0, closest_on_segment1 );
        }
        const auto distance_to_closest0 =
            new_point_segment_distance( closest_on_segment0, segment1 );
        if( distance_to_closest0 < global_epsilon )
        {
            return std::make_tuple( distance_to_closest0, closest_on_segment0,
                geode::point_segment_projection(
                    closest_on_segment0, segment1 ) );
        }
        const auto distance_to_closest1 =
            new_point_segment_distance( closest_on_segment1, segment0 );
        if( distance_to_closest1 < global_epsilon )
        {
            return std::make_tuple( distance_to_closest1,
                geode::point_segment_projection(
                    closest_on_segment1, segment0 ),
                closest_on_segment1 );
        }
        if( distance_to_closest0 < distance )
        {
            if( distance_to_closest1 < distance_to_closest0 )
            {
                return std::make_tuple( distance_to_closest1,
                    point_segment_projection( closest_on_segment1, segment0 ),
                    closest_on_segment1 );
            }
            return std::make_tuple( distance_to_closest0, closest_on_segment0,
                point_segment_projection( closest_on_segment0, segment1 ) );
        }
        if( distance_to_closest1 < distance )
        {
            return std::make_tuple( distance_to_closest1,
                point_segment_projection( closest_on_segment1, segment0 ),
                closest_on_segment1 );
        }
<<<<<<< HEAD
=======
        DEBUG( distance );
        DEBUG( distance_to_closest0 );
        DEBUG( distance_to_closest1 );
        DEBUG( distance - distance_to_closest0 );
        DEBUG( distance - distance_to_closest1 );
        const auto optim0 = optimize_point_segment_distance(
            segment0, closest_on_segment0, distance_to_closest0, segment1 );
        const auto optim1 = optimize_point_segment_distance(
            segment1, closest_on_segment1, distance_to_closest1, segment0 );
        DEBUG( std::get< 1 >( optim0 ) );
        DEBUG( std::get< 1 >( optim1 ) );
        const auto optim_dist = geode::point_point_distance(
            std::get< 0 >( optim0 ), std::get< 0 >( optim1 ) );
        DEBUG( optim_dist );
        DEBUG( optim_dist - std::get< 1 >( optim0 ) );
        DEBUG( optim_dist - std::get< 1 >( optim1 ) );
        DEBUG( geode::new_point_segment_distance(
            std::get< 0 >( optim0 ), segment1 ) );
        DEBUG( geode::new_point_segment_distance(
            std::get< 0 >( optim1 ), segment0 ) );
        OPENGEODE_EXCEPTION(
            distance_to_closest0 >= distance - global_epsilon
                && distance_to_closest1 >= distance - global_epsilon,
            "[segment_segment_distance] Divergence between the distance "
            "between the closest points and the distance between one "
            "closest point to the other segment. It may be symptomatic of "
            "bad numerical computation." );
>>>>>>> 6e03b9c5
        return std::make_tuple(
            distance, closest_on_segment0, closest_on_segment1 );
    }

    template < index_t dimension >
    std::tuple< double, Point< dimension >, Point< dimension > >
        segment_segment_distance( const Segment< dimension >& segment0,
            const Segment< dimension >& segment1 )
    {
        // auto min_distance = std::numeric_limits< double >::max();
        // local_index_t min_p0{ 0 };
        // local_index_t min_p1{ 0 };
        // const auto& vertices0 = segment0.vertices();
        // const auto& vertices1 = segment1.vertices();
        // for( const auto p0 : LRange{ 2 } )
        // {
        //     for( const auto p1 : LRange{ 2 } )
        //     {
        //         const auto cur_dist = point_point_distance(
        //             vertices0[p0].get(), vertices1[p1].get() );
        //         if( cur_dist < min_distance )
        //         {
        //             min_distance = cur_dist;
        //             min_p0 = p0;
        //             min_p1 = p1;
        //         }
        //     }
        // }
        // if( min_p0 == 1 )
        // {
        //     if( min_p1 == 1 )
        //     {
        //         return compute_segment_segment_distance< dimension >(
        //             { vertices0[1], vertices0[0] },
        //             { vertices1[1], vertices1[0] } );
        //     }
        //     return compute_segment_segment_distance(
        //         { vertices0[1], vertices0[0] }, segment1 );
        // }
        // if( min_p1 == 1 )
        // {
        //     return compute_segment_segment_distance(
        //         segment0, { vertices1[1], vertices1[0] } );
        // }
        return compute_segment_segment_distance( segment0, segment1 );
    }

    template < index_t dimension >
    std::tuple< double, Point< dimension > > point_line_distance(
        const Point< dimension >& point, const InfiniteLine< dimension >& line )
    {
        const auto nearest_p = point_line_projection( point, line );
        return std::make_tuple(
            point_point_distance( point, nearest_p ), nearest_p );
    }

    template < index_t dimension >
    double new_point_line_distance(
        const Point< dimension >& point, const InfiniteLine< dimension >& line )
    {
        const auto length0 = point_point_distance( line.origin(), point );
        const auto length1 =
            point_point_distance( line.origin() + line.direction(), point );
        return compute_point_line_line_distance( 1, length0, length1 );
    }

    std::tuple< double, Point2D > point_line_signed_distance(
        const Point2D& point, const InfiniteLine2D& line )
    {
        Point2D nearest_point;
        double distance;
        std::tie( distance, nearest_point ) =
            point_line_distance< 2 >( point, line );
        const Vector2D proj2point{ nearest_point, point };
        const auto signed_distance =
            dot_perpendicular( proj2point, line.direction() ) <= 0 ? distance
                                                                   : -distance;
        return std::make_tuple( signed_distance, nearest_point );
    }

    double new_point_line_signed_distance(
        const Point2D& point, const InfiniteLine2D& line )
    {
        const auto distance = new_point_line_distance< 2 >( point, line );
        const Vector2D origin2point{ line.origin(), point };
        return dot_perpendicular( origin2point, line.direction() ) <= 0
                   ? distance
                   : -distance;
    }

    std::tuple< double, Point3D > point_triangle_distance(
        const Point3D& point, const Triangle3D& triangle, local_index_t v0 )
    {
        const auto v1 = v0 == 2 ? 0 : v0 + 1;
        const auto v2 = v1 == 2 ? 0 : v1 + 1;
        const auto& vertices = triangle.vertices();
        const Vector3D edge0{ vertices[v0], vertices[v1] };
        const Vector3D edge1{ vertices[v0], vertices[v2] };
        const auto a00 = edge0.length2();
        const auto a01 = edge0.dot( edge1 );
        const auto a11 = edge1.length2();
        const auto det = std::fabs( a00 * a11 - a01 * a01 );
        const Vector3D diff{ point, vertices[v0] };
        const auto b0 = diff.dot( edge0 );
        const auto b1 = diff.dot( edge1 );
        auto s = a01 * b1 - a11 * b0;
        auto t = a01 * b0 - a00 * b1;

        if( s + t <= det )
        {
            if( s < 0.0 )
            {
                if( t < 0.0 )
                { // region 4
                    if( b0 < 0.0 )
                    {
                        t = 0.0;
                        if( -b0 >= a00 )
                        {
                            s = 1.0;
                        }
                        else
                        {
                            s = -b0 / a00;
                        }
                    }
                    else
                    {
                        s = 0.0;
                        if( b1 >= 0.0 )
                        {
                            t = 0.0;
                        }
                        else if( -b1 >= a11 )
                        {
                            t = 1.0;
                        }
                        else
                        {
                            t = -b1 / a11;
                        }
                    }
                }
                else
                { // region 3
                    s = 0.0;
                    if( b1 >= 0.0 )
                    {
                        t = 0.0;
                    }
                    else if( -b1 >= a11 )
                    {
                        t = 1.0;
                    }
                    else
                    {
                        t = -b1 / a11;
                    }
                }
            }
            else if( t < 0.0 )
            { // region 5
                t = 0.0;
                if( b0 >= 0.0 )
                {
                    s = 0.0;
                }
                else if( -b0 >= a00 )
                {
                    s = 1.0;
                }
                else
                {
                    s = -b0 / a00;
                }
            }
            else
            { // region 0
              // minimum at interior point
                const auto invDet = 1.0 / det;
                s *= invDet;
                t *= invDet;
            }
        }
        else
        {
            if( s < 0.0 )
            { // region 2
                const auto tmp0 = a01 + b0;
                const auto tmp1 = a11 + b1;
                if( tmp1 > tmp0 )
                {
                    const auto numer = tmp1 - tmp0;
                    const auto denom = a00 - 2.0 * a01 + a11;
                    if( numer >= denom )
                    {
                        s = 1.0;
                        t = 0.0;
                    }
                    else
                    {
                        s = numer / denom;
                        t = 1.0 - s;
                    }
                }
                else
                {
                    s = 0.0;
                    if( tmp1 <= 0.0 )
                    {
                        t = 1.0;
                    }
                    else if( b1 >= 0.0 )
                    {
                        t = 0.0;
                    }
                    else
                    {
                        t = -b1 / a11;
                    }
                }
            }
            else if( t < 0.0 )
            { // region 6
                const auto tmp0 = a01 + b1;
                const auto tmp1 = a00 + b0;
                if( tmp1 > tmp0 )
                {
                    const auto numer = tmp1 - tmp0;
                    const auto denom = a00 - 2.0 * a01 + a11;
                    if( numer >= denom )
                    {
                        t = 1.0;
                        s = 0.0;
                    }
                    else
                    {
                        t = numer / denom;
                        s = 1.0 - t;
                    }
                }
                else
                {
                    t = 0.0;
                    if( tmp1 <= 0.0 )
                    {
                        s = 1.0;
                    }
                    else if( b0 >= 0.0 )
                    {
                        s = 0.0;
                    }
                    else
                    {
                        s = -b0 / a00;
                    }
                }
            }
            else
            { // region 1
                const auto numer = a11 + b1 - a01 - b0;
                if( numer <= 0.0 )
                {
                    s = 0.0;
                    t = 1.0;
                }
                else
                {
                    const auto denom = a00 - 2.0 * a01 + a11;
                    if( numer >= denom )
                    {
                        s = 1.0;
                        t = 0.0;
                    }
                    else
                    {
                        s = numer / denom;
                        t = 1.0 - s;
                    }
                }
            }
        }

        Point3D closest_point{ vertices[v0].get() + edge0 * s + edge1 * t };
        const auto distance = point_point_distance( point, closest_point );
        return std::make_tuple( distance, std::move( closest_point ) );
    }

    template <>
    std::tuple< double, Point3D > point_triangle_distance(
        const Point3D& point, const Triangle3D& triangle )
    {
        if( const auto pivot = triangle.pivot() )
        {
            return point_triangle_distance( point, triangle, pivot.value() );
        }
        std::array< std::tuple< double, Point3D >, 3 > edge_distances;
        auto min_distance = std::numeric_limits< double >::max();
        local_index_t selected_edge{ NO_LID };
        const auto& vertices = triangle.vertices();
        for( const auto e : LRange{ 3 } )
        {
            const auto next = e == 2 ? 0 : e + 1;
            edge_distances[e] = point_segment_distance(
                point, { vertices[e], vertices[next] } );
            const auto& cur_distance = std::get< 0 >( edge_distances[e] );
            if( cur_distance < min_distance )
            {
                min_distance = cur_distance;
                selected_edge = e;
            }
        }
        return edge_distances[selected_edge];
    }

    template <>
    std::tuple< double, Point2D > point_triangle_distance(
        const Point2D& point, const Triangle2D& triangle )
    {
        if( may_point_be_in_triangle( point, triangle ) )
        {
            return std::make_tuple( 0.0, point );
        }
        const auto& vertices = triangle.vertices();
        std::array< Point2D, 3 > closest;
        std::array< double, 3 > distance;
        std::tie( distance[0], closest[0] ) = point_segment_distance(
            point, Segment2D{ vertices[0], vertices[1] } );
        std::tie( distance[1], closest[1] ) = point_segment_distance(
            point, Segment2D{ vertices[1], vertices[2] } );
        std::tie( distance[2], closest[2] ) = point_segment_distance(
            point, Segment2D{ vertices[2], vertices[0] } );
        double result;
        Point2D closest_point;
        if( distance[0] < distance[1] )
        {
            if( distance[0] < distance[2] )
            {
                result = distance[0];
                closest_point = closest[0];
            }
            else
            {
                result = distance[2];
                closest_point = closest[2];
            }
        }
        else
        {
            if( distance[1] < distance[2] )
            {
                result = distance[1];
                closest_point = closest[1];
            }
            else
            {
                result = distance[2];
                closest_point = closest[2];
            }
        }
        return std::make_tuple( result, closest_point );
    }

    std::tuple< double, Point3D > point_tetrahedron_distance(
        const Point3D& point, const Tetrahedron& tetra )
    {
        auto max_distance = MAX_DOUBLE;
        Point3D nearest_p;
        bool inside{ true };
        const auto& vertices = tetra.vertices();
        for( const auto f : Range{ 4 } )
        {
            const auto& facet_vertices =
                Tetrahedron::tetrahedron_facet_vertex[f];
            double distance;
            Point3D cur_p;
            std::tie( distance, cur_p ) = point_triangle_signed_distance(
                point, Triangle3D{ vertices[facet_vertices[0]],
                           vertices[facet_vertices[1]],
                           vertices[facet_vertices[2]] } );
            if( distance > 0 )
            {
                inside = false;
            }
            if( distance < max_distance && distance >= 0 )
            {
                max_distance = distance;
                nearest_p = cur_p;
            }
        }
        if( inside )
        {
            return std::make_tuple( 0.0, point );
        }
        return std::make_tuple( max_distance, nearest_p );
    }

    std::tuple< double, Point3D > point_triangle_signed_distance(
        const Point3D& point, const Triangle3D& triangle )
    {
        Point3D nearest_point;
        double distance;
        std::tie( distance, nearest_point ) =
            point_triangle_distance( point, triangle );
        const Vector3D proj2point{ nearest_point, point };
        // Tetra facet normals point towards inside
        if( const auto normal = triangle.new_normal() )
        {
            const auto signed_distance =
                proj2point.dot( normal.value() ) <= 0 ? distance : -distance;
            return std::make_tuple( signed_distance, nearest_point );
        }
        return std::make_tuple( distance, nearest_point );
    }

    std::tuple< double, Point3D > point_plane_signed_distance(
        const Point3D& point, const Plane& plane )
    {
        const Vector3D v{ plane.origin(), point };
        const auto distance = v.dot( plane.normal() );
        const Point3D projected_p{ point - plane.normal() * distance };
        return std::make_tuple( distance, projected_p );
    }

    std::tuple< double, Point3D > point_plane_distance(
        const Point3D& point, const Plane& plane )
    {
        double distance;
        Point3D projected_p;
        std::tie( distance, projected_p ) =
            point_plane_signed_distance( point, plane );
        return std::make_tuple( std::fabs( distance ), projected_p );
    }

    template < index_t dimension >
    std::tuple< double, Point< dimension > > point_sphere_distance(
        const Point< dimension >& point, const Sphere< dimension >& sphere )
    {
        const Vector< dimension > center_to_point{ sphere.origin(), point };
        if( center_to_point.length() < global_epsilon )
        {
            Vector< dimension > dummy_direction;
            dummy_direction.set_value( 0, 1 );
            return std::make_tuple( sphere.radius(),
                sphere.origin() + dummy_direction * sphere.radius() );
        }
        return std::make_tuple(
            std::fabs( center_to_point.length() - sphere.radius() ),
            sphere.origin() + center_to_point.normalize() * sphere.radius() );
    }

    template < index_t dimension >
    std::tuple< double, Point< dimension > > point_sphere_signed_distance(
        const Point< dimension >& point, const Sphere< dimension >& sphere )
    {
        const Vector< dimension > center_to_point{ sphere.origin(), point };
        if( center_to_point.length() < global_epsilon )
        {
            Vector< dimension > dummy_direction;
            dummy_direction.set_value( 0, 1 );
            return std::make_tuple( -sphere.radius(),
                sphere.origin() + dummy_direction * sphere.radius() );
        }
        return std::make_tuple( center_to_point.length() - sphere.radius(),
            sphere.origin() + center_to_point.normalize() * sphere.radius() );
    }

    template < index_t dimension >
    std::tuple< double, Point< dimension > > point_ball_distance(
        const Point< dimension >& point, const Ball< dimension >& ball )
    {
        const auto signed_distance =
            point_sphere_signed_distance( point, ball );
        if( std::get< 0 >( signed_distance ) > 0 )
        {
            return signed_distance;
        }
        return std::make_tuple( 0, point );
    }

    std::tuple< double, Point3D > point_circle_distance(
        const Point3D& point, const Circle& circle )
    {
        const Vector3D center_to_point{ circle.plane().origin(), point };
        const auto distance_to_plane =
            center_to_point.dot( circle.plane().normal() );
        const auto projected_on_plane =
            point - circle.plane().normal() * distance_to_plane;
        const Vector3D center_to_projected_point{ circle.plane().origin(),
            projected_on_plane };
        if( center_to_projected_point.length() < global_epsilon )
        {
            Vector3D other_direction{ { 1.0, 0.0, 0.0 } };
            if( circle.plane().normal().inexact_equal(
                    other_direction, global_epsilon )
                || circle.plane().normal().inexact_equal( other_direction * -1.,
                    global_epsilon ) ) // dummy_direction is aligned along plane
                                       // normal
            {
                other_direction.set_value( 1, 1.0 );
            }
            OPENGEODE_ASSERT( !circle.plane().normal().inexact_equal(
                                  other_direction, global_epsilon ),
                "[point_circle_distance] Problem while getting circle nearest "
                "point" );
            const Vector3D other_projected_on_plane =
                other_direction
                - circle.plane().normal()
                      * other_direction.dot( circle.plane().normal() );
            return std::make_tuple(
                std::sqrt( circle.radius() * circle.radius()
                           + distance_to_plane * distance_to_plane ),
                circle.plane().origin()
                    + other_projected_on_plane.normalize() * circle.radius() );
        }
        const auto nearest_point =
            circle.plane().origin()
            + center_to_projected_point.normalize() * circle.radius();
        return std::make_tuple(
            point_point_distance( point, nearest_point ), nearest_point );
    }

    std::tuple< double, Point3D > point_circle_signed_distance(
        const Point3D& point, const Circle& circle )
    {
        double distance;
        Point3D nearest_point;
        std::tie( distance, nearest_point ) =
            point_circle_distance( point, circle );
        if( circle.plane().normal().dot( point ) < 0 )
        {
            distance = -distance;
        }
        return std::make_tuple( distance, nearest_point );
    }

    std::tuple< double, Point3D > point_disk_distance(
        const Point3D& point, const Disk& disk )
    {
        const Vector3D center_to_point{ disk.plane().origin(), point };
        const auto distance_to_plane =
            center_to_point.dot( disk.plane().normal() );
        const auto projected_on_plane =
            point - disk.plane().normal() * distance_to_plane;
        if( point_point_distance( disk.plane().origin(), projected_on_plane )
            <= disk.radius() )
        {
            return std::make_tuple(
                std::fabs( distance_to_plane ), projected_on_plane );
        }
        return point_circle_distance( point, disk );
    }

    template double opengeode_geometry_api point_point_distance(
        const Point1D&, const Point1D& );
    template std::tuple< double, Point1D > opengeode_geometry_api
        point_segment_distance( const Point1D&, const Segment1D& );
    template std::tuple< double, Point1D, Point1D > opengeode_geometry_api
        segment_segment_distance( const Segment1D&, const Segment1D& );

    template double opengeode_geometry_api point_point_distance(
        const Point2D&, const Point2D& );
    template std::tuple< double, Point2D > opengeode_geometry_api
        point_segment_distance( const Point2D&, const Segment2D& );
    template double opengeode_geometry_api new_point_segment_distance(
        const Point2D&, const Segment2D& );
    template std::tuple< double, Point2D, Point2D > opengeode_geometry_api
        segment_segment_distance( const Segment2D&, const Segment2D& );
    template std::tuple< double, Point2D > opengeode_geometry_api
        point_line_distance( const Point2D&, const InfiniteLine2D& );
    template double opengeode_geometry_api new_point_line_distance(
        const Point2D&, const InfiniteLine2D& );
    template std::tuple< double, Point2D > opengeode_geometry_api
        point_triangle_distance( const Point2D&, const Triangle2D& );
    template std::tuple< double, Point2D > opengeode_geometry_api
        point_sphere_distance( const Point2D&, const Sphere2D& );
    template std::tuple< double, Point2D > opengeode_geometry_api
        point_sphere_signed_distance( const Point2D&, const Sphere2D& );
    template std::tuple< double, Point2D > opengeode_geometry_api
        point_ball_distance( const Point2D&, const Ball2D& );

    template double opengeode_geometry_api point_point_distance(
        const Point3D&, const Point3D& );
    template std::tuple< double, Point3D > opengeode_geometry_api
        point_segment_distance( const Point3D&, const Segment3D& );
    template double opengeode_geometry_api new_point_segment_distance(
        const Point3D&, const Segment3D& );
    template std::tuple< double, Point3D, Point3D > opengeode_geometry_api
        segment_segment_distance( const Segment3D&, const Segment3D& );
    template std::tuple< double, Point3D > opengeode_geometry_api
        point_line_distance( const Point3D&, const InfiniteLine3D& );
    template double opengeode_geometry_api new_point_line_distance(
        const Point3D&, const InfiniteLine3D& );
    template std::tuple< double, Point3D > opengeode_geometry_api
        point_triangle_distance( const Point3D&, const Triangle3D& );
    template std::tuple< double, Point3D > opengeode_geometry_api
        point_sphere_distance( const Point3D&, const Sphere3D& );
    template std::tuple< double, Point3D > opengeode_geometry_api
        point_sphere_signed_distance( const Point3D&, const Sphere3D& );
    template std::tuple< double, Point3D > opengeode_geometry_api
        point_ball_distance( const Point3D&, const Ball3D& );
} // namespace geode<|MERGE_RESOLUTION|>--- conflicted
+++ resolved
@@ -95,10 +95,6 @@
         for( const auto j : geode::LRange{ 5 } )
         {
             geode_unused( j );
-<<<<<<< HEAD
-=======
-            DEBUG( j );
->>>>>>> 6e03b9c5
             const auto plus = point + direction * step;
             const auto plus_distance =
                 geode::new_point_segment_distance( plus, segment );
@@ -107,11 +103,6 @@
             const auto minus_distance =
                 geode::new_point_segment_distance( minus, segment );
             const auto minus_diff = minus_distance - distance;
-<<<<<<< HEAD
-=======
-            DEBUG( plus_diff / step );
-            DEBUG( minus_diff / step );
->>>>>>> 6e03b9c5
             if( plus_diff < 0 )
             {
                 return step;
@@ -134,10 +125,6 @@
             const geode::Segment< dimension >& other_segment )
     {
         const auto step = segment.length() * 0.1;
-<<<<<<< HEAD
-=======
-        DEBUG( step );
->>>>>>> 6e03b9c5
         auto distance = start_distance;
         auto point = start;
         const auto direction = segment.normalized_direction();
@@ -146,37 +133,17 @@
         for( const auto i : geode::LRange{ 5 } )
         {
             geode_unused( i );
-<<<<<<< HEAD
             const auto gradient = compute_gradient(
                 point, distance, direction, step, other_segment );
-=======
-            DEBUG( i );
-            const auto gradient = compute_gradient(
-                point, distance, direction, step, other_segment );
-            DEBUG( gradient );
->>>>>>> 6e03b9c5
             if( gradient == 0 )
             {
                 break;
             }
-<<<<<<< HEAD
             length += gradient;
             length = std::max( 0., std::min( length, segment.length() ) );
             auto new_point = segment.vertices()[0].get() + direction * length;
             const auto new_distance =
                 new_point_segment_distance( new_point, other_segment );
-=======
-            DEBUG( length );
-            length += gradient;
-            DEBUG( length );
-            length = std::max( 0., std::min( length, segment.length() ) );
-            DEBUG( length );
-            auto new_point = segment.vertices()[0].get() + direction * length;
-            const auto new_distance =
-                new_point_segment_distance( new_point, other_segment );
-            DEBUG( new_distance );
-            DEBUG( std::fabs( new_distance - distance ) );
->>>>>>> 6e03b9c5
             if( std::fabs( new_distance - distance ) < geode::global_epsilon )
             {
                 return std::make_tuple( new_point, new_distance );
@@ -518,36 +485,6 @@
                 point_segment_projection( closest_on_segment1, segment0 ),
                 closest_on_segment1 );
         }
-<<<<<<< HEAD
-=======
-        DEBUG( distance );
-        DEBUG( distance_to_closest0 );
-        DEBUG( distance_to_closest1 );
-        DEBUG( distance - distance_to_closest0 );
-        DEBUG( distance - distance_to_closest1 );
-        const auto optim0 = optimize_point_segment_distance(
-            segment0, closest_on_segment0, distance_to_closest0, segment1 );
-        const auto optim1 = optimize_point_segment_distance(
-            segment1, closest_on_segment1, distance_to_closest1, segment0 );
-        DEBUG( std::get< 1 >( optim0 ) );
-        DEBUG( std::get< 1 >( optim1 ) );
-        const auto optim_dist = geode::point_point_distance(
-            std::get< 0 >( optim0 ), std::get< 0 >( optim1 ) );
-        DEBUG( optim_dist );
-        DEBUG( optim_dist - std::get< 1 >( optim0 ) );
-        DEBUG( optim_dist - std::get< 1 >( optim1 ) );
-        DEBUG( geode::new_point_segment_distance(
-            std::get< 0 >( optim0 ), segment1 ) );
-        DEBUG( geode::new_point_segment_distance(
-            std::get< 0 >( optim1 ), segment0 ) );
-        OPENGEODE_EXCEPTION(
-            distance_to_closest0 >= distance - global_epsilon
-                && distance_to_closest1 >= distance - global_epsilon,
-            "[segment_segment_distance] Divergence between the distance "
-            "between the closest points and the distance between one "
-            "closest point to the other segment. It may be symptomatic of "
-            "bad numerical computation." );
->>>>>>> 6e03b9c5
         return std::make_tuple(
             distance, closest_on_segment0, closest_on_segment1 );
     }
