/*
 * Copyright (c) 2019 - 2023 Geode-solutions
 *
 * Permission is hereby granted, free of charge, to any person obtaining a copy
 * of this software and associated documentation files (the "Software"), to deal
 * in the Software without restriction, including without limitation the rights
 * to use, copy, modify, merge, publish, distribute, sublicense, and/or sell
 * copies of the Software, and to permit persons to whom the Software is
 * furnished to do so, subject to the following conditions:
 *
 * The above copyright notice and this permission notice shall be included in
 * all copies or substantial portions of the Software.
 *
 * THE SOFTWARE IS PROVIDED "AS IS", WITHOUT WARRANTY OF ANY KIND, EXPRESS OR
 * IMPLIED, INCLUDING BUT NOT LIMITED TO THE WARRANTIES OF MERCHANTABILITY,
 * FITNESS FOR A PARTICULAR PURPOSE AND NONINFRINGEMENT. IN NO EVENT SHALL THE
 * AUTHORS OR COPYRIGHT HOLDERS BE LIABLE FOR ANY CLAIM, DAMAGES OR OTHER
 * LIABILITY, WHETHER IN AN ACTION OF CONTRACT, TORT OR OTHERWISE, ARISING FROM,
 * OUT OF OR IN CONNECTION WITH THE SOFTWARE OR THE USE OR OTHER DEALINGS IN THE
 * SOFTWARE.
 *
 */

#include <geode/geometry/coordinate_system.h>

#include <geode/basic/logger.h>

#include <geode/geometry/basic_objects/infinite_line.h>
#include <geode/geometry/basic_objects/plane.h>
#include <geode/geometry/basic_objects/triangle.h>
#include <geode/geometry/distance.h>
#include <geode/geometry/information.h>
#include <geode/geometry/perpendicular.h>
#include <geode/geometry/position.h>
#include <geode/geometry/square_matrix.h>

namespace
{
    void check_frame( std::array< geode::Vector2D, 2 > directions )
    {
        const auto dot =
            geode::dot_perpendicular( directions[0], directions[1] );
        OPENGEODE_EXCEPTION( dot > geode::global_angular_epsilon,
            "[CoordinateSystem2D] Could not create a "
            "CoordinateSystem with given directions" );
    }

    void check_frame( std::array< geode::Vector3D, 3 > directions )
    {
        for( const auto d0 : geode::LRange{ 2 } )
        {
            for( const auto d1 : geode::LRange{ d0 + 1, 3 } )
            {
                const auto vector0 = directions[d0].normalize();
                const auto vector1 = directions[d1].normalize();

                const auto normal = vector0.cross( vector1 );
                const auto length = normal.length();
                OPENGEODE_EXCEPTION( length > geode::global_angular_epsilon,
                    "[CoordinateSystem3D] Could not create a "
                    "CoordinateSystem with given directions" );
            }
        }
    }
} // namespace

namespace geode
{
    template < index_t dimension >
    CoordinateSystem< dimension >::CoordinateSystem()
    {
    }

    template < index_t dimension >
    CoordinateSystem< dimension >::CoordinateSystem(
        std::array< Vector< dimension >, dimension > directions,
        Point< dimension > origin )
        : Frame< dimension >( std::move( directions ) ),
          origin_( std::move( origin ) )
    {
        check_frame( directions );
    }

    template < index_t dimension >
    CoordinateSystem< dimension >::CoordinateSystem( Point< dimension > origin,
        const std::array< Point< dimension >, dimension >& other_points )
        : Frame< dimension >( [&other_points, &origin] {
              std::array< Vector< dimension >, dimension > directions;
              for( const auto d : LRange{ dimension } )
              {
                  directions[d] = { origin, other_points[d] };
              }
              return directions;
          }() ),
          origin_( std::move( origin ) )
    {
    }

    template < index_t dimension >
    const Point< dimension >& CoordinateSystem< dimension >::origin() const
    {
        return origin_;
    }

    template < index_t dimension >
    void CoordinateSystem< dimension >::set_origin( Point< dimension > origin )
    {
        origin_ = std::move( origin );
    }

<<<<<<< HEAD
    template < index_t dimension >
    void CoordinateSystem< dimension >::set_directions(
        std::array< Vector< dimension >, dimension > directions )
    {
        for( const auto d : LRange{ dimension } )
        {
            this->set_direction( d, directions[d] );
        }
=======
    template <>
    Point< 3 > opengeode_geometry_api CoordinateSystem< 3 >::coordinates(
        const Point< 3 >& global_coordinates ) const
    {
        const auto A = origin_ + this->direction( 0 );
        const auto B = origin_ + this->direction( 1 );
        const auto C = origin_ + this->direction( 2 );
        const auto OAB_plane = Triangle3D{ origin_, A, B }.plane().value();
        const auto OBC_plane = Triangle3D{ origin_, B, C }.plane().value();
        const auto OCA_plane = Triangle3D{ origin_, C, A }.plane().value();
        const auto distance_A =
            std::get< 0 >( point_plane_distance( A, OBC_plane ) );
        const auto distance_AP = std::get< 0 >(
            point_plane_signed_distance( global_coordinates, OBC_plane ) );
        const auto distance_B =
            std::get< 0 >( point_plane_distance( B, OCA_plane ) );
        const auto distance_BP = std::get< 0 >(
            point_plane_signed_distance( global_coordinates, OCA_plane ) );
        const auto distance_C =
            std::get< 0 >( point_plane_distance( C, OAB_plane ) );
        const auto distance_CP = std::get< 0 >(
            point_plane_signed_distance( global_coordinates, OAB_plane ) );
        return { { distance_AP / distance_A, distance_BP / distance_B,
            distance_CP / distance_C } };
>>>>>>> 614946de
    }

    template <>
    Point< 2 > opengeode_geometry_api CoordinateSystem< 2 >::coordinates(
        const Point< 2 >& global_coordinates ) const
    {
        const auto A = origin_ + this->direction( 0 );
        const auto B = origin_ + this->direction( 1 );
        const Vector2D OP{ origin_, global_coordinates };
        const InfiniteLine2D OP_line{ OP, origin_ };
        const InfiniteLine2D OA_line{ this->direction( 0 ), origin_ };
        const InfiniteLine2D OB_line{ this->direction( 1 ), origin_ };
        const auto distance_A = point_line_distance( A, OB_line );
        const auto distance_AP =
            point_line_signed_distance( global_coordinates, OB_line );
        const auto distance_B = point_line_distance( B, OA_line );
        const auto distance_BP =
            point_line_signed_distance( global_coordinates, OA_line );
        return { { -distance_AP / distance_A, distance_BP / distance_B } };
    }

    template <>
    Point< 3 > opengeode_geometry_api CoordinateSystem< 3 >::coordinates(
        const Point< 3 >& global_coordinates ) const
    {
        const auto OA = this->direction( 0 );
        const auto OB = this->direction( 1 );
        const auto OC = this->direction( 2 );
        const SquareMatrix< 3 > system_matrix{
            { Vector3D{ { OA.value( 0 ), OB.value( 0 ), OC.value( 0 ) } },
                Vector3D{ { OA.value( 1 ), OB.value( 1 ), OC.value( 1 ) } },
                Vector3D{ { OA.value( 2 ), OB.value( 2 ), OC.value( 2 ) } } }
        };
        const auto inverse_matrix = system_matrix.inverse();
        const auto OP = global_coordinates - origin_;
        const auto result = inverse_matrix * OP;
        return result;
    }

    template < index_t dimension >
    Point< dimension > CoordinateSystem< dimension >::global_coordinates(
        const Point< dimension >& coordinates ) const
    {
        auto global_point = origin_;
        for( const auto d : LRange{ dimension } )
        {
            global_point += this->direction( d ) * coordinates.value( d );
        }
        return global_point;
    }

    template < index_t dimension >
    std::string CoordinateSystem< dimension >::string() const
    {
        return absl::StrCat(
            "(", origin_.string(), " # ", Frame< dimension >::string(), ")" );
    }

    template < index_t dimension >
    template < typename Archive >
    void CoordinateSystem< dimension >::serialize( Archive& archive )
    {
        archive.ext( *this,
            Growable< Archive, CoordinateSystem >{
                { []( Archive& a, CoordinateSystem& coord_system ) {
                    a.ext( coord_system,
                        bitsery::ext::BaseClass< Frame< dimension > >{} );
                    a.object( coord_system.origin_ );
                } } } );
    }

    template class opengeode_geometry_api CoordinateSystem< 2 >;
    template class opengeode_geometry_api CoordinateSystem< 3 >;

    SERIALIZE_BITSERY_ARCHIVE( opengeode_geometry_api, CoordinateSystem< 2 > );
    SERIALIZE_BITSERY_ARCHIVE( opengeode_geometry_api, CoordinateSystem< 3 > );
} // namespace geode<|MERGE_RESOLUTION|>--- conflicted
+++ resolved
@@ -108,7 +108,6 @@
         origin_ = std::move( origin );
     }
 
-<<<<<<< HEAD
     template < index_t dimension >
     void CoordinateSystem< dimension >::set_directions(
         std::array< Vector< dimension >, dimension > directions )
@@ -117,32 +116,6 @@
         {
             this->set_direction( d, directions[d] );
         }
-=======
-    template <>
-    Point< 3 > opengeode_geometry_api CoordinateSystem< 3 >::coordinates(
-        const Point< 3 >& global_coordinates ) const
-    {
-        const auto A = origin_ + this->direction( 0 );
-        const auto B = origin_ + this->direction( 1 );
-        const auto C = origin_ + this->direction( 2 );
-        const auto OAB_plane = Triangle3D{ origin_, A, B }.plane().value();
-        const auto OBC_plane = Triangle3D{ origin_, B, C }.plane().value();
-        const auto OCA_plane = Triangle3D{ origin_, C, A }.plane().value();
-        const auto distance_A =
-            std::get< 0 >( point_plane_distance( A, OBC_plane ) );
-        const auto distance_AP = std::get< 0 >(
-            point_plane_signed_distance( global_coordinates, OBC_plane ) );
-        const auto distance_B =
-            std::get< 0 >( point_plane_distance( B, OCA_plane ) );
-        const auto distance_BP = std::get< 0 >(
-            point_plane_signed_distance( global_coordinates, OCA_plane ) );
-        const auto distance_C =
-            std::get< 0 >( point_plane_distance( C, OAB_plane ) );
-        const auto distance_CP = std::get< 0 >(
-            point_plane_signed_distance( global_coordinates, OAB_plane ) );
-        return { { distance_AP / distance_A, distance_BP / distance_B,
-            distance_CP / distance_C } };
->>>>>>> 614946de
     }
 
     template <>
