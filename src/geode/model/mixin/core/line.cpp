/*
 * Copyright (c) 2019 Geode-solutions
 *
 * Permission is hereby granted, free of charge, to any person obtaining a copy
 * of this software and associated documentation files (the "Software"), to deal
 * in the Software without restriction, including without limitation the rights
 * to use, copy, modify, merge, publish, distribute, sublicense, and/or sell
 * copies of the Software, and to permit persons to whom the Software is
 * furnished to do so, subject to the following conditions:
 *
 * The above copyright notice and this permission notice shall be included in
 * all copies or substantial portions of the Software.
 *
 * THE SOFTWARE IS PROVIDED "AS IS", WITHOUT WARRANTY OF ANY KIND, EXPRESS OR
 * IMPLIED, INCLUDING BUT NOT LIMITED TO THE WARRANTIES OF MERCHANTABILITY,
 * FITNESS FOR A PARTICULAR PURPOSE AND NONINFRINGEMENT. IN NO EVENT SHALL THE
 * AUTHORS OR COPYRIGHT HOLDERS BE LIABLE FOR ANY CLAIM, DAMAGES OR OTHER
 * LIABILITY, WHETHER IN AN ACTION OF CONTRACT, TORT OR OTHERWISE, ARISING FROM,
 * OUT OF OR IN CONNECTION WITH THE SOFTWARE OR THE USE OR OTHER DEALINGS IN THE
 * SOFTWARE.
 *
 */

#include <geode/model/mixin/core/line.h>

#include <geode/basic/bitsery_archive.h>
#include <geode/basic/pimpl_impl.h>

#include <geode/model/mixin/core/detail/mesh_storage.h>

#include <geode/mesh/core/edged_curve.h>

namespace geode
{
    template < index_t dimension >
    class Line< dimension >::Impl
        : public detail::MeshStorage< EdgedCurve< dimension > >
    {
<<<<<<< HEAD
        using base_class = detail::MeshStorage< EdgedCurve< dimension > >;

    public:
        Impl() : base_class( &create_mesh ) {}

        static void create_mesh( const MeshType& type, base_class& storage )
        {
            storage.set_mesh( EdgedCurve< dimension >::create( type ) );
        }

    private:
        friend class bitsery::Access;
        template < typename Archive >
        void serialize( Archive& archive )
        {
            archive.ext( *this, DefaultGrowable< Archive, Impl >{},
                []( Archive& archive, Impl& impl ) {
                    archive.ext(
                        impl, bitsery::ext::BaseClass< detail::MeshStorage<
                                  EdgedCurve< dimension > > >{} );
                } );
        }
=======
>>>>>>> 35843d7c
    };

    template < index_t dimension >
    Line< dimension >::~Line() // NOLINT
    {
    }

    template < index_t dimension >
    Line< dimension >::Line()
    {
        impl_->set_mesh( EdgedCurve< dimension >::create() );
    }

    template < index_t dimension >
    Line< dimension >::Line( const MeshType& type )
    {
        impl_->set_mesh( EdgedCurve< dimension >::create( type ) );
    }

    template < index_t dimension >
    const EdgedCurve< dimension >& Line< dimension >::mesh() const
    {
        return impl_->mesh();
    }

    template < index_t dimension >
    EdgedCurve< dimension >& Line< dimension >::modifiable_mesh()
    {
        return impl_->modifiable_mesh();
    }

    template < index_t dimension >
    void Line< dimension >::ensure_mesh_type()
    {
        return impl_->ensure_mesh_type();
    }

    template < index_t dimension >
    template < typename Archive >
    void Line< dimension >::serialize( Archive& archive )
    {
        archive.ext( *this, DefaultGrowable< Archive, Line >{},
            []( Archive& archive, Line& line ) {
                archive.object( line.impl_ );
                archive.ext(
                    line, bitsery::ext::BaseClass< Component< dimension > >{} );
            } );
    }

    template < index_t dimension >
    void Line< dimension >::set_mesh(
        std::unique_ptr< EdgedCurve< dimension > > mesh )
    {
        impl_->set_mesh( std::move( mesh ) );
    }

    template class opengeode_model_api Line< 2 >;
    template class opengeode_model_api Line< 3 >;

    SERIALIZE_BITSERY_ARCHIVE( opengeode_model_api, Line< 2 > );
    SERIALIZE_BITSERY_ARCHIVE( opengeode_model_api, Line< 3 > );
} // namespace geode<|MERGE_RESOLUTION|>--- conflicted
+++ resolved
@@ -36,17 +36,6 @@
     class Line< dimension >::Impl
         : public detail::MeshStorage< EdgedCurve< dimension > >
     {
-<<<<<<< HEAD
-        using base_class = detail::MeshStorage< EdgedCurve< dimension > >;
-
-    public:
-        Impl() : base_class( &create_mesh ) {}
-
-        static void create_mesh( const MeshType& type, base_class& storage )
-        {
-            storage.set_mesh( EdgedCurve< dimension >::create( type ) );
-        }
-
     private:
         friend class bitsery::Access;
         template < typename Archive >
@@ -59,8 +48,6 @@
                                   EdgedCurve< dimension > > >{} );
                 } );
         }
-=======
->>>>>>> 35843d7c
     };
 
     template < index_t dimension >
