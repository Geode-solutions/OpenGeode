#include <geode/model/mixin/core/vertex_identifier.h>

#include <fstream>

#include <absl/container/flat_hash_map.h>

#include <geode/basic/attribute.h>
#include <geode/basic/attribute_manager.h>
#include <geode/basic/bitsery_archive.h>
#include <geode/basic/pimpl_impl.h>

#include <geode/geometry/bitsery_archive.h>

#include <geode/mesh/builder/geode_vertex_set_builder.h>
#include <geode/mesh/core/bitsery_archive.h>
#include <geode/mesh/core/edged_curve.h>
#include <geode/mesh/core/geode_vertex_set.h>
#include <geode/mesh/core/point_set.h>
#include <geode/mesh/core/polygonal_surface.h>
#include <geode/mesh/core/polyhedral_solid.h>

#include <geode/model/mixin/core/bitsery_archive.h>
#include <geode/model/mixin/core/block.h>
#include <geode/model/mixin/core/corner.h>
#include <geode/model/mixin/core/line.h>
#include <geode/model/mixin/core/surface.h>

namespace geode
{
    class VertexIdentifier::Impl
    {
    public:
        Impl()
            : component_vertices_(
                unique_vertices_.vertex_attribute_manager()
                    .find_or_create_attribute< VariableAttribute,
                        std::vector< MeshComponentVertex > >(
                        "component vertices",
                        std::vector< MeshComponentVertex >{} ) )
        {
        }

        index_t nb_unique_vertices() const
        {
            return unique_vertices_.nb_vertices();
        }

        const std::vector< MeshComponentVertex >& mesh_component_vertices(
            index_t unique_vertex_id ) const
        {
            return component_vertices_->value( unique_vertex_id );
        }

        std::vector< MeshComponentVertex > mesh_component_vertices(
            index_t unique_vertex_id, const ComponentType& type ) const
        {
            const auto& component_vertices =
                mesh_component_vertices( unique_vertex_id );
            std::vector< MeshComponentVertex > result;
            result.reserve( component_vertices.size() );
            for( const auto& component_vertex : component_vertices )
            {
                if( component_vertex.component_id.type() == type )
                {
                    result.push_back( component_vertex );
                }
            }
            return result;
        }

        std::vector< index_t > mesh_component_vertices(
            index_t unique_vertex_id, const uuid& component_id ) const
        {
            const auto& component_vertices =
                mesh_component_vertices( unique_vertex_id );
            std::vector< index_t > result;
            result.reserve( component_vertices.size() );
            for( const auto& component_vertex : component_vertices )
            {
                if( component_vertex.component_id.id() == component_id )
                {
                    result.push_back( component_vertex.vertex );
                }
            }
            return result;
        }

        index_t unique_vertex(
            const uuid& component_id, const index_t vertex_id ) const
        {
            return vertex2unique_vertex_.at( component_id )->value( vertex_id );
        }

        template < typename MeshComponent >
        void register_component( const MeshComponent& component )
        {
            auto it = vertex2unique_vertex_.find( component.id() );
            const auto& mesh = component.mesh();
            if( it == vertex2unique_vertex_.end() )
            {
                OPENGEODE_EXCEPTION(
                    !mesh.vertex_attribute_manager().attribute_exists(
                        "unique_vertices" ),
                    "[VertexIdentifier::register_component] At component "
                    "registration, no attribute called "
                    "\"unique_vertices\" should exists on component mesh. " );
                vertex2unique_vertex_.emplace( component.id(),
                    mesh.vertex_attribute_manager()
                        .template find_or_create_attribute< VariableAttribute,
                            index_t >( "unique vertices", NO_ID ) );
            }
            else
            {
                auto attribute =
                    mesh.vertex_attribute_manager()
                        .template find_or_create_attribute< VariableAttribute,
                            index_t >( "unique vertices", NO_ID );
                try
                {
                    for( const auto v : Range{ mesh.nb_vertices() } )
                    {
                        attribute->set_value( v, it->second->value( v ) );
                    }
                }
                catch( const std::out_of_range& )
                {
                    Logger::warn(
                        "Registering MeshComponent: ", component.id().string(),
                        " in VertexIdentifier, wrong number of vertices." );
                }
                it->second = std::move( attribute );
            }
        }

        template < typename MeshComponent >
        void unregister_component( const MeshComponent& component )
        {
            const auto& mesh = component.mesh();
            mesh.vertex_attribute_manager().delete_attribute(
                "unique vertices" );
            vertex2unique_vertex_.erase( component.id() );
            filter_component_vertices( component.id() );
        }

        index_t create_unique_vertex()
        {
            return OpenGeodeVertexSetBuilder{ unique_vertices_ }
                .create_vertex();
        }

        index_t create_unique_vertices( const index_t nb )
        {
            return OpenGeodeVertexSetBuilder{ unique_vertices_ }
                .create_vertices( nb );
        }

        void set_unique_vertex( MeshComponentVertex component_vertex_id,
            const index_t unique_vertex_id )
        {
            const auto& old_unique_id =
                vertex2unique_vertex_
                    .at( component_vertex_id.component_id.id() )
                    ->value( component_vertex_id.vertex );
            if( old_unique_id == unique_vertex_id )
            {
                return;
            }

            if( old_unique_id != NO_ID )
            {
<<<<<<< HEAD
                const auto& old_vertices =
                    component_vertices_->value( old_unique_id );
                const auto it =
                    absl::c_find( old_vertices, component_vertex_id );
                if( it != old_vertices.end() )
                {
                    component_vertices_->modify_value( old_unique_id,
                        [&it]( std::vector< MeshComponentVertex >& vertices ) {
                            vertices.erase(
                                // workaround for gcc < 4.9
                                vertices.begin() + ( it - vertices.cbegin() ) );
                        } );
                }
=======
                unset_unique_vertex( component_vertex_id, old_unique_id );
>>>>>>> c53eec70
            }
            vertex2unique_vertex_.at( component_vertex_id.component_id.id() )
                ->set_value( component_vertex_id.vertex, unique_vertex_id );
            const auto& vertices =
                component_vertices_->value( unique_vertex_id );
            if( absl::c_find( vertices, component_vertex_id )
                == vertices.end() )
            {
                component_vertices_->modify_value( unique_vertex_id,
                    [&component_vertex_id](
                        std::vector< MeshComponentVertex >& vertices ) {
                        vertices.emplace_back(
                            std::move( component_vertex_id ) );
                    } );
                ;
            }
        }

<<<<<<< HEAD
        void save( absl::string_view directory ) const
=======
        void unset_unique_vertex(
            const MeshComponentVertex& component_vertex_id,
            const index_t unique_vertex_id )
        {
            const auto& vertices =
                component_vertices_->value( unique_vertex_id );
            const auto it = std::find(
                vertices.begin(), vertices.end(), component_vertex_id );
            OPENGEODE_EXCEPTION( it != vertices.end(),
                "[VertexIdentifier::unset_unique_vertex] Unique vertex to "
                "unset is not correct" );
            component_vertices_->modify_value( unique_vertex_id,
                [&it]( std::vector< MeshComponentVertex >& vertices ) {
                    vertices.erase( it );
                } );
        }

        void update_unique_vertices( const ComponentID& component_id,
            const std::vector< index_t >& old2new )
        {
            const auto unique_vertices =
                component_unique_vertices( component_id.id() );
            for( const auto uv : unique_vertices )
            {
                const auto& old_vertices =
                    mesh_component_vertices( uv, component_id.id() );
                for( const auto old_id : old_vertices )
                {
                    const auto& all_vertices = component_vertices_->value( uv );
                    const auto it =
                        std::find( all_vertices.begin(), all_vertices.end(),
                            MeshComponentVertex{ component_id, old_id } );
                    OPENGEODE_EXCEPTION( it != all_vertices.end(),
                        "[VertexIdentifier::update_unique_vertices] Old mesh "
                        "component vertex should be found in unique "
                        "vertex" );
                    const auto new_id = old2new[old_id];
                    if( new_id == NO_ID )
                    {
                        component_vertices_->modify_value( uv,
                            [&it](
                                std::vector< MeshComponentVertex >& vertices ) {
                                vertices.erase( it );
                            } );
                    }
                    else
                    {
                        component_vertices_->modify_value( uv,
                            [&it, &new_id](
                                std::vector< MeshComponentVertex >& vertices ) {
                                const auto pos =
                                    std::distance( vertices.cbegin(), it );
                                vertices[pos].vertex = new_id;
                            } );
                    }
                }
            }
        }

        std::string save( const std::string& directory ) const
>>>>>>> c53eec70
        {
            const auto filename = absl::StrCat( directory, "/vertices" );
            std::ofstream file{ filename, std::ofstream::binary };
            TContext context{};
            register_basic_serialize_pcontext( std::get< 0 >( context ) );
            register_geometry_serialize_pcontext( std::get< 0 >( context ) );
            register_mesh_serialize_pcontext( std::get< 0 >( context ) );
            register_model_serialize_pcontext( std::get< 0 >( context ) );
            Serializer archive{ context, file };
            archive.object( *this );
            archive.adapter().flush();
            OPENGEODE_EXCEPTION( std::get< 1 >( context ).isValid(),
                "[VertexIdentifier::save] Error while writing file: ",
                filename );
        }

        void load( absl::string_view directory )
        {
            const auto filename = absl::StrCat( directory, "/vertices" );
            std::ifstream file{ filename, std::ifstream::binary };
            TContext context{};
            register_basic_deserialize_pcontext( std::get< 0 >( context ) );
            register_geometry_deserialize_pcontext( std::get< 0 >( context ) );
            register_mesh_deserialize_pcontext( std::get< 0 >( context ) );
            register_model_deserialize_pcontext( std::get< 0 >( context ) );
            Deserializer archive{ context, file };
            archive.object( *this );
            const auto& adapter = archive.adapter();
            OPENGEODE_EXCEPTION(
                adapter.error() == bitsery::ReaderError::NoError
                    && adapter.isCompletedSuccessfully()
                    && std::get< 1 >( context ).isValid(),
                "[VertexIdentifier::load] Error while reading file: ",
                filename );
        }

    private:
        friend class bitsery::Access;
        template < typename Archive >
        void serialize( Archive& archive )
        {
            archive.ext( *this, DefaultGrowable< Archive, Impl >{},
                []( Archive& archive, Impl& impl ) {
                    archive.object( impl.unique_vertices_ );
                    archive.ext(
                        impl.component_vertices_, bitsery::ext::StdSmartPtr{} );
                    archive.ext( impl.vertex2unique_vertex_,
                        bitsery::ext::StdMap{
                            impl.vertex2unique_vertex_.max_size() },
                        []( Archive& archive, uuid& id,
                            std::shared_ptr< VariableAttribute< index_t > >&
                                attribute ) {
                            archive.object( id );
                            archive.ext(
                                attribute, bitsery::ext::StdSmartPtr{} );
                        } );
                } );
        }

        void filter_component_vertices( const uuid& component_id )
        {
            for( const auto uv_id : Range{ nb_unique_vertices() } )
            {
                const auto& mesh_component_vertices =
                    component_vertices_->value( uv_id );
                std::vector< bool > to_keep(
                    mesh_component_vertices.size(), true );
                bool update{ false };
                for( const auto i : Range{ mesh_component_vertices.size() } )
                {
                    if( mesh_component_vertices[i].component_id.id()
                        == component_id )
                    {
                        to_keep[i] = false;
                        update = true;
                    }
                }
                if( update )
                {
                    component_vertices_->set_value(
                        uv_id, extract_vector_elements(
                                   to_keep, mesh_component_vertices ) );
                }
            }
        }

        std::vector< index_t > component_unique_vertices(
            const uuid& component_id )
        {
            std::vector< index_t > result;
            result.reserve( nb_unique_vertices() );
            for( const auto uv_id : Range{ nb_unique_vertices() } )
            {
                if( !mesh_component_vertices( uv_id, component_id ).empty() )
                {
                    result.push_back( uv_id );
                }
            }
            return result;
        }

    private:
        OpenGeodeVertexSet unique_vertices_;
        std::shared_ptr<
            VariableAttribute< std::vector< MeshComponentVertex > > >
            component_vertices_;
        absl::flat_hash_map< uuid,
            std::shared_ptr< VariableAttribute< index_t > > >
            vertex2unique_vertex_;
    };

    VertexIdentifier::VertexIdentifier() {} // NOLINT

    VertexIdentifier::~VertexIdentifier() {} // NOLINT

    index_t VertexIdentifier::nb_unique_vertices() const
    {
        return impl_->nb_unique_vertices();
    }

    const std::vector< MeshComponentVertex >&
        VertexIdentifier::mesh_component_vertices(
            index_t unique_vertex_id ) const
    {
        return impl_->mesh_component_vertices( unique_vertex_id );
    }

    std::vector< MeshComponentVertex >
        VertexIdentifier::mesh_component_vertices(
            index_t unique_vertex_id, const ComponentType& type ) const
    {
        return impl_->mesh_component_vertices( unique_vertex_id, type );
    }

    std::vector< index_t > VertexIdentifier::mesh_component_vertices(
        index_t unique_vertex_id, const uuid& component_id ) const
    {
        return impl_->mesh_component_vertices( unique_vertex_id, component_id );
    }

    index_t VertexIdentifier::unique_vertex(
        const MeshComponentVertex& mesh_component_vertex ) const
    {
        return impl_->unique_vertex( mesh_component_vertex.component_id.id(),
            mesh_component_vertex.vertex );
    }

    template < typename MeshComponent >
    void VertexIdentifier::register_mesh_component(
        const MeshComponent& component )
    {
        impl_->register_component( component );
    }

    template < typename MeshComponent >
    void VertexIdentifier::unregister_mesh_component(
        const MeshComponent& component )
    {
        impl_->unregister_component( component );
    }

    index_t VertexIdentifier::create_unique_vertex()
    {
        return impl_->create_unique_vertex();
    }

    index_t VertexIdentifier::create_unique_vertices( index_t nb )
    {
        return impl_->create_unique_vertices( nb );
    }

    void VertexIdentifier::set_unique_vertex(
        MeshComponentVertex component_vertex_id, index_t unique_vertex_id )
    {
        impl_->set_unique_vertex(
            std::move( component_vertex_id ), unique_vertex_id );
    }

<<<<<<< HEAD
    void VertexIdentifier::save_unique_vertices(
        absl::string_view directory ) const
=======
    void VertexIdentifier::unset_unique_vertex(
        const MeshComponentVertex& component_vertex_id,
        index_t unique_vertex_id )
    {
        impl_->unset_unique_vertex( component_vertex_id, unique_vertex_id );
    }

    void VertexIdentifier::update_unique_vertices(
        const ComponentID& component_id, const std::vector< index_t >& old2new )
    {
        impl_->update_unique_vertices( component_id, old2new );
    }

    std::string VertexIdentifier::save_unique_vertices(
        const std::string& directory ) const
>>>>>>> c53eec70
    {
        impl_->save( directory );
    }

    void VertexIdentifier::load_unique_vertices( absl::string_view directory )
    {
        return impl_->load( directory );
    }

    template void opengeode_model_api VertexIdentifier::register_mesh_component(
        const Corner2D& );
    template void opengeode_model_api VertexIdentifier::register_mesh_component(
        const Corner3D& );
    template void opengeode_model_api VertexIdentifier::register_mesh_component(
        const Line2D& );
    template void opengeode_model_api VertexIdentifier::register_mesh_component(
        const Line3D& );
    template void opengeode_model_api VertexIdentifier::register_mesh_component(
        const Surface2D& );
    template void opengeode_model_api VertexIdentifier::register_mesh_component(
        const Surface3D& );
    template void opengeode_model_api VertexIdentifier::register_mesh_component(
        const Block3D& );

    template void opengeode_model_api
        VertexIdentifier::unregister_mesh_component( const Corner2D& );
    template void opengeode_model_api
        VertexIdentifier::unregister_mesh_component( const Corner3D& );
    template void opengeode_model_api
        VertexIdentifier::unregister_mesh_component( const Line2D& );
    template void opengeode_model_api
        VertexIdentifier::unregister_mesh_component( const Line3D& );
    template void opengeode_model_api
        VertexIdentifier::unregister_mesh_component( const Surface2D& );
    template void opengeode_model_api
        VertexIdentifier::unregister_mesh_component( const Surface3D& );
    template void opengeode_model_api
        VertexIdentifier::unregister_mesh_component( const Block3D& );
} // namespace geode<|MERGE_RESOLUTION|>--- conflicted
+++ resolved
@@ -32,11 +32,11 @@
     public:
         Impl()
             : component_vertices_(
-                unique_vertices_.vertex_attribute_manager()
-                    .find_or_create_attribute< VariableAttribute,
-                        std::vector< MeshComponentVertex > >(
-                        "component vertices",
-                        std::vector< MeshComponentVertex >{} ) )
+                  unique_vertices_.vertex_attribute_manager()
+                      .find_or_create_attribute< VariableAttribute,
+                          std::vector< MeshComponentVertex > >(
+                          "component vertices",
+                          std::vector< MeshComponentVertex >{} ) )
         {
         }
 
@@ -168,23 +168,7 @@
 
             if( old_unique_id != NO_ID )
             {
-<<<<<<< HEAD
-                const auto& old_vertices =
-                    component_vertices_->value( old_unique_id );
-                const auto it =
-                    absl::c_find( old_vertices, component_vertex_id );
-                if( it != old_vertices.end() )
-                {
-                    component_vertices_->modify_value( old_unique_id,
-                        [&it]( std::vector< MeshComponentVertex >& vertices ) {
-                            vertices.erase(
-                                // workaround for gcc < 4.9
-                                vertices.begin() + ( it - vertices.cbegin() ) );
-                        } );
-                }
-=======
                 unset_unique_vertex( component_vertex_id, old_unique_id );
->>>>>>> c53eec70
             }
             vertex2unique_vertex_.at( component_vertex_id.component_id.id() )
                 ->set_value( component_vertex_id.vertex, unique_vertex_id );
@@ -203,23 +187,21 @@
             }
         }
 
-<<<<<<< HEAD
-        void save( absl::string_view directory ) const
-=======
         void unset_unique_vertex(
             const MeshComponentVertex& component_vertex_id,
             const index_t unique_vertex_id )
         {
             const auto& vertices =
                 component_vertices_->value( unique_vertex_id );
-            const auto it = std::find(
-                vertices.begin(), vertices.end(), component_vertex_id );
+            const auto it = absl::c_find( vertices, component_vertex_id );
             OPENGEODE_EXCEPTION( it != vertices.end(),
                 "[VertexIdentifier::unset_unique_vertex] Unique vertex to "
                 "unset is not correct" );
             component_vertices_->modify_value( unique_vertex_id,
                 [&it]( std::vector< MeshComponentVertex >& vertices ) {
-                    vertices.erase( it );
+                    vertices.erase(
+                        // workaround for gcc < 4.9
+                        vertices.begin() + ( it - vertices.cbegin() ) );
                 } );
         }
 
@@ -235,9 +217,8 @@
                 for( const auto old_id : old_vertices )
                 {
                     const auto& all_vertices = component_vertices_->value( uv );
-                    const auto it =
-                        std::find( all_vertices.begin(), all_vertices.end(),
-                            MeshComponentVertex{ component_id, old_id } );
+                    const auto it = absl::c_find( all_vertices,
+                        MeshComponentVertex{ component_id, old_id } );
                     OPENGEODE_EXCEPTION( it != all_vertices.end(),
                         "[VertexIdentifier::update_unique_vertices] Old mesh "
                         "component vertex should be found in unique "
@@ -265,8 +246,7 @@
             }
         }
 
-        std::string save( const std::string& directory ) const
->>>>>>> c53eec70
+        void save( absl::string_view directory ) const
         {
             const auto filename = absl::StrCat( directory, "/vertices" );
             std::ofstream file{ filename, std::ofstream::binary };
@@ -445,10 +425,6 @@
             std::move( component_vertex_id ), unique_vertex_id );
     }
 
-<<<<<<< HEAD
-    void VertexIdentifier::save_unique_vertices(
-        absl::string_view directory ) const
-=======
     void VertexIdentifier::unset_unique_vertex(
         const MeshComponentVertex& component_vertex_id,
         index_t unique_vertex_id )
@@ -462,9 +438,8 @@
         impl_->update_unique_vertices( component_id, old2new );
     }
 
-    std::string VertexIdentifier::save_unique_vertices(
-        const std::string& directory ) const
->>>>>>> c53eec70
+    void VertexIdentifier::save_unique_vertices(
+        absl::string_view directory ) const
     {
         impl_->save( directory );
     }
