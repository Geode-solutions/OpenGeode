--- conflicted
+++ resolved
@@ -36,30 +36,6 @@
     class Surface< dimension >::Impl
         : public detail::MeshStorage< PolygonalSurface< dimension > >
     {
-<<<<<<< HEAD
-        using base_class = detail::MeshStorage< PolygonalSurface< dimension > >;
-
-    public:
-        Impl() : base_class( &create_mesh ) {}
-
-        static void create_mesh( const MeshType& type, base_class& storage )
-        {
-            if( TriangulatedSurfaceFactory< dimension >::has_creator( type ) )
-            {
-                storage.set_mesh(
-                    TriangulatedSurface< dimension >::create( type ) );
-            }
-            else if( PolygonalSurfaceFactory< dimension >::has_creator( type ) )
-            {
-                storage.set_mesh(
-                    PolygonalSurface< dimension >::create( type ) );
-            }
-            else
-            {
-                throw OpenGeodeException( "Unknown mesh type: ", type.get() );
-            }
-        }
-
     private:
         friend class bitsery::Access;
         template < typename Archive >
@@ -72,8 +48,6 @@
                                   PolygonalSurface< dimension > > >{} );
                 } );
         }
-=======
->>>>>>> 35843d7c
     };
 
     template < index_t dimension >
