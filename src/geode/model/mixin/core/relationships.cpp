--- conflicted
+++ resolved
@@ -119,13 +119,8 @@
         void register_component( const ComponentID& id )
         {
             auto index = OpenGeodeGraphBuilder{ graph_ }.create_vertex();
-<<<<<<< HEAD
             uuid2index_.set_new_mapping( id.id(), index );
-            ids_->value( index ) = id;
-=======
-            uuid2index_.set_new_mapping( id, index );
-            uuids_->set_value( index, id );
->>>>>>> ee65a571
+            ids_->set_value( index, id );
         }
 
         void unregister_component( const uuid& id )
