<<<<<<< HEAD
# Copyright (c) 2019 Geode-solutions
#
# Permission is hereby granted, free of charge, to any person obtaining a copy
# of this software and associated documentation files (the "Software"), to deal
# in the Software without restriction, including without limitation the rights
# to use, copy, modify, merge, publish, distribute, sublicense, and/or sell
# copies of the Software, and to permit persons to whom the Software is
# furnished to do so, subject to the following conditions:
#
# The above copyright notice and this permission notice shall be included in
# all copies or substantial portions of the Software.
#
# THE SOFTWARE IS PROVIDED "AS IS", WITHOUT WARRANTY OF ANY KIND, EXPRESS OR
# IMPLIED, INCLUDING BUT NOT LIMITED TO THE WARRANTIES OF MERCHANTABILITY,
# FITNESS FOR A PARTICULAR PURPOSE AND NONINFRINGEMENT. IN NO EVENT SHALL THE
# AUTHORS OR COPYRIGHT HOLDERS BE LIABLE FOR ANY CLAIM, DAMAGES OR OTHER
# LIABILITY, WHETHER IN AN ACTION OF CONTRACT, TORT OR OTHERWISE, ARISING FROM,
# OUT OF OR IN CONNECTION WITH THE SOFTWARE OR THE USE OR OTHER DEALINGS IN THE
# SOFTWARE.

add_geode_library(
    NAME model
    FOLDER "geode/model"
    SOURCES
        "common.cpp"
        "mixin/builder/blocks_builder.cpp"
        "mixin/builder/corners_builder.cpp"
        "mixin/builder/lines_builder.cpp"
        "mixin/builder/model_boundaries_builder.cpp"
        "mixin/builder/surfaces_builder.cpp"
        "mixin/builder/relationships_builder.cpp"
        "mixin/builder/vertex_identifier_builder.cpp"
        "mixin/core/bitsery_archive.cpp"
        "mixin/core/block.cpp"
        "mixin/core/blocks.cpp"
        "mixin/core/component.cpp"
        "mixin/core/corner.cpp"
        "mixin/core/corners.cpp"
        "mixin/core/line.cpp"
        "mixin/core/lines.cpp"
        "mixin/core/model_boundaries.cpp"
        "mixin/core/model_boundary.cpp"
        "mixin/core/relationships.cpp"
        "mixin/core/surface.cpp"
        "mixin/core/surfaces.cpp"
        "mixin/core/vertex_identifier.cpp"
        "representation/builder/brep_builder.cpp"
        "representation/builder/section_builder.cpp"
        "representation/core/brep.cpp"
        "representation/core/section.cpp"
        "representation/io/brep_input.cpp"
        "representation/io/section_input.cpp"
        "representation/io/brep_output.cpp"
        "representation/io/section_output.cpp"
    PUBLIC_HEADERS
        "common.h"
        "mixin/builder/add_components_builders.h"
        "mixin/builder/blocks_builder.h"
        "mixin/builder/corners_builder.h"
        "mixin/builder/lines_builder.h"
        "mixin/builder/model_boundaries_builder.h"
        "mixin/builder/surfaces_builder.h"
        "mixin/builder/relationships_builder.h"
        "mixin/builder/topology_builder.h"
        "mixin/builder/vertex_identifier_builder.h"
        "mixin/core/add_components.h"
        "mixin/core/bitsery_archive.h"
        "mixin/core/block.h"
        "mixin/core/blocks.h"
        "mixin/core/component.h"
        "mixin/core/component_type.h"
        "mixin/core/corner.h"
        "mixin/core/corners.h"
        "mixin/core/line.h"
        "mixin/core/lines.h"
        "mixin/core/model_boundary.h"
        "mixin/core/model_boundaries.h"
        "mixin/core/relationships.h"
        "mixin/core/surface.h"
        "mixin/core/surfaces.h"
        "mixin/core/topology.h"
        "mixin/core/vertex_identifier.h"
        "representation/builder/brep_builder.h"
        "representation/builder/section_builder.h"
        "representation/core/brep.h"
        "representation/core/section.h"
        "representation/io/brep_input.h"
        "representation/io/section_input.h"
        "representation/io/brep_output.h"
        "representation/io/section_output.h"
    ADVANCED_HEADERS
        "mixin/core/detail/components_storage.h"
        "mixin/core/detail/count_relationships.h"
        "mixin/core/detail/mesh_storage.h"
        "mixin/core/detail/uuid_to_index.h"
        "representation/builder/detail/copy.h"
        "representation/io/detail/geode_brep_input.h"
        "representation/io/detail/geode_section_input.h"
        "representation/io/detail/geode_brep_output.h"
        "representation/io/detail/geode_section_output.h"
    PUBLIC_DEPENDENCIES
=======
set(sources
    "${lib_source_dir}/mixin/builder/blocks_builder.cpp"
    "${lib_source_dir}/mixin/builder/corners_builder.cpp"
    "${lib_source_dir}/mixin/builder/lines_builder.cpp"
    "${lib_source_dir}/mixin/builder/model_boundaries_builder.cpp"
    "${lib_source_dir}/mixin/builder/surfaces_builder.cpp"
    "${lib_source_dir}/mixin/builder/relationships_builder.cpp"
    "${lib_source_dir}/mixin/builder/vertex_identifier_builder.cpp"
    "${lib_source_dir}/mixin/core/bitsery_archive.cpp"
    "${lib_source_dir}/mixin/core/block.cpp"
    "${lib_source_dir}/mixin/core/blocks.cpp"
    "${lib_source_dir}/mixin/core/component.cpp"
    "${lib_source_dir}/mixin/core/corner.cpp"
    "${lib_source_dir}/mixin/core/corners.cpp"
    "${lib_source_dir}/mixin/core/line.cpp"
    "${lib_source_dir}/mixin/core/lines.cpp"
    "${lib_source_dir}/mixin/core/model_boundaries.cpp"
    "${lib_source_dir}/mixin/core/model_boundary.cpp"
    "${lib_source_dir}/mixin/core/relationships.cpp"
    "${lib_source_dir}/mixin/core/surface.cpp"
    "${lib_source_dir}/mixin/core/surfaces.cpp"
    "${lib_source_dir}/mixin/core/vertex_identifier.cpp"
    "${lib_source_dir}/representation/builder/brep_builder.cpp"
    "${lib_source_dir}/representation/builder/section_builder.cpp"
    "${lib_source_dir}/representation/core/brep.cpp"
    "${lib_source_dir}/representation/core/section.cpp"
    "${lib_source_dir}/representation/io/brep_input.cpp"
    "${lib_source_dir}/representation/io/section_input.cpp"
    "${lib_source_dir}/representation/io/brep_output.cpp"
    "${lib_source_dir}/representation/io/section_output.cpp"
)
set(public_headers
    "${lib_include_dir}/common.h"
    "${lib_include_dir}/mixin/builder/add_components_builders.h"
    "${lib_include_dir}/mixin/builder/blocks_builder.h"
    "${lib_include_dir}/mixin/builder/corners_builder.h"
    "${lib_include_dir}/mixin/builder/lines_builder.h"
    "${lib_include_dir}/mixin/builder/model_boundaries_builder.h"
    "${lib_include_dir}/mixin/builder/surfaces_builder.h"
    "${lib_include_dir}/mixin/builder/relationships_builder.h"
    "${lib_include_dir}/mixin/builder/topology_builder.h"
    "${lib_include_dir}/mixin/builder/vertex_identifier_builder.h"
    "${lib_include_dir}/mixin/core/add_components.h"
    "${lib_include_dir}/mixin/core/bitsery_archive.h"
    "${lib_include_dir}/mixin/core/block.h"
    "${lib_include_dir}/mixin/core/blocks.h"
    "${lib_include_dir}/mixin/core/component.h"
    "${lib_include_dir}/mixin/core/component_type.h"
    "${lib_include_dir}/mixin/core/corner.h"
    "${lib_include_dir}/mixin/core/corners.h"
    "${lib_include_dir}/mixin/core/line.h"
    "${lib_include_dir}/mixin/core/lines.h"
    "${lib_include_dir}/mixin/core/model_boundary.h"
    "${lib_include_dir}/mixin/core/model_boundaries.h"
    "${lib_include_dir}/mixin/core/relationships.h"
    "${lib_include_dir}/mixin/core/surface.h"
    "${lib_include_dir}/mixin/core/surfaces.h"
    "${lib_include_dir}/mixin/core/topology.h"
    "${lib_include_dir}/mixin/core/vertex_identifier.h"
    "${lib_include_dir}/representation/builder/brep_builder.h"
    "${lib_include_dir}/representation/builder/section_builder.h"
    "${lib_include_dir}/representation/core/brep.h"
    "${lib_include_dir}/representation/core/section.h"
    "${lib_include_dir}/representation/io/brep_input.h"
    "${lib_include_dir}/representation/io/section_input.h"
    "${lib_include_dir}/representation/io/brep_output.h"
    "${lib_include_dir}/representation/io/section_output.h"
)
set(advanced_headers
    "${lib_include_dir}/mixin/core/detail/components_storage.h"
    "${lib_include_dir}/mixin/core/detail/count_relationships.h"
    "${lib_include_dir}/mixin/core/detail/mesh_storage.h"
    "${lib_include_dir}/mixin/core/detail/uuid_to_index.h"
    "${lib_include_dir}/representation/builder/detail/copy.h"
    "${lib_include_dir}/representation/io/detail/geode_brep_input.h"
    "${lib_include_dir}/representation/io/detail/geode_section_input.h"
    "${lib_include_dir}/representation/io/detail/geode_brep_output.h"
    "${lib_include_dir}/representation/io/detail/geode_section_output.h"
)
target_link_libraries(${target_name}
    PUBLIC
        absl::flat_hash_map
>>>>>>> 43049f8c
        Bitsery::bitsery
        ghcFilesystem::ghc_filesystem
        ${PROJECT_NAME}::basic
        ${PROJECT_NAME}::geometry
        ${PROJECT_NAME}::mesh
)
<|MERGE_RESOLUTION|>--- conflicted
+++ resolved
@@ -1,4 +1,3 @@
-<<<<<<< HEAD
 # Copyright (c) 2019 Geode-solutions
 #
 # Permission is hereby granted, free of charge, to any person obtaining a copy
@@ -100,90 +99,7 @@
         "representation/io/detail/geode_brep_output.h"
         "representation/io/detail/geode_section_output.h"
     PUBLIC_DEPENDENCIES
-=======
-set(sources
-    "${lib_source_dir}/mixin/builder/blocks_builder.cpp"
-    "${lib_source_dir}/mixin/builder/corners_builder.cpp"
-    "${lib_source_dir}/mixin/builder/lines_builder.cpp"
-    "${lib_source_dir}/mixin/builder/model_boundaries_builder.cpp"
-    "${lib_source_dir}/mixin/builder/surfaces_builder.cpp"
-    "${lib_source_dir}/mixin/builder/relationships_builder.cpp"
-    "${lib_source_dir}/mixin/builder/vertex_identifier_builder.cpp"
-    "${lib_source_dir}/mixin/core/bitsery_archive.cpp"
-    "${lib_source_dir}/mixin/core/block.cpp"
-    "${lib_source_dir}/mixin/core/blocks.cpp"
-    "${lib_source_dir}/mixin/core/component.cpp"
-    "${lib_source_dir}/mixin/core/corner.cpp"
-    "${lib_source_dir}/mixin/core/corners.cpp"
-    "${lib_source_dir}/mixin/core/line.cpp"
-    "${lib_source_dir}/mixin/core/lines.cpp"
-    "${lib_source_dir}/mixin/core/model_boundaries.cpp"
-    "${lib_source_dir}/mixin/core/model_boundary.cpp"
-    "${lib_source_dir}/mixin/core/relationships.cpp"
-    "${lib_source_dir}/mixin/core/surface.cpp"
-    "${lib_source_dir}/mixin/core/surfaces.cpp"
-    "${lib_source_dir}/mixin/core/vertex_identifier.cpp"
-    "${lib_source_dir}/representation/builder/brep_builder.cpp"
-    "${lib_source_dir}/representation/builder/section_builder.cpp"
-    "${lib_source_dir}/representation/core/brep.cpp"
-    "${lib_source_dir}/representation/core/section.cpp"
-    "${lib_source_dir}/representation/io/brep_input.cpp"
-    "${lib_source_dir}/representation/io/section_input.cpp"
-    "${lib_source_dir}/representation/io/brep_output.cpp"
-    "${lib_source_dir}/representation/io/section_output.cpp"
-)
-set(public_headers
-    "${lib_include_dir}/common.h"
-    "${lib_include_dir}/mixin/builder/add_components_builders.h"
-    "${lib_include_dir}/mixin/builder/blocks_builder.h"
-    "${lib_include_dir}/mixin/builder/corners_builder.h"
-    "${lib_include_dir}/mixin/builder/lines_builder.h"
-    "${lib_include_dir}/mixin/builder/model_boundaries_builder.h"
-    "${lib_include_dir}/mixin/builder/surfaces_builder.h"
-    "${lib_include_dir}/mixin/builder/relationships_builder.h"
-    "${lib_include_dir}/mixin/builder/topology_builder.h"
-    "${lib_include_dir}/mixin/builder/vertex_identifier_builder.h"
-    "${lib_include_dir}/mixin/core/add_components.h"
-    "${lib_include_dir}/mixin/core/bitsery_archive.h"
-    "${lib_include_dir}/mixin/core/block.h"
-    "${lib_include_dir}/mixin/core/blocks.h"
-    "${lib_include_dir}/mixin/core/component.h"
-    "${lib_include_dir}/mixin/core/component_type.h"
-    "${lib_include_dir}/mixin/core/corner.h"
-    "${lib_include_dir}/mixin/core/corners.h"
-    "${lib_include_dir}/mixin/core/line.h"
-    "${lib_include_dir}/mixin/core/lines.h"
-    "${lib_include_dir}/mixin/core/model_boundary.h"
-    "${lib_include_dir}/mixin/core/model_boundaries.h"
-    "${lib_include_dir}/mixin/core/relationships.h"
-    "${lib_include_dir}/mixin/core/surface.h"
-    "${lib_include_dir}/mixin/core/surfaces.h"
-    "${lib_include_dir}/mixin/core/topology.h"
-    "${lib_include_dir}/mixin/core/vertex_identifier.h"
-    "${lib_include_dir}/representation/builder/brep_builder.h"
-    "${lib_include_dir}/representation/builder/section_builder.h"
-    "${lib_include_dir}/representation/core/brep.h"
-    "${lib_include_dir}/representation/core/section.h"
-    "${lib_include_dir}/representation/io/brep_input.h"
-    "${lib_include_dir}/representation/io/section_input.h"
-    "${lib_include_dir}/representation/io/brep_output.h"
-    "${lib_include_dir}/representation/io/section_output.h"
-)
-set(advanced_headers
-    "${lib_include_dir}/mixin/core/detail/components_storage.h"
-    "${lib_include_dir}/mixin/core/detail/count_relationships.h"
-    "${lib_include_dir}/mixin/core/detail/mesh_storage.h"
-    "${lib_include_dir}/mixin/core/detail/uuid_to_index.h"
-    "${lib_include_dir}/representation/builder/detail/copy.h"
-    "${lib_include_dir}/representation/io/detail/geode_brep_input.h"
-    "${lib_include_dir}/representation/io/detail/geode_section_input.h"
-    "${lib_include_dir}/representation/io/detail/geode_brep_output.h"
-    "${lib_include_dir}/representation/io/detail/geode_section_output.h"
-)
-target_link_libraries(${target_name}
-    PUBLIC
         absl::flat_hash_map
->>>>>>> 43049f8c
         Bitsery::bitsery
         ghcFilesystem::ghc_filesystem
         ${PROJECT_NAME}::basic
