--- conflicted
+++ resolved
@@ -50,11 +50,7 @@
     template < typename Model >
     class FromModel
     {
-<<<<<<< HEAD
-        static constexpr auto dimension = Model::dimension;
-=======
         static constexpr auto dimension = Model::dim;
->>>>>>> d1d88693
 
     public:
         FromModel( const Model& model ) : model_( model )
@@ -282,11 +278,7 @@
     template < typename SurfaceType, typename Model >
     class SurfaceFromModel
     {
-<<<<<<< HEAD
-        static constexpr auto dimension = Model::dimension;
-=======
         static constexpr auto dimension = Model::dim;
->>>>>>> d1d88693
 
     public:
         SurfaceFromModel( FromModel< Model >& model )
@@ -410,11 +402,7 @@
     template < typename Model >
     class CurveFromModel
     {
-<<<<<<< HEAD
-        static constexpr auto dimension = Model::dimension;
-=======
         static constexpr auto dimension = Model::dim;
->>>>>>> d1d88693
 
     public:
         CurveFromModel( FromModel< Model >& model )
