/*
 * Copyright (c) 2019 - 2023 Geode-solutions
 *
 * Permission is hereby granted, free of charge, to any person obtaining a copy
 * of this software and associated documentation files (the "Software"), to deal
 * in the Software without restriction, including without limitation the rights
 * to use, copy, modify, merge, publish, distribute, sublicense, and/or sell
 * copies of the Software, and to permit persons to whom the Software is
 * furnished to do so, subject to the following conditions:
 *
 * The above copyright notice and this permission notice shall be included in
 * all copies or substantial portions of the Software.
 *
 * THE SOFTWARE IS PROVIDED "AS IS", WITHOUT WARRANTY OF ANY KIND, EXPRESS OR
 * IMPLIED, INCLUDING BUT NOT LIMITED TO THE WARRANTIES OF MERCHANTABILITY,
 * FITNESS FOR A PARTICULAR PURPOSE AND NONINFRINGEMENT. IN NO EVENT SHALL THE
 * AUTHORS OR COPYRIGHT HOLDERS BE LIABLE FOR ANY CLAIM, DAMAGES OR OTHER
 * LIABILITY, WHETHER IN AN ACTION OF CONTRACT, TORT OR OTHERWISE, ARISING FROM,
 * OUT OF OR IN CONNECTION WITH THE SOFTWARE OR THE USE OR OTHER DEALINGS IN THE
 * SOFTWARE.
 *
 */

#include <geode/model/helpers/detail/cut_along_internal_lines.h>

#include <async++.h>

#include <absl/memory/memory.h>

#include <geode/basic/pimpl_impl.h>

#include <geode/geometry/point.h>

#include <geode/mesh/builder/surface_mesh_builder.h>
#include <geode/mesh/core/edged_curve.h>
#include <geode/mesh/core/surface_mesh.h>

#include <geode/model/helpers/component_mesh_edges.h>
#include <geode/model/mixin/core/line.h>
#include <geode/model/mixin/core/surface.h>
#include <geode/model/representation/builder/brep_builder.h>
#include <geode/model/representation/builder/section_builder.h>
#include <geode/model/representation/core/brep.h>
#include <geode/model/representation/core/section.h>

namespace geode
{
    namespace detail
    {
        template < typename Model >
        class CutAlongInternalLines< Model >::Impl
        {
            using CMVmapping =
                std::pair< ComponentMeshVertex, ComponentMeshVertex >;
            using CMVmappings = std::vector< CMVmapping >;
            using Task = async::task< CMVmappings >;
            using ModelBuilder = typename Model::Builder;
<<<<<<< HEAD
            static constexpr auto dimension = Model::dimension;
=======
            static constexpr auto dimension = Model::dim;
>>>>>>> d1d88693
            struct SurfaceInfo
            {
                SurfaceInfo( index_t nb_vertices )
                    : polygon_vertices( nb_vertices )
                {
                }
                absl::FixedArray< PolygonsAroundVertex > polygon_vertices;
                std::vector< index_t > vertices_to_check;
            };

        public:
            Impl( Model& model )
                : model_( model ),
                  builder_ptr_{ absl::make_unique< ModelBuilder >( model ) },
                  builder_( *builder_ptr_ )
            {
            }

            Impl( const Model& model, ModelBuilder& builder )
                : model_( model ), builder_( builder )
            {
            }

            CMVmappings cut()
            {
                absl::FixedArray< Task > tasks( model_.nb_surfaces() );
                index_t count{ 0 };
                for( const auto& surface : model_.surfaces() )
                {
                    tasks[count++] = async::spawn( [this, &surface] {
                        return split_points( surface );
                    } );
                }
                CMVmappings mapping;
                async::when_all( tasks.begin(), tasks.end() )
                    .then( [this, &mapping]( std::vector< Task > all_task ) {
                        for( auto& task : all_task )
                        {
                            auto cmv_mappings = task.get();
                            update_unique_vertices( cmv_mappings );
                            mapping.insert( mapping.end(),
                                std::make_move_iterator( cmv_mappings.begin() ),
                                std::make_move_iterator( cmv_mappings.end() ) );
                        }
                    } )
                    .get();
                return mapping;
            }

            CMVmappings cut_surface( const Surface< dimension >& surface )
            {
                const auto mapping = split_points( surface );
                update_unique_vertices( mapping );
                return mapping;
            }

        private:
            void update_unique_vertices( const CMVmappings& mapping )
            {
                for( const auto& cmv_mapping : mapping )
                {
                    const auto unique_vertex_id =
                        model_.unique_vertex( cmv_mapping.first );
                    builder_.set_unique_vertex(
                        cmv_mapping.second, unique_vertex_id );
                }
            }

            CMVmappings split_points( const Surface< dimension >& surface )
            {
                auto builder = builder_.surface_mesh_builder( surface.id() );
                remove_adjacencies_along_internal_lines( surface, *builder );
                return duplicate_points( surface, *builder );
            }

            CMVmappings duplicate_points( const Surface< dimension >& surface,
                SurfaceMeshBuilder< dimension >& builder )
            {
                const auto& mesh = surface.mesh();
                const auto info = compute_surface_info( mesh );
                CMVmappings mapping;
                mapping.reserve( info.vertices_to_check.size() );
                for( const auto vertex_id : info.vertices_to_check )
                {
                    auto polygons_around =
                        mesh.polygons_around_vertex( vertex_id );
                    const auto& polygon_vertices =
                        info.polygon_vertices[vertex_id];
                    auto nb_polygons_around = polygons_around.size();
                    OPENGEODE_ASSERT(
                        nb_polygons_around <= polygon_vertices.size(),
                        "[CutAlongInternalLines] Wrong size comparison" );
                    PolygonsAroundVertex total_polygons;
                    while( nb_polygons_around != polygon_vertices.size() )
                    {
                        for( auto& polygon : polygons_around )
                        {
                            total_polygons.emplace_back( std::move( polygon ) );
                        }
                        mapping.emplace_back(
                            process_component( surface, mesh, builder,
                                vertex_id, total_polygons, polygon_vertices ) );
                        polygons_around =
                            mesh.polygons_around_vertex( vertex_id );
                        nb_polygons_around += polygons_around.size();
                    }
                }
                return mapping;
            }

            SurfaceInfo compute_surface_info(
                const SurfaceMesh< dimension >& mesh ) const
            {
                SurfaceInfo info{ mesh.nb_vertices() };
                std::vector< bool > vertex_to_check(
                    mesh.nb_vertices(), false );
                for( const auto p : Range{ mesh.nb_polygons() } )
                {
                    for( const auto v :
                        LRange{ mesh.nb_polygon_vertices( p ) } )
                    {
                        PolygonVertex vertex{ p, v };
                        const auto vertex_id = mesh.polygon_vertex( vertex );
                        if( mesh.is_edge_on_border( vertex ) )
                        {
                            vertex_to_check[vertex_id] = true;
                        }
                        info.polygon_vertices[vertex_id].emplace_back(
                            std::move( vertex ) );
                    }
                }
                for( const auto v : Indices{ vertex_to_check } )
                {
                    if( vertex_to_check[v] )
                    {
                        info.vertices_to_check.push_back( v );
                    }
                }
                return info;
            }

            void remove_adjacencies_along_internal_lines(
                const Surface< dimension >& surface,
                SurfaceMeshBuilder< dimension >& builder )
            {
                std::vector< PolygonEdge > edges;
                for( const auto& line : model_.internal_lines( surface ) )
                {
                    const auto& mesh = line.mesh();
                    for( const auto e : Range{ mesh.nb_edges() } )
                    {
                        const auto model_edges =
                            component_mesh_edges( model_, line, e );
                        const auto& surface_edges = model_edges.surface_edges;
                        const auto it = surface_edges.find( surface.id() );
                        if( it == surface_edges.end() )
                        {
                            continue;
                        }
                        for( auto& edge : it->second )
                        {
                            edges.emplace_back( std::move( edge ) );
                        }
                    }
                }
                for( const auto& edge : edges )
                {
                    builder.unset_polygon_adjacent( edge );
                }
            }

            CMVmapping process_component( const Surface< dimension >& surface,
                const SurfaceMesh< dimension >& mesh,
                SurfaceMeshBuilder< dimension >& builder,
                index_t vertex_id,
                const PolygonsAroundVertex& total_polygons,
                const PolygonsAroundVertex& polygon_vertices )
            {
                const auto new_vertex_id =
                    builder.create_point( mesh.point( vertex_id ) );
                builder.replace_vertex( vertex_id, new_vertex_id );
                for( const auto& polygon_vertex : polygon_vertices )
                {
                    if( absl::c_find( total_polygons, polygon_vertex )
                        == total_polygons.end() )
                    {
                        builder.associate_polygon_vertex_to_vertex(
                            polygon_vertex, vertex_id );
                        break;
                    }
                }
                OPENGEODE_ASSERT(
                    !mesh.polygons_around_vertex( vertex_id ).empty(),
                    "[ModelFromMeshBuilder::cut_surface_by_lines] Lost "
                    "polygon around vertex" );
                return {
                    ComponentMeshVertex{ surface.component_id(), vertex_id },
                    ComponentMeshVertex{ surface.component_id(), new_vertex_id }
                };
            }

        private:
            const Model& model_;
            std::unique_ptr< ModelBuilder > builder_ptr_;
            ModelBuilder& builder_;
        };

        template < typename Model >
        CutAlongInternalLines< Model >::CutAlongInternalLines( Model& model )
            : impl_{ model }
        {
        }

        template < typename Model >
        CutAlongInternalLines< Model >::CutAlongInternalLines(
            const Model& model, typename Model::Builder& builder )
            : impl_{ model, builder }
        {
        }

        template < typename Model >
        CutAlongInternalLines< Model >::~CutAlongInternalLines()
        {
        }

        template < typename Model >
        std::vector< std::pair< ComponentMeshVertex, ComponentMeshVertex > >
            CutAlongInternalLines< Model >::cut_all_surfaces()
        {
            return impl_->cut();
        }

        template < typename Model >
        std::vector< std::pair< ComponentMeshVertex, ComponentMeshVertex > >
            CutAlongInternalLines< Model >::cut_surface(
<<<<<<< HEAD
                const Surface< Model::dimension >& surface )
=======
                const Surface< Model::dim >& surface )
>>>>>>> d1d88693
        {
            return impl_->cut_surface( surface );
        }

        template class opengeode_model_api CutAlongInternalLines< Section >;
        template class opengeode_model_api CutAlongInternalLines< BRep >;
    } // namespace detail
} // namespace geode<|MERGE_RESOLUTION|>--- conflicted
+++ resolved
@@ -55,11 +55,7 @@
             using CMVmappings = std::vector< CMVmapping >;
             using Task = async::task< CMVmappings >;
             using ModelBuilder = typename Model::Builder;
-<<<<<<< HEAD
-            static constexpr auto dimension = Model::dimension;
-=======
             static constexpr auto dimension = Model::dim;
->>>>>>> d1d88693
             struct SurfaceInfo
             {
                 SurfaceInfo( index_t nb_vertices )
@@ -295,11 +291,7 @@
         template < typename Model >
         std::vector< std::pair< ComponentMeshVertex, ComponentMeshVertex > >
             CutAlongInternalLines< Model >::cut_surface(
-<<<<<<< HEAD
-                const Surface< Model::dimension >& surface )
-=======
                 const Surface< Model::dim >& surface )
->>>>>>> d1d88693
         {
             return impl_->cut_surface( surface );
         }
