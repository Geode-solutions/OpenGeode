--- conflicted
+++ resolved
@@ -1,1631 +1,1627 @@
-/*
- * Copyright (c) 2019 - 2024 Geode-solutions
- *
- * Permission is hereby granted, free of charge, to any person obtaining a copy
- * of this software and associated documentation files (the "Software"), to deal
- * in the Software without restriction, including without limitation the rights
- * to use, copy, modify, merge, publish, distribute, sublicense, and/or sell
- * copies of the Software, and to permit persons to whom the Software is
- * furnished to do so, subject to the following conditions:
- *
- * The above copyright notice and this permission notice shall be included in
- * all copies or substantial portions of the Software.
- *
- * THE SOFTWARE IS PROVIDED "AS IS", WITHOUT WARRANTY OF ANY KIND, EXPRESS OR
- * IMPLIED, INCLUDING BUT NOT LIMITED TO THE WARRANTIES OF MERCHANTABILITY,
- * FITNESS FOR A PARTICULAR PURPOSE AND NONINFRINGEMENT. IN NO EVENT SHALL THE
- * AUTHORS OR COPYRIGHT HOLDERS BE LIABLE FOR ANY CLAIM, DAMAGES OR OTHER
- * LIABILITY, WHETHER IN AN ACTION OF CONTRACT, TORT OR OTHERWISE, ARISING FROM,
- * OUT OF OR IN CONNECTION WITH THE SOFTWARE OR THE USE OR OTHER DEALINGS IN THE
- * SOFTWARE.
- *
- */
-#include <stack>
-
-#include <geode/mesh/core/solid_mesh.h>
-
-#include <stack>
-
-#include <absl/container/flat_hash_set.h>
-
-#include <bitsery/brief_syntax/array.h>
-
-#include <geode/basic/attribute_manager.h>
-#include <geode/basic/bitsery_archive.h>
-#include <geode/basic/cached_value.h>
-#include <geode/basic/detail/mapping_after_deletion.h>
-#include <geode/basic/pimpl_impl.h>
-
-#include <geode/geometry/basic_objects/plane.h>
-#include <geode/geometry/basic_objects/tetrahedron.h>
-#include <geode/geometry/basic_objects/triangle.h>
-#include <geode/geometry/bounding_box.h>
-#include <geode/geometry/distance.h>
-#include <geode/geometry/mensuration.h>
-#include <geode/geometry/vector.h>
-
-#include <geode/mesh/builder/solid_edges_builder.h>
-#include <geode/mesh/builder/solid_facets_builder.h>
-#include <geode/mesh/builder/solid_mesh_builder.h>
-#include <geode/mesh/builder/triangulated_surface_builder.h>
-#include <geode/mesh/core/bitsery_archive.h>
-#include <geode/mesh/core/detail/vertex_cycle.h>
-#include <geode/mesh/core/internal/solid_mesh_impl.h>
-#include <geode/mesh/core/mesh_factory.h>
-#include <geode/mesh/core/polyhedral_solid.h>
-#include <geode/mesh/core/solid_edges.h>
-#include <geode/mesh/core/solid_facets.h>
-#include <geode/mesh/core/texture3d.h>
-#include <geode/mesh/core/texture_storage.h>
-#include <geode/mesh/core/triangulated_surface.h>
-#include <geode/mesh/io/triangulated_surface_output.h>
-
-namespace
-{
-    template < geode::index_t dimension >
-    void check_vertex_id( const geode::SolidMesh< dimension >& solid,
-        const geode::index_t vertex_id )
-    {
-        geode_unused( solid );
-        geode_unused( vertex_id );
-        OPENGEODE_ASSERT( vertex_id < solid.nb_vertices(),
-            "[check_vertex_id] Trying to access an invalid vertex" );
-    }
-
-    template < geode::index_t dimension >
-    void check_facet_id( const geode::SolidMesh< dimension >& solid,
-        const geode::index_t facet_id )
-    {
-        geode_unused( solid );
-        geode_unused( facet_id );
-        OPENGEODE_ASSERT( facet_id < solid.nb_facets(),
-            "[check_facet_id] Trying to access an invalid facet" );
-    }
-
-    template < geode::index_t dimension >
-    void check_polyhedron_id( const geode::SolidMesh< dimension >& solid,
-        const geode::index_t polyhedron_id )
-    {
-        geode_unused( solid );
-        geode_unused( polyhedron_id );
-        OPENGEODE_ASSERT( polyhedron_id < solid.nb_polyhedra(),
-            "[check_polyhedron_id] Trying to access an invalid polyhedron" );
-    }
-
-    template < geode::index_t dimension >
-    void check_polyhedron_vertex_id( const geode::SolidMesh< dimension >& solid,
-        const geode::index_t polyhedron_id,
-        const geode::index_t vertex_id )
-    {
-        geode_unused( solid );
-        geode_unused( polyhedron_id );
-        geode_unused( vertex_id );
-        OPENGEODE_ASSERT(
-            vertex_id < solid.nb_polyhedron_vertices( polyhedron_id ),
-            "[check_polyhedron_vertex_id] Trying to access an invalid "
-            "polyhedron vertex" );
-    }
-
-    template < geode::index_t dimension >
-    void check_polyhedron_facet_id( const geode::SolidMesh< dimension >& solid,
-        const geode::index_t polyhedron_id,
-        const geode::index_t facet_id )
-    {
-        geode_unused( solid );
-        geode_unused( polyhedron_id );
-        geode_unused( facet_id );
-        OPENGEODE_ASSERT(
-            facet_id < solid.nb_polyhedron_facets( polyhedron_id ),
-            "[check_polyhedron_facet_id] Trying to access an invalid "
-            "polyhedron facet" );
-    }
-
-    template < geode::index_t dimension >
-    void check_polyhedron_facet_vertex_id(
-        const geode::SolidMesh< dimension >& solid,
-        const geode::index_t polyhedron_id,
-        const geode::local_index_t facet_id,
-        const geode::index_t vertex_id )
-    {
-        geode_unused( solid );
-        geode_unused( polyhedron_id );
-        geode_unused( facet_id );
-        geode_unused( vertex_id );
-        OPENGEODE_ASSERT( vertex_id < solid.nb_polyhedron_facet_vertices(
-                              { polyhedron_id, facet_id } ),
-            "[check_polyhedron_facet_vertex_id] Trying to access an invalid "
-            "polyhedron facet vertex" );
-    }
-
-    template < geode::index_t dimension >
-    geode::local_index_t get_vertex_id_in_polyhedron_facet(
-        const geode::SolidMesh< dimension >& solid,
-        const geode::PolyhedronFacet& facet,
-        geode::index_t vertex_id )
-    {
-        for( const auto v :
-            geode::LRange{ solid.nb_polyhedron_facet_vertices( facet ) } )
-        {
-            if( solid.polyhedron_facet_vertex( { facet, v } ) == vertex_id )
-            {
-                return v;
-            }
-        }
-        return geode::NO_LID;
-    }
-
-    template < geode::index_t dimension >
-    std::tuple< geode::PolyhedraAroundEdge, bool > propagate_around_edge(
-        const geode::SolidMesh< dimension >& solid,
-        geode::PolyhedronFacet facet,
-        const std::array< geode::index_t, 2 >& edge_vertices )
-    {
-        geode::PolyhedraAroundEdge result;
-        const auto first_polyhedron = facet.polyhedron_id;
-        do
-        {
-            if( const auto adj = solid.polyhedron_adjacent_facet( facet ) )
-            {
-                const auto adj_facet = adj.value();
-                result.push_back( adj_facet.polyhedron_id );
-                for( const auto f : geode::LRange{ solid.nb_polyhedron_facets(
-                         adj_facet.polyhedron_id ) } )
-                {
-                    if( adj_facet.facet_id == f )
-                    {
-                        continue;
-                    }
-                    if( solid.is_edge_in_polyhedron_facet(
-                            { adj_facet.polyhedron_id, f }, edge_vertices ) )
-                    {
-                        facet = { adj_facet.polyhedron_id, f };
-                        break;
-                    }
-                }
-            }
-            else
-            {
-                return std::make_tuple( std::move( result ), false );
-            }
-        } while( facet.polyhedron_id != first_polyhedron );
-        return std::make_tuple( std::move( result ), true );
-    }
-
-    template < geode::index_t dimension >
-    std::optional< geode::index_t > first_polyhedron_around_edge(
-        const geode::SolidMesh< dimension >& solid,
-        const std::array< geode::index_t, 2 >& vertices )
-    {
-        for( const auto vertex : vertices )
-        {
-            for( const auto& polyhedron :
-                solid.polyhedra_around_vertex( vertex ) )
-            {
-                for( const auto& edge_vertices :
-                    solid.polyhedron_edges_vertices(
-                        polyhedron.polyhedron_id ) )
-                {
-                    if( vertices == edge_vertices
-                        || ( vertices[0] == edge_vertices[1]
-                             && vertices[1] == edge_vertices[0] ) )
-                    {
-                        return polyhedron.polyhedron_id;
-                    }
-                }
-            }
-        }
-        return std::nullopt;
-    }
-
-    template < geode::index_t dimension >
-    bool is_edge_on_facet_border( const geode::SolidMesh< dimension >& solid,
-        const std::array< geode::index_t, 2 >& vertices,
-        geode::index_t polyhedron )
-    {
-        for( const auto facet :
-            solid.polyhedron_facets_on_border( polyhedron ) )
-        {
-            if( solid.is_edge_in_polyhedron_facet( facet, vertices ) )
-            {
-                return true;
-            }
-        }
-        return false;
-    }
-
-    template < geode::index_t dimension >
-    geode::internal::PolyhedraAroundVertexImpl compute_polyhedra_around_vertex(
-        const geode::SolidMesh< dimension >& solid,
-        const geode::index_t& vertex_id,
-        const std::optional< geode::PolyhedronVertex >& first_polyhedron )
-    {
-        if( !first_polyhedron )
-        {
-            return {};
-        }
-        OPENGEODE_ASSERT(
-            solid.polyhedron_vertex( first_polyhedron.value() ) == vertex_id,
-            "[SolidMesh::polyhedra_around_vertex] Wrong polyhedron "
-            "around vertex" );
-        geode::index_t safety_count{ 0 };
-        constexpr geode::index_t MAX_SAFETY_COUNT{ 40000 };
-        geode::internal::PolyhedraAroundVertexImpl result;
-        result.vertex_is_on_border = false;
-        absl::flat_hash_set< geode::index_t > polyhedra_visited;
-        polyhedra_visited.reserve( 20 );
-        std::stack< geode::PolyhedronVertex > S;
-        S.push( first_polyhedron.value() );
-        polyhedra_visited.insert( first_polyhedron->polyhedron_id );
-        while( !S.empty() && safety_count < MAX_SAFETY_COUNT )
-        {
-            safety_count++;
-            result.polyhedra.push_back( S.top() );
-            const auto& polyhedron_vertex_id = result.polyhedra.back();
-            S.pop();
-
-            for( const auto& polyhedron_facet :
-                solid.polyhedron_vertex_facets( polyhedron_vertex_id ) )
-            {
-                const auto adj_polyhedron =
-                    solid.polyhedron_adjacent( polyhedron_facet );
-                if( !adj_polyhedron )
-                {
-                    result.vertex_is_on_border = true;
-                    continue;
-                }
-                const auto p_adj = adj_polyhedron.value();
-                if( !polyhedra_visited.insert( p_adj ).second )
-                {
-                    continue;
-                }
-                if( const auto v_adj =
-                        solid.vertex_in_polyhedron( p_adj, vertex_id ) )
-                {
-                    S.emplace( p_adj, v_adj.value() );
-                }
-            }
-        }
-        OPENGEODE_EXCEPTION( safety_count < MAX_SAFETY_COUNT,
-            "[SolidMesh::polygons_around_vertex] Too many polyhedra "
-            "around vertex ",
-            vertex_id, " (", solid.point( vertex_id ).string(),
-            "). This is probably related to a bug in the polyhedra "
-            "adjacencies." );
-        return result;
-    }
-} // namespace
-
-namespace geode
-{
-    PolyhedronVertex::PolyhedronVertex( const PolyhedronFacet& facet )
-        : polyhedron_id( facet.polyhedron_id ), vertex_id( facet.facet_id )
-    {
-    }
-
-    PolyhedronFacet::PolyhedronFacet( const PolyhedronVertex& vertex )
-        : polyhedron_id( vertex.polyhedron_id ), facet_id( vertex.vertex_id )
-    {
-    }
-
-    template < typename Archive >
-    void PolyhedronVertex::serialize( Archive& archive )
-    {
-        archive.ext( *this,
-            Growable< Archive, PolyhedronVertex >{
-                { []( Archive& a, PolyhedronVertex& polyhedron_vertex ) {
-                     a.value4b( polyhedron_vertex.polyhedron_id );
-                     index_t value{ NO_ID };
-                     a.value4b( value );
-                     polyhedron_vertex.vertex_id = value;
-                 },
-                    []( Archive& a, PolyhedronVertex& polyhedron_vertex ) {
-                        a.value4b( polyhedron_vertex.polyhedron_id );
-                        a.value1b( polyhedron_vertex.vertex_id );
-                    } } } );
-    }
-
-    template < typename Archive >
-    void PolyhedronFacet::serialize( Archive& archive )
-    {
-        archive.ext(
-            *this, Growable< Archive, PolyhedronFacet >{
-                       { []( Archive& a, PolyhedronFacet& polyhedron_facet ) {
-                            a.value4b( polyhedron_facet.polyhedron_id );
-                            index_t value{ NO_ID };
-                            a.value4b( value );
-                            polyhedron_facet.facet_id = value;
-                        },
-                           []( Archive& a, PolyhedronFacet& polyhedron_facet ) {
-                               a.value4b( polyhedron_facet.polyhedron_id );
-                               a.value1b( polyhedron_facet.facet_id );
-                           } } } );
-    }
-
-    template < typename Archive >
-    void PolyhedronFacetVertex::serialize( Archive& archive )
-    {
-        archive.ext( *this,
-            Growable< Archive, PolyhedronFacetVertex >{
-                { []( Archive& a,
-                      PolyhedronFacetVertex& polyhedron_facet_vertex ) {
-                     a.object( polyhedron_facet_vertex.polyhedron_facet );
-                     index_t value{ NO_ID };
-                     a.value4b( value );
-                     polyhedron_facet_vertex.vertex_id = value;
-                 },
-                    []( Archive& a,
-                        PolyhedronFacetVertex& polyhedron_facet_vertex ) {
-                        a.object( polyhedron_facet_vertex.polyhedron_facet );
-                        a.value1b( polyhedron_facet_vertex.vertex_id );
-                    } } } );
-    }
-
-    template < typename Archive >
-    void PolyhedronFacetEdge::serialize( Archive& archive )
-    {
-        archive.ext( *this,
-            Growable< Archive, PolyhedronFacetEdge >{
-                { []( Archive& a, PolyhedronFacetEdge& polyhedron_facet_edge ) {
-                     a.object( polyhedron_facet_edge.polyhedron_facet );
-                     index_t value{ NO_ID };
-                     a.value4b( value );
-                     polyhedron_facet_edge.edge_id = value;
-                 },
-                    []( Archive& a,
-                        PolyhedronFacetEdge& polyhedron_facet_edge ) {
-                        a.object( polyhedron_facet_edge.polyhedron_facet );
-                        a.value1b( polyhedron_facet_edge.edge_id );
-                    } } } );
-    }
-
-    template < index_t dimension >
-    class SolidMesh< dimension >::Impl
-    {
-        friend class bitsery::Access;
-        using CachedPolyhedra =
-<<<<<<< HEAD
-            CachedValue< detail::PolyhedraAroundVertexImpl >;
-        static constexpr auto POLYHEDRA_AROUND_VERTEX_NAME =
-=======
-            CachedValue< internal::PolyhedraAroundVertexImpl >;
-        static constexpr auto polyhedra_around_vertex_name =
->>>>>>> 8e8404af
-            "polyhedra_around_vertex";
-
-    public:
-        explicit Impl( SolidMesh& solid )
-            : polyhedron_around_vertex_(
-                solid.vertex_attribute_manager()
-                    .template find_or_create_attribute< VariableAttribute,
-                        PolyhedronVertex >(
-                        "polyhedron_around_vertex", PolyhedronVertex{} ) ),
-              polyhedra_around_vertex_(
-                  solid.vertex_attribute_manager()
-                      .template find_or_create_attribute< VariableAttribute,
-                          CachedPolyhedra >(
-                          POLYHEDRA_AROUND_VERTEX_NAME, CachedPolyhedra{} ) )
-        {
-        }
-
-        VerticesAroundVertex vertices_around_vertex(
-            const SolidMesh< dimension >& mesh, index_t vertex_id ) const
-        {
-            VerticesAroundVertex result;
-            for( const auto& poly_vertex :
-                mesh.polyhedra_around_vertex( vertex_id ) )
-            {
-                for( const auto& poly_edge : mesh.polyhedron_edges_vertices(
-                         poly_vertex.polyhedron_id ) )
-                {
-                    if( poly_edge[0] == vertex_id )
-                    {
-                        if( absl::c_find( result, poly_edge[1] )
-                            == result.end() )
-                        {
-                            result.push_back( poly_edge[1] );
-                        }
-                    }
-                    else if( poly_edge[1] == vertex_id )
-                    {
-                        if( absl::c_find( result, poly_edge[0] )
-                            == result.end() )
-                        {
-                            result.push_back( poly_edge[0] );
-                        }
-                    }
-                }
-            }
-            return result;
-        }
-
-        std::optional< PolyhedronVertex > polyhedron_around_vertex(
-            const index_t vertex_id ) const
-        {
-            const auto& value = polyhedron_around_vertex_->value( vertex_id );
-            if( value.polyhedron_id != NO_ID )
-            {
-                return value;
-            }
-            return std::nullopt;
-        }
-
-        void reset_polyhedra_around_vertex( index_t vertex_id )
-        {
-            polyhedra_around_vertex_->modify_value(
-                vertex_id, []( CachedPolyhedra& value ) {
-                    value.reset();
-                } );
-        }
-
-        const PolyhedraAroundVertex& polyhedra_around_vertex(
-            const SolidMesh< dimension >& mesh,
-            index_t vertex_id,
-            const std::optional< PolyhedronVertex >& first_polyhedron ) const
-        {
-            return updated_polyhedra_around_vertex(
-                mesh, vertex_id, first_polyhedron )
-                .polyhedra;
-        }
-
-        bool is_vertex_on_border( const SolidMesh< dimension >& mesh,
-            index_t vertex_id,
-            const std::optional< PolyhedronVertex >& first_polyhedron ) const
-        {
-            return updated_polyhedra_around_vertex(
-                mesh, vertex_id, first_polyhedron )
-                .vertex_is_on_border;
-        }
-
-        void associate_polyhedron_vertex_to_vertex(
-            const PolyhedronVertex& polyhedron_vertex, const index_t vertex_id )
-        {
-            polyhedron_around_vertex_->set_value(
-                vertex_id, polyhedron_vertex );
-        }
-
-        AttributeManager& polyhedron_attribute_manager() const
-        {
-            return polyhedron_attribute_manager_;
-        }
-
-        TextureManager3D texture_manager() const
-        {
-            return { polyhedron_attribute_manager_, texture_storage_ };
-        }
-
-        bool are_edges_enabled() const
-        {
-            return edges_.get() != nullptr;
-        }
-
-        void enable_edges( const SolidMesh< dimension >& solid ) const
-        {
-            if( !are_edges_enabled() )
-            {
-                edges_.reset( new SolidEdges< dimension >{ solid } );
-            }
-        }
-
-        void copy_edges( const SolidMesh< dimension >& solid )
-        {
-            OPENGEODE_EXCEPTION( !are_edges_enabled(),
-                "[SolidMesh] Cannot copy edges into mesh "
-                "where edges are already enabled." );
-            edges_.reset( new SolidEdges< dimension >{} );
-            SolidEdgesBuilder< dimension > edges_builder{ *edges_ };
-            edges_builder.copy( solid.edges() );
-        }
-
-        void disable_edges() const
-        {
-            edges_.reset();
-        }
-
-        const SolidEdges< dimension >& edges() const
-        {
-            OPENGEODE_EXCEPTION( are_edges_enabled(),
-                "[SolidMesh::edges] Edges should be "
-                "enabled before accessing them" );
-            return *edges_;
-        }
-
-        SolidEdges< dimension >& edges()
-        {
-            OPENGEODE_EXCEPTION( are_edges_enabled(),
-                "[SolidMesh::edges] Edges should be "
-                "enabled before accessing them" );
-            return *edges_;
-        }
-
-        bool are_facets_enabled() const
-        {
-            return facets_.get() != nullptr;
-        }
-
-        void enable_facets( const SolidMesh< dimension >& solid ) const
-        {
-            if( !are_facets_enabled() )
-            {
-                facets_.reset( new SolidFacets< dimension >{ solid } );
-            }
-        }
-
-        void copy_facets( const SolidMesh< dimension >& solid )
-        {
-            OPENGEODE_EXCEPTION( !are_facets_enabled(),
-                "[SolidMesh] Cannot copy facets into mesh where facets are "
-                "already enabled." );
-            facets_.reset( new SolidFacets< dimension >{} );
-            SolidFacetsBuilder< dimension > facets_builder{ *facets_ };
-            facets_builder.copy( solid.facets() );
-        }
-
-        void disable_facets() const
-        {
-            facets_.reset();
-        }
-
-        const SolidFacets< dimension >& facets() const
-        {
-            OPENGEODE_EXCEPTION( are_facets_enabled(),
-                "[SolidMesh::facets] Facets should be "
-                "enabled before accessing them" );
-            return *facets_;
-        }
-
-        SolidFacets< dimension >& facets()
-        {
-            OPENGEODE_EXCEPTION( are_facets_enabled(),
-                "[SolidMesh::facets] Facets should be "
-                "enabled before accessing them" );
-            return *facets_;
-        }
-
-        void initialize_polyhedra_around_vertex(
-            const SolidMesh< dimension >& solid )
-        {
-            polyhedra_around_vertex_ =
-                solid.vertex_attribute_manager()
-                    .template find_or_create_attribute< VariableAttribute,
-                        CachedPolyhedra >(
-                        POLYHEDRA_AROUND_VERTEX_NAME, CachedPolyhedra{} );
-        }
-
-        const internal::PolyhedraAroundVertexImpl&
-            updated_polyhedra_around_vertex( const SolidMesh< dimension >& mesh,
-                const index_t vertex_id,
-                const std::optional< PolyhedronVertex >& first_polyhedron )
-                const
-        {
-            const auto& cached = polyhedra_around_vertex_->value( vertex_id );
-            const auto& polyhedra = cached.value().polyhedra;
-            if( !cached.computed()
-                || ( first_polyhedron
-                     && absl::c_find( polyhedra, first_polyhedron.value() )
-                            == polyhedra.end() ) )
-            {
-                cached( compute_polyhedra_around_vertex, mesh, vertex_id,
-                    first_polyhedron );
-            }
-            return cached.value();
-        }
-
-    private:
-        Impl() = default;
-
-        template < typename Archive >
-        void serialize( Archive& archive )
-        {
-            archive.ext( *this,
-                Growable< Archive, Impl >{
-                    { []( Archive& a, Impl& impl ) {
-                         a.object( impl.polyhedron_attribute_manager_ );
-                         a.ext( impl.polyhedron_around_vertex_,
-                             bitsery::ext::StdSmartPtr{} );
-                         a.ext( impl.edges_, bitsery::ext::StdSmartPtr{} );
-                         a.ext( impl.facets_, bitsery::ext::StdSmartPtr{} );
-                     },
-                        []( Archive& a, Impl& impl ) {
-                            a.object( impl.polyhedron_attribute_manager_ );
-                            a.ext( impl.polyhedron_around_vertex_,
-                                bitsery::ext::StdSmartPtr{} );
-                            a.ext( impl.polyhedra_around_vertex_,
-                                bitsery::ext::StdSmartPtr{} );
-                            a.ext( impl.edges_, bitsery::ext::StdSmartPtr{} );
-                            a.ext( impl.facets_, bitsery::ext::StdSmartPtr{} );
-                        },
-                        []( Archive& a, Impl& impl ) {
-                            a.object( impl.polyhedron_attribute_manager_ );
-                            a.ext( impl.polyhedron_around_vertex_,
-                                bitsery::ext::StdSmartPtr{} );
-                            a.ext( impl.polyhedra_around_vertex_,
-                                bitsery::ext::StdSmartPtr{} );
-                            a.ext( impl.edges_, bitsery::ext::StdSmartPtr{} );
-                            a.ext( impl.facets_, bitsery::ext::StdSmartPtr{} );
-                            a.object( impl.texture_storage_ );
-                        } } } );
-        }
-
-    private:
-        mutable AttributeManager polyhedron_attribute_manager_;
-        std::shared_ptr< VariableAttribute< PolyhedronVertex > >
-            polyhedron_around_vertex_;
-        mutable std::shared_ptr< VariableAttribute< CachedPolyhedra > >
-            polyhedra_around_vertex_;
-        mutable std::unique_ptr< SolidEdges< dimension > > edges_;
-        mutable std::unique_ptr< SolidFacets< dimension > > facets_;
-        mutable TextureStorage3D texture_storage_;
-    };
-
-    template < index_t dimension >
-    SolidMesh< dimension >::SolidMesh() : impl_( *this )
-    {
-    }
-
-    template < index_t dimension >
-    SolidMesh< dimension >::SolidMesh( SolidMesh&& ) noexcept = default;
-
-    template < index_t dimension >
-    SolidMesh< dimension >& SolidMesh< dimension >::operator=(
-        SolidMesh&& ) noexcept = default;
-
-    template < index_t dimension >
-    SolidMesh< dimension >::~SolidMesh() = default;
-
-    template < index_t dimension >
-    std::unique_ptr< SolidMesh< dimension > > SolidMesh< dimension >::create()
-    {
-        return MeshFactory::create_default_mesh< SolidMesh< dimension > >(
-            PolyhedralSolid< dimension >::type_name_static() );
-    }
-
-    template < index_t dimension >
-    std::unique_ptr< SolidMesh< dimension > > SolidMesh< dimension >::create(
-        const MeshImpl& impl )
-    {
-        return MeshFactory::create_mesh< SolidMesh< dimension > >( impl );
-    }
-
-    template < index_t dimension >
-    double SolidMesh< dimension >::edge_length(
-        const std::array< index_t, 2 >& edge_vertices ) const
-    {
-        return Vector< dimension >{ this->point( edge_vertices[0] ),
-            this->point( edge_vertices[1] ) }
-            .length();
-    }
-
-    template < index_t dimension >
-    index_t SolidMesh< dimension >::polyhedron_vertex(
-        const PolyhedronVertex& polyhedron_vertex ) const
-    {
-        check_polyhedron_id( *this, polyhedron_vertex.polyhedron_id );
-        check_polyhedron_vertex_id( *this, polyhedron_vertex.polyhedron_id,
-            polyhedron_vertex.vertex_id );
-        return get_polyhedron_vertex( polyhedron_vertex );
-    }
-
-    template < index_t dimension >
-    PolyhedronVertices SolidMesh< dimension >::polyhedron_vertices(
-        index_t polyhedron_id ) const
-    {
-        const auto nb_vertices = nb_polyhedron_vertices( polyhedron_id );
-        PolyhedronVertices vertices( nb_vertices );
-        for( const auto v : LRange{ nb_vertices } )
-        {
-            vertices[v] = polyhedron_vertex( { polyhedron_id, v } );
-        }
-        return vertices;
-    }
-
-    template < index_t dimension >
-    std::optional< local_index_t > SolidMesh< dimension >::vertex_in_polyhedron(
-        index_t polyhedron_id, index_t vertex_id ) const
-    {
-        for( const auto v : LRange{ nb_polyhedron_vertices( polyhedron_id ) } )
-
-        {
-            if( polyhedron_vertex( { polyhedron_id, v } ) == vertex_id )
-            {
-                return v;
-            }
-        }
-        return std::nullopt;
-    }
-
-    template < index_t dimension >
-    Point< dimension > SolidMesh< dimension >::polyhedron_barycenter(
-        index_t polyhedron_id ) const
-    {
-        Point< dimension > barycenter;
-        for( const auto v : LRange{ nb_polyhedron_vertices( polyhedron_id ) } )
-        {
-            barycenter =
-                barycenter
-                + this->point( polyhedron_vertex( { polyhedron_id, v } ) );
-        }
-        return barycenter / nb_polyhedron_vertices( polyhedron_id );
-    }
-
-    template < index_t dimension >
-    Point< dimension > SolidMesh< dimension >::facet_barycenter(
-        const PolyhedronFacetVertices& facet_vertices ) const
-    {
-        Point< dimension > barycenter;
-        for( const auto v : facet_vertices )
-        {
-            barycenter = barycenter + this->point( v );
-        }
-        return barycenter / static_cast< double >( facet_vertices.size() );
-    }
-
-    template < index_t dimension >
-    Point< dimension > SolidMesh< dimension >::edge_barycenter(
-        const std::array< index_t, 2 >& edge_vertices ) const
-    {
-        return ( this->point( edge_vertices[0] )
-                   + this->point( edge_vertices[1] ) )
-               / 2.;
-    }
-
-    template < index_t dimension >
-    PolyhedronVertex SolidMesh< dimension >::polyhedron_facet_vertex_id(
-        const PolyhedronFacetVertex& polyhedron_facet_vertex ) const
-    {
-        return get_polyhedron_facet_vertex_id( polyhedron_facet_vertex );
-    }
-
-    template < index_t dimension >
-    PolyhedronFacetVertices SolidMesh< dimension >::polyhedron_facet_vertices(
-        const PolyhedronFacet& polyhedron_facet ) const
-    {
-        PolyhedronFacetVertices vertices;
-        for( const auto v :
-            LRange{ nb_polyhedron_facet_vertices( polyhedron_facet ) } )
-        {
-            vertices.push_back(
-                polyhedron_facet_vertex( { polyhedron_facet, v } ) );
-        }
-        return vertices;
-    }
-
-    template < index_t dimension >
-    double SolidMesh< dimension >::polyhedron_volume(
-        index_t polyhedron_id ) const
-    {
-        if( nb_polyhedron_vertices( polyhedron_id ) < 4 )
-        {
-            return 0;
-        }
-        double volume{ 0 };
-        const auto first_pt_index = polyhedron_vertex( { polyhedron_id, 0 } );
-        const auto& p0 = this->point( first_pt_index );
-        const auto facets_vertices =
-            polyhedron_facets_vertices( polyhedron_id );
-        for( const auto facet_id : LIndices{ facets_vertices } )
-        {
-            const auto& facet_vertices = facets_vertices[facet_id];
-            if( absl::c_any_of(
-                    facet_vertices, [first_pt_index]( index_t vertex_id ) {
-                        return vertex_id == first_pt_index;
-                    } ) )
-            {
-                continue;
-            }
-            for( const auto i : LRange{ 2, facet_vertices.size() } )
-            {
-                const auto& p1 = this->point( facet_vertices[i - 2] );
-                const auto& p2 = this->point( facet_vertices[i - 1] );
-                const auto& p3 = this->point( facet_vertices[i] );
-                volume += tetrahedron_signed_volume( { p1, p2, p3, p0 } );
-            }
-        }
-        return volume;
-    }
-
-    template < index_t dimension >
-    double SolidMesh< dimension >::polyhedron_facet_area(
-        const PolyhedronFacet& polyhedron_facet ) const
-    {
-        if( nb_polyhedron_facet_vertices( polyhedron_facet ) < 3 )
-        {
-            return 0;
-        }
-        double area{ 0 };
-        const auto direction = polyhedron_facet_normal( polyhedron_facet )
-                                   .value_or( Vector3D{ { 0, 0, 1 } } );
-        const auto vertices = polyhedron_facet_vertices( polyhedron_facet );
-        const auto& p1 = this->point( vertices[0] );
-        for( const auto i : LRange{ 1, vertices.size() - 1 } )
-        {
-            const auto& p2 = this->point( vertices[i] );
-            const auto& p3 = this->point( vertices[i + 1] );
-            area += triangle_signed_area( { p1, p2, p3 }, direction );
-        }
-        return area;
-    }
-
-    template < index_t dimension >
-    std::optional< Vector3D > SolidMesh< dimension >::polyhedron_facet_normal(
-        const PolyhedronFacet& polyhedron_facet ) const
-    {
-        check_polyhedron_facet_id(
-            *this, polyhedron_facet.polyhedron_id, polyhedron_facet.facet_id );
-        Vector3D normal;
-        const auto facet_vertices =
-            polyhedron_facet_vertices( polyhedron_facet );
-        const auto& p0 = this->point( facet_vertices[0] );
-        for( const auto v :
-            LRange{ 2, nb_polyhedron_facet_vertices( polyhedron_facet ) } )
-        {
-            const auto& p1 = this->point( facet_vertices[v - 1] );
-            const auto& p2 = this->point( facet_vertices[v] );
-            if( const auto triangle_normal = Triangle3D{ p0, p1, p2 }.normal() )
-            {
-                normal += triangle_normal.value();
-            }
-        }
-        try
-        {
-            return normal.normalize();
-        }
-        catch( const OpenGeodeException& /*unused*/ )
-        {
-            return std::nullopt;
-        }
-    }
-
-    template < index_t dimension >
-    bool SolidMesh< dimension >::is_polyhedron_degenerated(
-        index_t polyhedron_id ) const
-    {
-        double max_area{ 0. };
-        local_index_t max_area_facet{ 0 };
-        for( const auto f : LRange{ nb_polyhedron_facets( polyhedron_id ) } )
-        {
-            const auto cur_area = polyhedron_facet_area( { polyhedron_id, f } );
-            if( cur_area > max_area )
-            {
-                max_area = cur_area;
-                max_area_facet = f;
-            }
-        }
-        if( max_area < GLOBAL_EPSILON )
-        {
-            return true;
-        }
-        const auto vertices = polyhedron_vertices( polyhedron_id );
-        const auto normal =
-            polyhedron_facet_normal( { polyhedron_id, max_area_facet } );
-        if( !normal )
-        {
-            return true;
-        }
-        const auto facet_vertices =
-            polyhedron_facet_vertices( { polyhedron_id, max_area_facet } );
-        Plane plane{ normal.value(), this->point( facet_vertices[0] ) };
-        for( const auto vertex_id : vertices )
-        {
-            if( absl::c_find( facet_vertices, vertex_id )
-                != facet_vertices.end() )
-            {
-                continue;
-            }
-            if( std::get< 0 >(
-                    point_plane_distance( this->point( vertex_id ), plane ) )
-                > GLOBAL_EPSILON )
-            {
-                return false;
-            }
-        }
-        return true;
-    }
-
-    template < index_t dimension >
-    index_t SolidMesh< dimension >::nb_polyhedra() const
-    {
-        return polyhedron_attribute_manager().nb_elements();
-    }
-
-    template < index_t dimension >
-    bool SolidMesh< dimension >::is_vertex_isolated( index_t vertex_id ) const
-    {
-        check_vertex_id( *this, vertex_id );
-        return !get_polyhedron_around_vertex( vertex_id );
-    }
-
-    template < index_t dimension >
-    std::optional< PolyhedronFacet >
-        SolidMesh< dimension >::polyhedron_facet_from_vertices(
-            PolyhedronFacetVertices facet_vertices ) const
-    {
-        detail::VertexCycle< PolyhedronFacetVertices > vertices{ std::move(
-            facet_vertices ) };
-        for( const auto& polyhedron_vertex :
-            polyhedra_around_vertex( vertices.vertices()[0] ) )
-        {
-            for( const auto f : LRange{
-                     nb_polyhedron_facets( polyhedron_vertex.polyhedron_id ) } )
-            {
-                std::optional< PolyhedronFacet > facet{ std::in_place,
-                    polyhedron_vertex.polyhedron_id, f };
-                detail::VertexCycle< PolyhedronFacetVertices > cur_vertices{
-                    polyhedron_facet_vertices( facet.value() )
-                };
-                if( vertices == cur_vertices )
-                {
-                    return facet;
-                }
-            }
-        }
-        return std::nullopt;
-    }
-
-    template < index_t dimension >
-    std::optional< PolyhedronFacetEdge >
-        SolidMesh< dimension >::polyhedron_facet_edge_from_vertices(
-            const std::array< index_t, 2 >& edge_vertices,
-            index_t polyhedron_id ) const
-    {
-        const auto facet_vertices = polyhedron_facets_vertices( polyhedron_id );
-        for( const auto f : LIndices{ facet_vertices } )
-        {
-            const auto& vertices = facet_vertices[f];
-            for( const auto v : LIndices{ vertices } )
-            {
-                if( vertices[v] == edge_vertices[0] )
-                {
-                    const auto next = v == vertices.size() - 1 ? 0 : v + 1;
-                    if( vertices[next] == edge_vertices[1] )
-                    {
-                        return std::optional< PolyhedronFacetEdge >{
-                            std::in_place, PolyhedronFacet{ polyhedron_id, f },
-                            v
-                        };
-                    }
-                }
-                else if( vertices[v] == edge_vertices[1] )
-                {
-                    const auto next = v == vertices.size() - 1 ? 0 : v + 1;
-                    if( vertices[next] == edge_vertices[0] )
-                    {
-                        return std::optional< PolyhedronFacetEdge >{
-                            std::in_place, PolyhedronFacet{ polyhedron_id, f },
-                            v
-                        };
-                    }
-                }
-            }
-        }
-        return std::nullopt;
-    }
-
-    template < index_t dimension >
-    std::optional< PolyhedronFacetEdge >
-        SolidMesh< dimension >::polyhedron_facet_edge_from_vertices(
-            const std::array< index_t, 2 >& edge_vertices ) const
-    {
-        for( const auto& polyhedron_vertex :
-            polyhedra_around_vertex( edge_vertices[0] ) )
-        {
-            if( const auto polyhedron_facet_edge =
-                    polyhedron_facet_edge_from_vertices(
-                        edge_vertices, polyhedron_vertex.polyhedron_id ) )
-            {
-                return polyhedron_facet_edge;
-            }
-        }
-        return std::nullopt;
-    }
-
-    template < index_t dimension >
-    PolyhedraAroundFacet SolidMesh< dimension >::polyhedra_from_facet_vertices(
-        PolyhedronFacetVertices facet_vertices ) const
-    {
-        if( const auto facet =
-                polyhedron_facet_from_vertices( std::move( facet_vertices ) ) )
-        {
-            if( const auto adjacent_facet =
-                    polyhedron_adjacent_facet( facet.value() ) )
-            {
-                return { facet.value(), adjacent_facet.value() };
-            }
-            else
-            {
-                return { facet.value() };
-            }
-        }
-        return {};
-    }
-
-    template < index_t dimension >
-    auto SolidMesh< dimension >::vertices_around_vertex(
-        index_t vertex_id ) const -> VerticesAroundVertex
-    {
-        return impl_->vertices_around_vertex( *this, vertex_id );
-    }
-
-    template < index_t dimension >
-    const PolyhedraAroundVertex&
-        SolidMesh< dimension >::polyhedra_around_vertex(
-            const PolyhedronVertex& first_polyhedron ) const
-    {
-        return impl_->polyhedra_around_vertex(
-            *this, polyhedron_vertex( first_polyhedron ), first_polyhedron );
-    }
-
-    template < index_t dimension >
-    const PolyhedraAroundVertex&
-        SolidMesh< dimension >::polyhedra_around_vertex(
-            index_t vertex_id ) const
-    {
-        check_vertex_id( *this, vertex_id );
-        return impl_->polyhedra_around_vertex(
-            *this, vertex_id, polyhedron_around_vertex( vertex_id ) );
-    }
-
-    template < geode::index_t dimension >
-    bool SolidMesh< dimension >::is_edge_in_polyhedron_facet(
-        const PolyhedronFacet& facet,
-        const std::array< index_t, 2 >& edge_vertices ) const
-    {
-        const auto facet_vertices = polyhedron_facet_vertices( facet );
-        const auto it = absl::c_find( facet_vertices, edge_vertices[0] );
-        if( it == facet_vertices.end() )
-        {
-            return false;
-        }
-        const auto it_next = std::next( it );
-        if( it_next != facet_vertices.end() )
-        {
-            if( *it_next == edge_vertices[1] )
-            {
-                return true;
-            }
-        }
-        else
-        {
-            if( facet_vertices[0] == edge_vertices[1] )
-            {
-                return true;
-            }
-        }
-
-        if( it != facet_vertices.begin() )
-        {
-            const auto it_prev = std::prev( it );
-            if( *it_prev == edge_vertices[1] )
-            {
-                return true;
-            }
-        }
-        else
-        {
-            if( facet_vertices[facet_vertices.size() - 1] == edge_vertices[1] )
-            {
-                return true;
-            }
-        }
-        return false;
-    }
-
-    template < index_t dimension >
-    bool SolidMesh< dimension >::is_vertex_on_border( index_t vertex_id ) const
-    {
-        return impl_->is_vertex_on_border(
-            *this, vertex_id, polyhedron_around_vertex( vertex_id ) );
-    }
-
-    template < index_t dimension >
-    bool SolidMesh< dimension >::is_edge_on_border(
-        const std::array< index_t, 2 >& vertices ) const
-    {
-        const auto first_polyhedron =
-            first_polyhedron_around_edge( *this, vertices );
-        OPENGEODE_EXCEPTION( first_polyhedron,
-            "[SolidMesh::is_edge_on_border] Given pair of "
-            "vertices does not define a Solid edge" );
-        return is_edge_on_border( vertices, first_polyhedron.value() );
-    }
-
-    template < index_t dimension >
-    bool SolidMesh< dimension >::is_edge_on_border(
-        const std::array< index_t, 2 >& vertices,
-        index_t first_polyhedron ) const
-    {
-        for( const auto f : LRange{ nb_polyhedron_facets( first_polyhedron ) } )
-        {
-            if( !is_edge_in_polyhedron_facet(
-                    { first_polyhedron, f }, vertices ) )
-            {
-                continue;
-            }
-            return !std::get< 1 >( propagate_around_edge(
-                *this, { first_polyhedron, f }, vertices ) );
-        }
-        OPENGEODE_EXCEPTION( true,
-            "[SolidMesh::is_edge_on_border] Incoherence between given vertices "
-            "and given first_polyhedron" );
-        return false;
-    }
-
-    template < index_t dimension >
-    PolyhedraAroundEdge SolidMesh< dimension >::polyhedra_around_edge(
-        const std::array< index_t, 2 >& vertices ) const
-    {
-        if( const auto first_polyhedron =
-                first_polyhedron_around_edge( *this, vertices ) )
-        {
-            return polyhedra_around_edge( vertices, first_polyhedron.value() );
-        }
-        return {};
-    }
-
-    template < index_t dimension >
-    PolyhedraAroundEdge SolidMesh< dimension >::polyhedra_around_edge(
-        const PolyhedronFacetEdge& edge ) const
-    {
-        return polyhedra_around_edge( polyhedron_facet_edge_vertices( edge ),
-            edge.polyhedron_facet.polyhedron_id );
-    }
-
-    template < index_t dimension >
-    PolyhedraAroundEdge SolidMesh< dimension >::polyhedra_around_edge(
-        const std::array< index_t, 2 >& vertices,
-        index_t first_polyhedron ) const
-    {
-        PolyhedraAroundEdge result{ first_polyhedron };
-        for( const auto f : LRange{ nb_polyhedron_facets( first_polyhedron ) } )
-        {
-            if( !is_edge_in_polyhedron_facet(
-                    { first_polyhedron, f }, vertices ) )
-            {
-                continue;
-            }
-            const auto propagation_result = propagate_around_edge(
-                *this, { first_polyhedron, f }, vertices );
-            auto polyhedra = std::get< 0 >( propagation_result );
-            if( std::get< 1 >( propagation_result ) )
-            {
-                return polyhedra;
-            }
-            result.insert( result.end(), polyhedra.begin(), polyhedra.end() );
-        }
-        return result;
-    }
-
-    template < index_t dimension >
-    std::optional< index_t > SolidMesh< dimension >::polyhedron_around_edge(
-        const std::array< index_t, 2 >& vertices ) const
-    {
-        return first_polyhedron_around_edge( *this, vertices );
-    }
-
-    template < index_t dimension >
-    PolyhedronEdgesVertices SolidMesh< dimension >::polyhedron_edges_vertices(
-        index_t polyhedron ) const
-    {
-        PolyhedronEdgesVertices edge_vertices;
-        for( const auto f : LRange{ nb_polyhedron_facets( polyhedron ) } )
-        {
-            const PolyhedronFacet facet{ polyhedron, f };
-            for( const auto v :
-                LRange{ nb_polyhedron_facet_vertices( facet ) } )
-            {
-                auto vertices = polyhedron_facet_edge_vertices( { facet, v } );
-                if( vertices[0] < vertices[1] )
-                {
-                    edge_vertices.emplace_back( std::move( vertices ) );
-                }
-            }
-        }
-        return edge_vertices;
-    }
-
-    template < index_t dimension >
-    PolyhedronFacetsVertices SolidMesh< dimension >::polyhedron_facets_vertices(
-        index_t polyhedron ) const
-    {
-        PolyhedronFacetsVertices facets_vertices;
-        facets_vertices.reserve( nb_polyhedron_facets( polyhedron ) );
-        const auto vertices = polyhedron_vertices( polyhedron );
-        for( const auto f : LRange{ nb_polyhedron_facets( polyhedron ) } )
-        {
-            const PolyhedronFacet facet{ polyhedron, f };
-            auto& facet_vertices = facets_vertices.emplace_back();
-            for( const auto v :
-                LRange{ nb_polyhedron_facet_vertices( facet ) } )
-            {
-                facet_vertices.push_back(
-                    vertices[polyhedron_facet_vertex_id( { facet, v } )
-                                 .vertex_id] );
-            }
-        }
-        return facets_vertices;
-    }
-
-    template < index_t dimension >
-    PolyhedronFacets SolidMesh< dimension >::polyhedron_vertex_facets(
-        const PolyhedronVertex& polyhedron_vertex ) const
-    {
-        const auto vertex_id = this->polyhedron_vertex( polyhedron_vertex );
-        PolyhedronFacets facets;
-        for( const auto f :
-            LRange{ nb_polyhedron_facets( polyhedron_vertex.polyhedron_id ) } )
-        {
-            PolyhedronFacet polyhedron_facet{ polyhedron_vertex.polyhedron_id,
-                f };
-            for( const auto v :
-                LRange{ nb_polyhedron_facet_vertices( polyhedron_facet ) } )
-            {
-                if( polyhedron_facet_vertex( { polyhedron_facet, v } )
-                    == vertex_id )
-                {
-                    facets.emplace_back( std::move( polyhedron_facet ) );
-                    break;
-                }
-            }
-        }
-        return facets;
-    }
-
-    template < index_t dimension >
-    std::optional< PolyhedronVertex >
-        SolidMesh< dimension >::polyhedron_around_vertex(
-            index_t vertex_id ) const
-    {
-        check_vertex_id( *this, vertex_id );
-        return get_polyhedron_around_vertex( vertex_id );
-    }
-
-    template < index_t dimension >
-    std::optional< PolyhedronVertex >
-        SolidMesh< dimension >::get_polyhedron_around_vertex(
-            index_t vertex_id ) const
-    {
-        return impl_->polyhedron_around_vertex( vertex_id );
-    }
-
-    template < index_t dimension >
-    void SolidMesh< dimension >::associate_polyhedron_vertex_to_vertex(
-        const PolyhedronVertex& polyhedron_vertex,
-        index_t vertex_id,
-        SolidMeshKey )
-    {
-        impl_->associate_polyhedron_vertex_to_vertex(
-            polyhedron_vertex, vertex_id );
-    }
-
-    template < index_t dimension >
-    void SolidMesh< dimension >::reset_polyhedra_around_vertex(
-        index_t vertex_id, SolidMeshKey )
-    {
-        impl_->reset_polyhedra_around_vertex( vertex_id );
-    }
-
-    template < index_t dimension >
-    local_index_t SolidMesh< dimension >::nb_polyhedron_vertices(
-        index_t polyhedron_id ) const
-    {
-        check_polyhedron_id( *this, polyhedron_id );
-        return get_nb_polyhedron_vertices( polyhedron_id );
-    }
-
-    template < index_t dimension >
-    local_index_t SolidMesh< dimension >::nb_polyhedron_facets(
-        index_t polyhedron_id ) const
-    {
-        check_polyhedron_id( *this, polyhedron_id );
-        return get_nb_polyhedron_facets( polyhedron_id );
-    }
-
-    template < index_t dimension >
-    index_t SolidMesh< dimension >::polyhedron_facet_vertex(
-        const PolyhedronFacetVertex& polyhedron_facet_vertex ) const
-    {
-        check_polyhedron_id(
-            *this, polyhedron_facet_vertex.polyhedron_facet.polyhedron_id );
-        check_polyhedron_facet_id( *this,
-            polyhedron_facet_vertex.polyhedron_facet.polyhedron_id,
-            polyhedron_facet_vertex.polyhedron_facet.facet_id );
-        check_polyhedron_facet_vertex_id( *this,
-            polyhedron_facet_vertex.polyhedron_facet.polyhedron_id,
-            polyhedron_facet_vertex.polyhedron_facet.facet_id,
-            polyhedron_facet_vertex.vertex_id );
-        return polyhedron_vertex(
-            get_polyhedron_facet_vertex_id( polyhedron_facet_vertex ) );
-    }
-
-    template < index_t dimension >
-    std::array< index_t, 2 >
-        SolidMesh< dimension >::polyhedron_facet_edge_vertices(
-            const PolyhedronFacetEdge& polyhedron_facet_edge ) const
-    {
-        check_polyhedron_id(
-            *this, polyhedron_facet_edge.polyhedron_facet.polyhedron_id );
-        check_polyhedron_facet_id( *this,
-            polyhedron_facet_edge.polyhedron_facet.polyhedron_id,
-            polyhedron_facet_edge.polyhedron_facet.facet_id );
-        check_polyhedron_facet_vertex_id( *this,
-            polyhedron_facet_edge.polyhedron_facet.polyhedron_id,
-            polyhedron_facet_edge.polyhedron_facet.facet_id,
-            polyhedron_facet_edge.edge_id );
-        const auto v0 =
-            polyhedron_facet_vertex( { polyhedron_facet_edge.polyhedron_facet,
-                polyhedron_facet_edge.edge_id } );
-        const local_index_t next =
-            polyhedron_facet_edge.edge_id + 1
-                    == nb_polyhedron_facet_vertices(
-                        polyhedron_facet_edge.polyhedron_facet )
-                ? 0
-                : polyhedron_facet_edge.edge_id + 1;
-        const auto v1 = polyhedron_facet_vertex(
-            { polyhedron_facet_edge.polyhedron_facet, next } );
-        return { v0, v1 };
-    }
-
-    template < index_t dimension >
-    local_index_t SolidMesh< dimension >::nb_polyhedron_facet_vertices(
-        const PolyhedronFacet& polyhedron_facet ) const
-    {
-        check_polyhedron_id( *this, polyhedron_facet.polyhedron_id );
-        check_polyhedron_facet_id(
-            *this, polyhedron_facet.polyhedron_id, polyhedron_facet.facet_id );
-        return get_nb_polyhedron_facet_vertices( polyhedron_facet );
-    }
-
-    template < index_t dimension >
-    std::optional< index_t > SolidMesh< dimension >::polyhedron_adjacent(
-        const PolyhedronFacet& polyhedron_facet ) const
-    {
-        check_polyhedron_id( *this, polyhedron_facet.polyhedron_id );
-        check_polyhedron_facet_id(
-            *this, polyhedron_facet.polyhedron_id, polyhedron_facet.facet_id );
-        return get_polyhedron_adjacent( polyhedron_facet );
-    }
-
-    template < index_t dimension >
-    std::optional< PolyhedronFacet >
-        SolidMesh< dimension >::polyhedron_adjacent_facet(
-            const PolyhedronFacet& polyhedron_facet ) const
-    {
-        const auto opt_polyhedron_adj = polyhedron_adjacent( polyhedron_facet );
-        if( !opt_polyhedron_adj )
-        {
-            return std::nullopt;
-        }
-        absl::FixedArray< index_t > vertices(
-            nb_polyhedron_facet_vertices( polyhedron_facet ) );
-        for( const auto v : LIndices{ vertices } )
-        {
-            vertices[v] = polyhedron_facet_vertex( { polyhedron_facet, v } );
-        }
-        const auto polyhedron_adj = opt_polyhedron_adj.value();
-        for( const auto f : LRange{ nb_polyhedron_facets( polyhedron_adj ) } )
-        {
-            if( polyhedron_adjacent( { polyhedron_adj, f } )
-                != polyhedron_facet.polyhedron_id )
-            {
-                continue;
-            }
-            bool all_contained{ true };
-            for( const auto v : LRange{
-                     nb_polyhedron_facet_vertices( { polyhedron_adj, f } ) } )
-            {
-                if( absl::c_find( vertices, polyhedron_facet_vertex(
-                                                { { polyhedron_adj, f }, v } ) )
-                    == vertices.end() )
-                {
-                    all_contained = false;
-                    break;
-                }
-            }
-            if( all_contained )
-            {
-                return std::optional< PolyhedronFacet >{ std::in_place,
-                    polyhedron_adj, f };
-            }
-        }
-        throw OpenGeodeException{ "[SolidMesh::polyhedron_adjacent_"
-                                  "facet] Wrong adjacency with polyhedra: ",
-            polyhedron_facet.polyhedron_id, " and ", polyhedron_adj };
-        return std::nullopt;
-    }
-
-    template < index_t dimension >
-    bool SolidMesh< dimension >::is_polyhedron_facet_on_border(
-        const PolyhedronFacet& polyhedron_facet ) const
-    {
-        return !polyhedron_adjacent( polyhedron_facet );
-    }
-
-    template < index_t dimension >
-    bool SolidMesh< dimension >::is_polyhedron_on_border(
-        index_t polyhedron_id ) const
-    {
-        return !polyhedron_facets_on_border( polyhedron_id ).empty();
-    }
-
-    template < index_t dimension >
-    PolyhedronFacetsOnBorder
-        SolidMesh< dimension >::polyhedron_facets_on_border(
-            index_t polyhedron_id ) const
-    {
-        check_polyhedron_id( *this, polyhedron_id );
-        PolyhedronFacetsOnBorder borders;
-        for( const auto f : LRange{ nb_polyhedron_facets( polyhedron_id ) } )
-        {
-            const PolyhedronFacet facet{ polyhedron_id, f };
-            if( is_polyhedron_facet_on_border( facet ) )
-            {
-                borders.emplace_back( facet );
-            }
-        }
-        return borders;
-    }
-
-    template < index_t dimension >
-    std::array< local_index_t, 2 >
-        SolidMesh< dimension >::edge_vertices_in_polyhedron(
-            index_t polyhedron_id,
-            const std::array< index_t, 2 >& edge_vertices ) const
-    {
-        std::array< local_index_t, 2 > result{ { NO_LID, NO_LID } };
-
-        const auto vertices = polyhedron_vertices( polyhedron_id );
-        for( const auto v : LRange{ nb_polyhedron_vertices( polyhedron_id ) } )
-        {
-            if( vertices[v] == edge_vertices[0] && result[0] == NO_LID )
-            {
-                result[0] = v;
-            }
-            else if( vertices[v] == edge_vertices[1] && result[1] == NO_LID )
-            {
-                result[1] = v;
-            }
-        }
-        return result;
-    }
-
-    template < index_t dimension >
-    AttributeManager&
-        SolidMesh< dimension >::polyhedron_attribute_manager() const
-    {
-        return impl_->polyhedron_attribute_manager();
-    }
-
-    template < index_t dimension >
-    bool SolidMesh< dimension >::are_edges_enabled() const
-    {
-        return impl_->are_edges_enabled();
-    }
-
-    template < index_t dimension >
-    void SolidMesh< dimension >::enable_edges() const
-    {
-        impl_->enable_edges( *this );
-    }
-
-    template < index_t dimension >
-    void SolidMesh< dimension >::copy_edges(
-        const SolidMesh< dimension >& solid, SolidMeshKey )
-    {
-        impl_->copy_edges( solid );
-    }
-
-    template < index_t dimension >
-    void SolidMesh< dimension >::disable_edges() const
-    {
-        impl_->disable_edges();
-    }
-
-    template < index_t dimension >
-    const SolidEdges< dimension >& SolidMesh< dimension >::edges() const
-    {
-        return impl_->edges();
-    }
-
-    template < index_t dimension >
-    SolidEdges< dimension >& SolidMesh< dimension >::edges( SolidMeshKey )
-    {
-        return impl_->edges();
-    }
-
-    template < index_t dimension >
-    bool SolidMesh< dimension >::are_facets_enabled() const
-    {
-        return impl_->are_facets_enabled();
-    }
-
-    template < index_t dimension >
-    void SolidMesh< dimension >::enable_facets() const
-    {
-        impl_->enable_facets( *this );
-    }
-
-    template < index_t dimension >
-    void SolidMesh< dimension >::copy_facets(
-        const SolidMesh< dimension >& solid, SolidMeshKey )
-    {
-        impl_->copy_facets( solid );
-    }
-
-    template < index_t dimension >
-    void SolidMesh< dimension >::disable_facets() const
-    {
-        impl_->disable_facets();
-    }
-
-    template < index_t dimension >
-    const SolidFacets< dimension >& SolidMesh< dimension >::facets() const
-    {
-        return impl_->facets();
-    }
-
-    template < index_t dimension >
-    SolidFacets< dimension >& SolidMesh< dimension >::facets( SolidMeshKey )
-    {
-        return impl_->facets();
-    }
-
-    template < index_t dimension >
-    template < typename Archive >
-    void SolidMesh< dimension >::serialize( Archive& archive )
-    {
-        archive.ext( *this,
-            Growable< Archive, SolidMesh >{
-                { []( Archive& a, SolidMesh& solid ) {
-                     a.ext( solid, bitsery::ext::BaseClass< VertexSet >{} );
-                     a.object( solid.impl_ );
-                     solid.impl_->initialize_polyhedra_around_vertex( solid );
-                 },
-                    []( Archive& a, SolidMesh& solid ) {
-                        a.ext( solid, bitsery::ext::BaseClass< VertexSet >{} );
-                        a.object( solid.impl_ );
-                    },
-                    []( Archive& a, SolidMesh& solid ) {
-                        a.ext( solid, bitsery::ext::BaseClass< VertexSet >{} );
-                        a.ext( solid, bitsery::ext::BaseClass<
-                                          CoordinateReferenceSystemManagers<
-                                              dimension > >{} );
-                        a.object( solid.impl_ );
-                    } } } );
-    }
-
-    template < index_t dimension >
-    std::unique_ptr< SolidMesh< dimension > >
-        SolidMesh< dimension >::clone() const
-    {
-        auto clone = create( impl_name() );
-        auto builder = SolidMeshBuilder< dimension >::create( *clone );
-        builder->copy_identifier( *this );
-        builder->copy( *this );
-        return clone;
-    }
-
-    template < index_t dimension >
-    BoundingBox< dimension > SolidMesh< dimension >::bounding_box() const
-    {
-        BoundingBox< dimension > box;
-        for( const auto p : Range{ nb_vertices() } )
-        {
-            box.add_point( this->point( p ) );
-        }
-        return box;
-    }
-
-    template < index_t dimension >
-    TextureManager3D SolidMesh< dimension >::texture_manager() const
-    {
-        return impl_->texture_manager();
-    }
-
-    template class opengeode_mesh_api SolidMesh< 3 >;
-
-    SERIALIZE_BITSERY_ARCHIVE( opengeode_mesh_api, PolyhedronVertex );
-    SERIALIZE_BITSERY_ARCHIVE( opengeode_mesh_api, PolyhedronFacet );
-    SERIALIZE_BITSERY_ARCHIVE( opengeode_mesh_api, PolyhedronFacetVertex );
-    SERIALIZE_BITSERY_ARCHIVE( opengeode_mesh_api, PolyhedronFacetEdge );
-
-    SERIALIZE_BITSERY_ARCHIVE( opengeode_mesh_api, SolidMesh< 3 > );
-} // namespace geode
+/*
+ * Copyright (c) 2019 - 2024 Geode-solutions
+ *
+ * Permission is hereby granted, free of charge, to any person obtaining a copy
+ * of this software and associated documentation files (the "Software"), to deal
+ * in the Software without restriction, including without limitation the rights
+ * to use, copy, modify, merge, publish, distribute, sublicense, and/or sell
+ * copies of the Software, and to permit persons to whom the Software is
+ * furnished to do so, subject to the following conditions:
+ *
+ * The above copyright notice and this permission notice shall be included in
+ * all copies or substantial portions of the Software.
+ *
+ * THE SOFTWARE IS PROVIDED "AS IS", WITHOUT WARRANTY OF ANY KIND, EXPRESS OR
+ * IMPLIED, INCLUDING BUT NOT LIMITED TO THE WARRANTIES OF MERCHANTABILITY,
+ * FITNESS FOR A PARTICULAR PURPOSE AND NONINFRINGEMENT. IN NO EVENT SHALL THE
+ * AUTHORS OR COPYRIGHT HOLDERS BE LIABLE FOR ANY CLAIM, DAMAGES OR OTHER
+ * LIABILITY, WHETHER IN AN ACTION OF CONTRACT, TORT OR OTHERWISE, ARISING FROM,
+ * OUT OF OR IN CONNECTION WITH THE SOFTWARE OR THE USE OR OTHER DEALINGS IN THE
+ * SOFTWARE.
+ *
+ */
+#include <stack>
+
+#include <geode/mesh/core/solid_mesh.h>
+
+#include <stack>
+
+#include <absl/container/flat_hash_set.h>
+
+#include <bitsery/brief_syntax/array.h>
+
+#include <geode/basic/attribute_manager.h>
+#include <geode/basic/bitsery_archive.h>
+#include <geode/basic/cached_value.h>
+#include <geode/basic/detail/mapping_after_deletion.h>
+#include <geode/basic/pimpl_impl.h>
+
+#include <geode/geometry/basic_objects/plane.h>
+#include <geode/geometry/basic_objects/tetrahedron.h>
+#include <geode/geometry/basic_objects/triangle.h>
+#include <geode/geometry/bounding_box.h>
+#include <geode/geometry/distance.h>
+#include <geode/geometry/mensuration.h>
+#include <geode/geometry/vector.h>
+
+#include <geode/mesh/builder/solid_edges_builder.h>
+#include <geode/mesh/builder/solid_facets_builder.h>
+#include <geode/mesh/builder/solid_mesh_builder.h>
+#include <geode/mesh/builder/triangulated_surface_builder.h>
+#include <geode/mesh/core/bitsery_archive.h>
+#include <geode/mesh/core/detail/vertex_cycle.h>
+#include <geode/mesh/core/internal/solid_mesh_impl.h>
+#include <geode/mesh/core/mesh_factory.h>
+#include <geode/mesh/core/polyhedral_solid.h>
+#include <geode/mesh/core/solid_edges.h>
+#include <geode/mesh/core/solid_facets.h>
+#include <geode/mesh/core/texture3d.h>
+#include <geode/mesh/core/texture_storage.h>
+#include <geode/mesh/core/triangulated_surface.h>
+#include <geode/mesh/io/triangulated_surface_output.h>
+
+namespace
+{
+    template < geode::index_t dimension >
+    void check_vertex_id( const geode::SolidMesh< dimension >& solid,
+        const geode::index_t vertex_id )
+    {
+        geode_unused( solid );
+        geode_unused( vertex_id );
+        OPENGEODE_ASSERT( vertex_id < solid.nb_vertices(),
+            "[check_vertex_id] Trying to access an invalid vertex" );
+    }
+
+    template < geode::index_t dimension >
+    void check_facet_id( const geode::SolidMesh< dimension >& solid,
+        const geode::index_t facet_id )
+    {
+        geode_unused( solid );
+        geode_unused( facet_id );
+        OPENGEODE_ASSERT( facet_id < solid.nb_facets(),
+            "[check_facet_id] Trying to access an invalid facet" );
+    }
+
+    template < geode::index_t dimension >
+    void check_polyhedron_id( const geode::SolidMesh< dimension >& solid,
+        const geode::index_t polyhedron_id )
+    {
+        geode_unused( solid );
+        geode_unused( polyhedron_id );
+        OPENGEODE_ASSERT( polyhedron_id < solid.nb_polyhedra(),
+            "[check_polyhedron_id] Trying to access an invalid polyhedron" );
+    }
+
+    template < geode::index_t dimension >
+    void check_polyhedron_vertex_id( const geode::SolidMesh< dimension >& solid,
+        const geode::index_t polyhedron_id,
+        const geode::index_t vertex_id )
+    {
+        geode_unused( solid );
+        geode_unused( polyhedron_id );
+        geode_unused( vertex_id );
+        OPENGEODE_ASSERT(
+            vertex_id < solid.nb_polyhedron_vertices( polyhedron_id ),
+            "[check_polyhedron_vertex_id] Trying to access an invalid "
+            "polyhedron vertex" );
+    }
+
+    template < geode::index_t dimension >
+    void check_polyhedron_facet_id( const geode::SolidMesh< dimension >& solid,
+        const geode::index_t polyhedron_id,
+        const geode::index_t facet_id )
+    {
+        geode_unused( solid );
+        geode_unused( polyhedron_id );
+        geode_unused( facet_id );
+        OPENGEODE_ASSERT(
+            facet_id < solid.nb_polyhedron_facets( polyhedron_id ),
+            "[check_polyhedron_facet_id] Trying to access an invalid "
+            "polyhedron facet" );
+    }
+
+    template < geode::index_t dimension >
+    void check_polyhedron_facet_vertex_id(
+        const geode::SolidMesh< dimension >& solid,
+        const geode::index_t polyhedron_id,
+        const geode::local_index_t facet_id,
+        const geode::index_t vertex_id )
+    {
+        geode_unused( solid );
+        geode_unused( polyhedron_id );
+        geode_unused( facet_id );
+        geode_unused( vertex_id );
+        OPENGEODE_ASSERT( vertex_id < solid.nb_polyhedron_facet_vertices(
+                              { polyhedron_id, facet_id } ),
+            "[check_polyhedron_facet_vertex_id] Trying to access an invalid "
+            "polyhedron facet vertex" );
+    }
+
+    template < geode::index_t dimension >
+    geode::local_index_t get_vertex_id_in_polyhedron_facet(
+        const geode::SolidMesh< dimension >& solid,
+        const geode::PolyhedronFacet& facet,
+        geode::index_t vertex_id )
+    {
+        for( const auto v :
+            geode::LRange{ solid.nb_polyhedron_facet_vertices( facet ) } )
+        {
+            if( solid.polyhedron_facet_vertex( { facet, v } ) == vertex_id )
+            {
+                return v;
+            }
+        }
+        return geode::NO_LID;
+    }
+
+    template < geode::index_t dimension >
+    std::tuple< geode::PolyhedraAroundEdge, bool > propagate_around_edge(
+        const geode::SolidMesh< dimension >& solid,
+        geode::PolyhedronFacet facet,
+        const std::array< geode::index_t, 2 >& edge_vertices )
+    {
+        geode::PolyhedraAroundEdge result;
+        const auto first_polyhedron = facet.polyhedron_id;
+        do
+        {
+            if( const auto adj = solid.polyhedron_adjacent_facet( facet ) )
+            {
+                const auto adj_facet = adj.value();
+                result.push_back( adj_facet.polyhedron_id );
+                for( const auto f : geode::LRange{ solid.nb_polyhedron_facets(
+                         adj_facet.polyhedron_id ) } )
+                {
+                    if( adj_facet.facet_id == f )
+                    {
+                        continue;
+                    }
+                    if( solid.is_edge_in_polyhedron_facet(
+                            { adj_facet.polyhedron_id, f }, edge_vertices ) )
+                    {
+                        facet = { adj_facet.polyhedron_id, f };
+                        break;
+                    }
+                }
+            }
+            else
+            {
+                return std::make_tuple( std::move( result ), false );
+            }
+        } while( facet.polyhedron_id != first_polyhedron );
+        return std::make_tuple( std::move( result ), true );
+    }
+
+    template < geode::index_t dimension >
+    std::optional< geode::index_t > first_polyhedron_around_edge(
+        const geode::SolidMesh< dimension >& solid,
+        const std::array< geode::index_t, 2 >& vertices )
+    {
+        for( const auto vertex : vertices )
+        {
+            for( const auto& polyhedron :
+                solid.polyhedra_around_vertex( vertex ) )
+            {
+                for( const auto& edge_vertices :
+                    solid.polyhedron_edges_vertices(
+                        polyhedron.polyhedron_id ) )
+                {
+                    if( vertices == edge_vertices
+                        || ( vertices[0] == edge_vertices[1]
+                             && vertices[1] == edge_vertices[0] ) )
+                    {
+                        return polyhedron.polyhedron_id;
+                    }
+                }
+            }
+        }
+        return std::nullopt;
+    }
+
+    template < geode::index_t dimension >
+    bool is_edge_on_facet_border( const geode::SolidMesh< dimension >& solid,
+        const std::array< geode::index_t, 2 >& vertices,
+        geode::index_t polyhedron )
+    {
+        for( const auto facet :
+            solid.polyhedron_facets_on_border( polyhedron ) )
+        {
+            if( solid.is_edge_in_polyhedron_facet( facet, vertices ) )
+            {
+                return true;
+            }
+        }
+        return false;
+    }
+
+    template < geode::index_t dimension >
+    geode::internal::PolyhedraAroundVertexImpl compute_polyhedra_around_vertex(
+        const geode::SolidMesh< dimension >& solid,
+        const geode::index_t& vertex_id,
+        const std::optional< geode::PolyhedronVertex >& first_polyhedron )
+    {
+        if( !first_polyhedron )
+        {
+            return {};
+        }
+        OPENGEODE_ASSERT(
+            solid.polyhedron_vertex( first_polyhedron.value() ) == vertex_id,
+            "[SolidMesh::polyhedra_around_vertex] Wrong polyhedron "
+            "around vertex" );
+        geode::index_t safety_count{ 0 };
+        constexpr geode::index_t MAX_SAFETY_COUNT{ 40000 };
+        geode::internal::PolyhedraAroundVertexImpl result;
+        result.vertex_is_on_border = false;
+        absl::flat_hash_set< geode::index_t > polyhedra_visited;
+        polyhedra_visited.reserve( 20 );
+        std::stack< geode::PolyhedronVertex > S;
+        S.push( first_polyhedron.value() );
+        polyhedra_visited.insert( first_polyhedron->polyhedron_id );
+        while( !S.empty() && safety_count < MAX_SAFETY_COUNT )
+        {
+            safety_count++;
+            result.polyhedra.push_back( S.top() );
+            const auto& polyhedron_vertex_id = result.polyhedra.back();
+            S.pop();
+
+            for( const auto& polyhedron_facet :
+                solid.polyhedron_vertex_facets( polyhedron_vertex_id ) )
+            {
+                const auto adj_polyhedron =
+                    solid.polyhedron_adjacent( polyhedron_facet );
+                if( !adj_polyhedron )
+                {
+                    result.vertex_is_on_border = true;
+                    continue;
+                }
+                const auto p_adj = adj_polyhedron.value();
+                if( !polyhedra_visited.insert( p_adj ).second )
+                {
+                    continue;
+                }
+                if( const auto v_adj =
+                        solid.vertex_in_polyhedron( p_adj, vertex_id ) )
+                {
+                    S.emplace( p_adj, v_adj.value() );
+                }
+            }
+        }
+        OPENGEODE_EXCEPTION( safety_count < MAX_SAFETY_COUNT,
+            "[SolidMesh::polygons_around_vertex] Too many polyhedra "
+            "around vertex ",
+            vertex_id, " (", solid.point( vertex_id ).string(),
+            "). This is probably related to a bug in the polyhedra "
+            "adjacencies." );
+        return result;
+    }
+} // namespace
+
+namespace geode
+{
+    PolyhedronVertex::PolyhedronVertex( const PolyhedronFacet& facet )
+        : polyhedron_id( facet.polyhedron_id ), vertex_id( facet.facet_id )
+    {
+    }
+
+    PolyhedronFacet::PolyhedronFacet( const PolyhedronVertex& vertex )
+        : polyhedron_id( vertex.polyhedron_id ), facet_id( vertex.vertex_id )
+    {
+    }
+
+    template < typename Archive >
+    void PolyhedronVertex::serialize( Archive& archive )
+    {
+        archive.ext( *this,
+            Growable< Archive, PolyhedronVertex >{
+                { []( Archive& a, PolyhedronVertex& polyhedron_vertex ) {
+                     a.value4b( polyhedron_vertex.polyhedron_id );
+                     index_t value{ NO_ID };
+                     a.value4b( value );
+                     polyhedron_vertex.vertex_id = value;
+                 },
+                    []( Archive& a, PolyhedronVertex& polyhedron_vertex ) {
+                        a.value4b( polyhedron_vertex.polyhedron_id );
+                        a.value1b( polyhedron_vertex.vertex_id );
+                    } } } );
+    }
+
+    template < typename Archive >
+    void PolyhedronFacet::serialize( Archive& archive )
+    {
+        archive.ext(
+            *this, Growable< Archive, PolyhedronFacet >{
+                       { []( Archive& a, PolyhedronFacet& polyhedron_facet ) {
+                            a.value4b( polyhedron_facet.polyhedron_id );
+                            index_t value{ NO_ID };
+                            a.value4b( value );
+                            polyhedron_facet.facet_id = value;
+                        },
+                           []( Archive& a, PolyhedronFacet& polyhedron_facet ) {
+                               a.value4b( polyhedron_facet.polyhedron_id );
+                               a.value1b( polyhedron_facet.facet_id );
+                           } } } );
+    }
+
+    template < typename Archive >
+    void PolyhedronFacetVertex::serialize( Archive& archive )
+    {
+        archive.ext( *this,
+            Growable< Archive, PolyhedronFacetVertex >{
+                { []( Archive& a,
+                      PolyhedronFacetVertex& polyhedron_facet_vertex ) {
+                     a.object( polyhedron_facet_vertex.polyhedron_facet );
+                     index_t value{ NO_ID };
+                     a.value4b( value );
+                     polyhedron_facet_vertex.vertex_id = value;
+                 },
+                    []( Archive& a,
+                        PolyhedronFacetVertex& polyhedron_facet_vertex ) {
+                        a.object( polyhedron_facet_vertex.polyhedron_facet );
+                        a.value1b( polyhedron_facet_vertex.vertex_id );
+                    } } } );
+    }
+
+    template < typename Archive >
+    void PolyhedronFacetEdge::serialize( Archive& archive )
+    {
+        archive.ext( *this,
+            Growable< Archive, PolyhedronFacetEdge >{
+                { []( Archive& a, PolyhedronFacetEdge& polyhedron_facet_edge ) {
+                     a.object( polyhedron_facet_edge.polyhedron_facet );
+                     index_t value{ NO_ID };
+                     a.value4b( value );
+                     polyhedron_facet_edge.edge_id = value;
+                 },
+                    []( Archive& a,
+                        PolyhedronFacetEdge& polyhedron_facet_edge ) {
+                        a.object( polyhedron_facet_edge.polyhedron_facet );
+                        a.value1b( polyhedron_facet_edge.edge_id );
+                    } } } );
+    }
+
+    template < index_t dimension >
+    class SolidMesh< dimension >::Impl
+    {
+        friend class bitsery::Access;
+        using CachedPolyhedra =
+            CachedValue< internal::POLYHEDRA_AROUND_VERTEX_NAME >;
+        static constexpr auto polyhedra_around_vertex_name =
+
+            "polyhedra_around_vertex";
+
+    public:
+        explicit Impl( SolidMesh& solid )
+            : polyhedron_around_vertex_(
+                  solid.vertex_attribute_manager()
+                      .template find_or_create_attribute< VariableAttribute,
+                          PolyhedronVertex >(
+                          "polyhedron_around_vertex", PolyhedronVertex{} ) ),
+              polyhedra_around_vertex_(
+                  solid.vertex_attribute_manager()
+                      .template find_or_create_attribute< VariableAttribute,
+                          CachedPolyhedra >(
+                          POLYHEDRA_AROUND_VERTEX_NAME, CachedPolyhedra{} ) )
+        {
+        }
+
+        VerticesAroundVertex vertices_around_vertex(
+            const SolidMesh< dimension >& mesh, index_t vertex_id ) const
+        {
+            VerticesAroundVertex result;
+            for( const auto& poly_vertex :
+                mesh.polyhedra_around_vertex( vertex_id ) )
+            {
+                for( const auto& poly_edge : mesh.polyhedron_edges_vertices(
+                         poly_vertex.polyhedron_id ) )
+                {
+                    if( poly_edge[0] == vertex_id )
+                    {
+                        if( absl::c_find( result, poly_edge[1] )
+                            == result.end() )
+                        {
+                            result.push_back( poly_edge[1] );
+                        }
+                    }
+                    else if( poly_edge[1] == vertex_id )
+                    {
+                        if( absl::c_find( result, poly_edge[0] )
+                            == result.end() )
+                        {
+                            result.push_back( poly_edge[0] );
+                        }
+                    }
+                }
+            }
+            return result;
+        }
+
+        std::optional< PolyhedronVertex > polyhedron_around_vertex(
+            const index_t vertex_id ) const
+        {
+            const auto& value = polyhedron_around_vertex_->value( vertex_id );
+            if( value.polyhedron_id != NO_ID )
+            {
+                return value;
+            }
+            return std::nullopt;
+        }
+
+        void reset_polyhedra_around_vertex( index_t vertex_id )
+        {
+            polyhedra_around_vertex_->modify_value(
+                vertex_id, []( CachedPolyhedra& value ) {
+                    value.reset();
+                } );
+        }
+
+        const PolyhedraAroundVertex& polyhedra_around_vertex(
+            const SolidMesh< dimension >& mesh,
+            index_t vertex_id,
+            const std::optional< PolyhedronVertex >& first_polyhedron ) const
+        {
+            return updated_polyhedra_around_vertex(
+                mesh, vertex_id, first_polyhedron )
+                .polyhedra;
+        }
+
+        bool is_vertex_on_border( const SolidMesh< dimension >& mesh,
+            index_t vertex_id,
+            const std::optional< PolyhedronVertex >& first_polyhedron ) const
+        {
+            return updated_polyhedra_around_vertex(
+                mesh, vertex_id, first_polyhedron )
+                .vertex_is_on_border;
+        }
+
+        void associate_polyhedron_vertex_to_vertex(
+            const PolyhedronVertex& polyhedron_vertex, const index_t vertex_id )
+        {
+            polyhedron_around_vertex_->set_value(
+                vertex_id, polyhedron_vertex );
+        }
+
+        AttributeManager& polyhedron_attribute_manager() const
+        {
+            return polyhedron_attribute_manager_;
+        }
+
+        TextureManager3D texture_manager() const
+        {
+            return { polyhedron_attribute_manager_, texture_storage_ };
+        }
+
+        bool are_edges_enabled() const
+        {
+            return edges_.get() != nullptr;
+        }
+
+        void enable_edges( const SolidMesh< dimension >& solid ) const
+        {
+            if( !are_edges_enabled() )
+            {
+                edges_.reset( new SolidEdges< dimension >{ solid } );
+            }
+        }
+
+        void copy_edges( const SolidMesh< dimension >& solid )
+        {
+            OPENGEODE_EXCEPTION( !are_edges_enabled(),
+                "[SolidMesh] Cannot copy edges into mesh "
+                "where edges are already enabled." );
+            edges_.reset( new SolidEdges< dimension >{} );
+            SolidEdgesBuilder< dimension > edges_builder{ *edges_ };
+            edges_builder.copy( solid.edges() );
+        }
+
+        void disable_edges() const
+        {
+            edges_.reset();
+        }
+
+        const SolidEdges< dimension >& edges() const
+        {
+            OPENGEODE_EXCEPTION( are_edges_enabled(),
+                "[SolidMesh::edges] Edges should be "
+                "enabled before accessing them" );
+            return *edges_;
+        }
+
+        SolidEdges< dimension >& edges()
+        {
+            OPENGEODE_EXCEPTION( are_edges_enabled(),
+                "[SolidMesh::edges] Edges should be "
+                "enabled before accessing them" );
+            return *edges_;
+        }
+
+        bool are_facets_enabled() const
+        {
+            return facets_.get() != nullptr;
+        }
+
+        void enable_facets( const SolidMesh< dimension >& solid ) const
+        {
+            if( !are_facets_enabled() )
+            {
+                facets_.reset( new SolidFacets< dimension >{ solid } );
+            }
+        }
+
+        void copy_facets( const SolidMesh< dimension >& solid )
+        {
+            OPENGEODE_EXCEPTION( !are_facets_enabled(),
+                "[SolidMesh] Cannot copy facets into mesh where facets are "
+                "already enabled." );
+            facets_.reset( new SolidFacets< dimension >{} );
+            SolidFacetsBuilder< dimension > facets_builder{ *facets_ };
+            facets_builder.copy( solid.facets() );
+        }
+
+        void disable_facets() const
+        {
+            facets_.reset();
+        }
+
+        const SolidFacets< dimension >& facets() const
+        {
+            OPENGEODE_EXCEPTION( are_facets_enabled(),
+                "[SolidMesh::facets] Facets should be "
+                "enabled before accessing them" );
+            return *facets_;
+        }
+
+        SolidFacets< dimension >& facets()
+        {
+            OPENGEODE_EXCEPTION( are_facets_enabled(),
+                "[SolidMesh::facets] Facets should be "
+                "enabled before accessing them" );
+            return *facets_;
+        }
+
+        void initialize_polyhedra_around_vertex(
+            const SolidMesh< dimension >& solid )
+        {
+            polyhedra_around_vertex_ =
+                solid.vertex_attribute_manager()
+                    .template find_or_create_attribute< VariableAttribute,
+                        CachedPolyhedra >(
+                        POLYHEDRA_AROUND_VERTEX_NAME, CachedPolyhedra{} );
+        }
+
+        const internal::PolyhedraAroundVertexImpl&
+            updated_polyhedra_around_vertex( const SolidMesh< dimension >& mesh,
+                const index_t vertex_id,
+                const std::optional< PolyhedronVertex >& first_polyhedron )
+                const
+        {
+            const auto& cached = polyhedra_around_vertex_->value( vertex_id );
+            const auto& polyhedra = cached.value().polyhedra;
+            if( !cached.computed()
+                || ( first_polyhedron
+                     && absl::c_find( polyhedra, first_polyhedron.value() )
+                            == polyhedra.end() ) )
+            {
+                cached( compute_polyhedra_around_vertex, mesh, vertex_id,
+                    first_polyhedron );
+            }
+            return cached.value();
+        }
+
+    private:
+        Impl() = default;
+
+        template < typename Archive >
+        void serialize( Archive& archive )
+        {
+            archive.ext( *this,
+                Growable< Archive, Impl >{
+                    { []( Archive& a, Impl& impl ) {
+                         a.object( impl.polyhedron_attribute_manager_ );
+                         a.ext( impl.polyhedron_around_vertex_,
+                             bitsery::ext::StdSmartPtr{} );
+                         a.ext( impl.edges_, bitsery::ext::StdSmartPtr{} );
+                         a.ext( impl.facets_, bitsery::ext::StdSmartPtr{} );
+                     },
+                        []( Archive& a, Impl& impl ) {
+                            a.object( impl.polyhedron_attribute_manager_ );
+                            a.ext( impl.polyhedron_around_vertex_,
+                                bitsery::ext::StdSmartPtr{} );
+                            a.ext( impl.polyhedra_around_vertex_,
+                                bitsery::ext::StdSmartPtr{} );
+                            a.ext( impl.edges_, bitsery::ext::StdSmartPtr{} );
+                            a.ext( impl.facets_, bitsery::ext::StdSmartPtr{} );
+                        },
+                        []( Archive& a, Impl& impl ) {
+                            a.object( impl.polyhedron_attribute_manager_ );
+                            a.ext( impl.polyhedron_around_vertex_,
+                                bitsery::ext::StdSmartPtr{} );
+                            a.ext( impl.polyhedra_around_vertex_,
+                                bitsery::ext::StdSmartPtr{} );
+                            a.ext( impl.edges_, bitsery::ext::StdSmartPtr{} );
+                            a.ext( impl.facets_, bitsery::ext::StdSmartPtr{} );
+                            a.object( impl.texture_storage_ );
+                        } } } );
+        }
+
+    private:
+        mutable AttributeManager polyhedron_attribute_manager_;
+        std::shared_ptr< VariableAttribute< PolyhedronVertex > >
+            polyhedron_around_vertex_;
+        mutable std::shared_ptr< VariableAttribute< CachedPolyhedra > >
+            polyhedra_around_vertex_;
+        mutable std::unique_ptr< SolidEdges< dimension > > edges_;
+        mutable std::unique_ptr< SolidFacets< dimension > > facets_;
+        mutable TextureStorage3D texture_storage_;
+    };
+
+    template < index_t dimension >
+    SolidMesh< dimension >::SolidMesh() : impl_( *this )
+    {
+    }
+
+    template < index_t dimension >
+    SolidMesh< dimension >::SolidMesh( SolidMesh&& ) noexcept = default;
+
+    template < index_t dimension >
+    SolidMesh< dimension >& SolidMesh< dimension >::operator=(
+        SolidMesh&& ) noexcept = default;
+
+    template < index_t dimension >
+    SolidMesh< dimension >::~SolidMesh() = default;
+
+    template < index_t dimension >
+    std::unique_ptr< SolidMesh< dimension > > SolidMesh< dimension >::create()
+    {
+        return MeshFactory::create_default_mesh< SolidMesh< dimension > >(
+            PolyhedralSolid< dimension >::type_name_static() );
+    }
+
+    template < index_t dimension >
+    std::unique_ptr< SolidMesh< dimension > > SolidMesh< dimension >::create(
+        const MeshImpl& impl )
+    {
+        return MeshFactory::create_mesh< SolidMesh< dimension > >( impl );
+    }
+
+    template < index_t dimension >
+    double SolidMesh< dimension >::edge_length(
+        const std::array< index_t, 2 >& edge_vertices ) const
+    {
+        return Vector< dimension >{ this->point( edge_vertices[0] ),
+            this->point( edge_vertices[1] ) }
+            .length();
+    }
+
+    template < index_t dimension >
+    index_t SolidMesh< dimension >::polyhedron_vertex(
+        const PolyhedronVertex& polyhedron_vertex ) const
+    {
+        check_polyhedron_id( *this, polyhedron_vertex.polyhedron_id );
+        check_polyhedron_vertex_id( *this, polyhedron_vertex.polyhedron_id,
+            polyhedron_vertex.vertex_id );
+        return get_polyhedron_vertex( polyhedron_vertex );
+    }
+
+    template < index_t dimension >
+    PolyhedronVertices SolidMesh< dimension >::polyhedron_vertices(
+        index_t polyhedron_id ) const
+    {
+        const auto nb_vertices = nb_polyhedron_vertices( polyhedron_id );
+        PolyhedronVertices vertices( nb_vertices );
+        for( const auto v : LRange{ nb_vertices } )
+        {
+            vertices[v] = polyhedron_vertex( { polyhedron_id, v } );
+        }
+        return vertices;
+    }
+
+    template < index_t dimension >
+    std::optional< local_index_t > SolidMesh< dimension >::vertex_in_polyhedron(
+        index_t polyhedron_id, index_t vertex_id ) const
+    {
+        for( const auto v : LRange{ nb_polyhedron_vertices( polyhedron_id ) } )
+
+        {
+            if( polyhedron_vertex( { polyhedron_id, v } ) == vertex_id )
+            {
+                return v;
+            }
+        }
+        return std::nullopt;
+    }
+
+    template < index_t dimension >
+    Point< dimension > SolidMesh< dimension >::polyhedron_barycenter(
+        index_t polyhedron_id ) const
+    {
+        Point< dimension > barycenter;
+        for( const auto v : LRange{ nb_polyhedron_vertices( polyhedron_id ) } )
+        {
+            barycenter =
+                barycenter
+                + this->point( polyhedron_vertex( { polyhedron_id, v } ) );
+        }
+        return barycenter / nb_polyhedron_vertices( polyhedron_id );
+    }
+
+    template < index_t dimension >
+    Point< dimension > SolidMesh< dimension >::facet_barycenter(
+        const PolyhedronFacetVertices& facet_vertices ) const
+    {
+        Point< dimension > barycenter;
+        for( const auto v : facet_vertices )
+        {
+            barycenter = barycenter + this->point( v );
+        }
+        return barycenter / static_cast< double >( facet_vertices.size() );
+    }
+
+    template < index_t dimension >
+    Point< dimension > SolidMesh< dimension >::edge_barycenter(
+        const std::array< index_t, 2 >& edge_vertices ) const
+    {
+        return ( this->point( edge_vertices[0] )
+                   + this->point( edge_vertices[1] ) )
+               / 2.;
+    }
+
+    template < index_t dimension >
+    PolyhedronVertex SolidMesh< dimension >::polyhedron_facet_vertex_id(
+        const PolyhedronFacetVertex& polyhedron_facet_vertex ) const
+    {
+        return get_polyhedron_facet_vertex_id( polyhedron_facet_vertex );
+    }
+
+    template < index_t dimension >
+    PolyhedronFacetVertices SolidMesh< dimension >::polyhedron_facet_vertices(
+        const PolyhedronFacet& polyhedron_facet ) const
+    {
+        PolyhedronFacetVertices vertices;
+        for( const auto v :
+            LRange{ nb_polyhedron_facet_vertices( polyhedron_facet ) } )
+        {
+            vertices.push_back(
+                polyhedron_facet_vertex( { polyhedron_facet, v } ) );
+        }
+        return vertices;
+    }
+
+    template < index_t dimension >
+    double SolidMesh< dimension >::polyhedron_volume(
+        index_t polyhedron_id ) const
+    {
+        if( nb_polyhedron_vertices( polyhedron_id ) < 4 )
+        {
+            return 0;
+        }
+        double volume{ 0 };
+        const auto first_pt_index = polyhedron_vertex( { polyhedron_id, 0 } );
+        const auto& p0 = this->point( first_pt_index );
+        const auto facets_vertices =
+            polyhedron_facets_vertices( polyhedron_id );
+        for( const auto facet_id : LIndices{ facets_vertices } )
+        {
+            const auto& facet_vertices = facets_vertices[facet_id];
+            if( absl::c_any_of(
+                    facet_vertices, [first_pt_index]( index_t vertex_id ) {
+                        return vertex_id == first_pt_index;
+                    } ) )
+            {
+                continue;
+            }
+            for( const auto i : LRange{ 2, facet_vertices.size() } )
+            {
+                const auto& p1 = this->point( facet_vertices[i - 2] );
+                const auto& p2 = this->point( facet_vertices[i - 1] );
+                const auto& p3 = this->point( facet_vertices[i] );
+                volume += tetrahedron_signed_volume( { p1, p2, p3, p0 } );
+            }
+        }
+        return volume;
+    }
+
+    template < index_t dimension >
+    double SolidMesh< dimension >::polyhedron_facet_area(
+        const PolyhedronFacet& polyhedron_facet ) const
+    {
+        if( nb_polyhedron_facet_vertices( polyhedron_facet ) < 3 )
+        {
+            return 0;
+        }
+        double area{ 0 };
+        const auto direction = polyhedron_facet_normal( polyhedron_facet )
+                                   .value_or( Vector3D{ { 0, 0, 1 } } );
+        const auto vertices = polyhedron_facet_vertices( polyhedron_facet );
+        const auto& p1 = this->point( vertices[0] );
+        for( const auto i : LRange{ 1, vertices.size() - 1 } )
+        {
+            const auto& p2 = this->point( vertices[i] );
+            const auto& p3 = this->point( vertices[i + 1] );
+            area += triangle_signed_area( { p1, p2, p3 }, direction );
+        }
+        return area;
+    }
+
+    template < index_t dimension >
+    std::optional< Vector3D > SolidMesh< dimension >::polyhedron_facet_normal(
+        const PolyhedronFacet& polyhedron_facet ) const
+    {
+        check_polyhedron_facet_id(
+            *this, polyhedron_facet.polyhedron_id, polyhedron_facet.facet_id );
+        Vector3D normal;
+        const auto facet_vertices =
+            polyhedron_facet_vertices( polyhedron_facet );
+        const auto& p0 = this->point( facet_vertices[0] );
+        for( const auto v :
+            LRange{ 2, nb_polyhedron_facet_vertices( polyhedron_facet ) } )
+        {
+            const auto& p1 = this->point( facet_vertices[v - 1] );
+            const auto& p2 = this->point( facet_vertices[v] );
+            if( const auto triangle_normal = Triangle3D{ p0, p1, p2 }.normal() )
+            {
+                normal += triangle_normal.value();
+            }
+        }
+        try
+        {
+            return normal.normalize();
+        }
+        catch( const OpenGeodeException& /*unused*/ )
+        {
+            return std::nullopt;
+        }
+    }
+
+    template < index_t dimension >
+    bool SolidMesh< dimension >::is_polyhedron_degenerated(
+        index_t polyhedron_id ) const
+    {
+        double max_area{ 0. };
+        local_index_t max_area_facet{ 0 };
+        for( const auto f : LRange{ nb_polyhedron_facets( polyhedron_id ) } )
+        {
+            const auto cur_area = polyhedron_facet_area( { polyhedron_id, f } );
+            if( cur_area > max_area )
+            {
+                max_area = cur_area;
+                max_area_facet = f;
+            }
+        }
+        if( max_area < GLOBAL_EPSILON )
+        {
+            return true;
+        }
+        const auto vertices = polyhedron_vertices( polyhedron_id );
+        const auto normal =
+            polyhedron_facet_normal( { polyhedron_id, max_area_facet } );
+        if( !normal )
+        {
+            return true;
+        }
+        const auto facet_vertices =
+            polyhedron_facet_vertices( { polyhedron_id, max_area_facet } );
+        Plane plane{ normal.value(), this->point( facet_vertices[0] ) };
+        for( const auto vertex_id : vertices )
+        {
+            if( absl::c_find( facet_vertices, vertex_id )
+                != facet_vertices.end() )
+            {
+                continue;
+            }
+            if( std::get< 0 >(
+                    point_plane_distance( this->point( vertex_id ), plane ) )
+                > GLOBAL_EPSILON )
+            {
+                return false;
+            }
+        }
+        return true;
+    }
+
+    template < index_t dimension >
+    index_t SolidMesh< dimension >::nb_polyhedra() const
+    {
+        return polyhedron_attribute_manager().nb_elements();
+    }
+
+    template < index_t dimension >
+    bool SolidMesh< dimension >::is_vertex_isolated( index_t vertex_id ) const
+    {
+        check_vertex_id( *this, vertex_id );
+        return !get_polyhedron_around_vertex( vertex_id );
+    }
+
+    template < index_t dimension >
+    std::optional< PolyhedronFacet >
+        SolidMesh< dimension >::polyhedron_facet_from_vertices(
+            PolyhedronFacetVertices facet_vertices ) const
+    {
+        detail::VertexCycle< PolyhedronFacetVertices > vertices{ std::move(
+            facet_vertices ) };
+        for( const auto& polyhedron_vertex :
+            polyhedra_around_vertex( vertices.vertices()[0] ) )
+        {
+            for( const auto f : LRange{
+                     nb_polyhedron_facets( polyhedron_vertex.polyhedron_id ) } )
+            {
+                std::optional< PolyhedronFacet > facet{ std::in_place,
+                    polyhedron_vertex.polyhedron_id, f };
+                detail::VertexCycle< PolyhedronFacetVertices > cur_vertices{
+                    polyhedron_facet_vertices( facet.value() )
+                };
+                if( vertices == cur_vertices )
+                {
+                    return facet;
+                }
+            }
+        }
+        return std::nullopt;
+    }
+
+    template < index_t dimension >
+    std::optional< PolyhedronFacetEdge >
+        SolidMesh< dimension >::polyhedron_facet_edge_from_vertices(
+            const std::array< index_t, 2 >& edge_vertices,
+            index_t polyhedron_id ) const
+    {
+        const auto facet_vertices = polyhedron_facets_vertices( polyhedron_id );
+        for( const auto f : LIndices{ facet_vertices } )
+        {
+            const auto& vertices = facet_vertices[f];
+            for( const auto v : LIndices{ vertices } )
+            {
+                if( vertices[v] == edge_vertices[0] )
+                {
+                    const auto next = v == vertices.size() - 1 ? 0 : v + 1;
+                    if( vertices[next] == edge_vertices[1] )
+                    {
+                        return std::optional< PolyhedronFacetEdge >{
+                            std::in_place, PolyhedronFacet{ polyhedron_id, f },
+                            v
+                        };
+                    }
+                }
+                else if( vertices[v] == edge_vertices[1] )
+                {
+                    const auto next = v == vertices.size() - 1 ? 0 : v + 1;
+                    if( vertices[next] == edge_vertices[0] )
+                    {
+                        return std::optional< PolyhedronFacetEdge >{
+                            std::in_place, PolyhedronFacet{ polyhedron_id, f },
+                            v
+                        };
+                    }
+                }
+            }
+        }
+        return std::nullopt;
+    }
+
+    template < index_t dimension >
+    std::optional< PolyhedronFacetEdge >
+        SolidMesh< dimension >::polyhedron_facet_edge_from_vertices(
+            const std::array< index_t, 2 >& edge_vertices ) const
+    {
+        for( const auto& polyhedron_vertex :
+            polyhedra_around_vertex( edge_vertices[0] ) )
+        {
+            if( const auto polyhedron_facet_edge =
+                    polyhedron_facet_edge_from_vertices(
+                        edge_vertices, polyhedron_vertex.polyhedron_id ) )
+            {
+                return polyhedron_facet_edge;
+            }
+        }
+        return std::nullopt;
+    }
+
+    template < index_t dimension >
+    PolyhedraAroundFacet SolidMesh< dimension >::polyhedra_from_facet_vertices(
+        PolyhedronFacetVertices facet_vertices ) const
+    {
+        if( const auto facet =
+                polyhedron_facet_from_vertices( std::move( facet_vertices ) ) )
+        {
+            if( const auto adjacent_facet =
+                    polyhedron_adjacent_facet( facet.value() ) )
+            {
+                return { facet.value(), adjacent_facet.value() };
+            }
+            else
+            {
+                return { facet.value() };
+            }
+        }
+        return {};
+    }
+
+    template < index_t dimension >
+    auto SolidMesh< dimension >::vertices_around_vertex(
+        index_t vertex_id ) const -> VerticesAroundVertex
+    {
+        return impl_->vertices_around_vertex( *this, vertex_id );
+    }
+
+    template < index_t dimension >
+    const PolyhedraAroundVertex&
+        SolidMesh< dimension >::polyhedra_around_vertex(
+            const PolyhedronVertex& first_polyhedron ) const
+    {
+        return impl_->polyhedra_around_vertex(
+            *this, polyhedron_vertex( first_polyhedron ), first_polyhedron );
+    }
+
+    template < index_t dimension >
+    const PolyhedraAroundVertex&
+        SolidMesh< dimension >::polyhedra_around_vertex(
+            index_t vertex_id ) const
+    {
+        check_vertex_id( *this, vertex_id );
+        return impl_->polyhedra_around_vertex(
+            *this, vertex_id, polyhedron_around_vertex( vertex_id ) );
+    }
+
+    template < geode::index_t dimension >
+    bool SolidMesh< dimension >::is_edge_in_polyhedron_facet(
+        const PolyhedronFacet& facet,
+        const std::array< index_t, 2 >& edge_vertices ) const
+    {
+        const auto facet_vertices = polyhedron_facet_vertices( facet );
+        const auto it = absl::c_find( facet_vertices, edge_vertices[0] );
+        if( it == facet_vertices.end() )
+        {
+            return false;
+        }
+        const auto it_next = std::next( it );
+        if( it_next != facet_vertices.end() )
+        {
+            if( *it_next == edge_vertices[1] )
+            {
+                return true;
+            }
+        }
+        else
+        {
+            if( facet_vertices[0] == edge_vertices[1] )
+            {
+                return true;
+            }
+        }
+
+        if( it != facet_vertices.begin() )
+        {
+            const auto it_prev = std::prev( it );
+            if( *it_prev == edge_vertices[1] )
+            {
+                return true;
+            }
+        }
+        else
+        {
+            if( facet_vertices[facet_vertices.size() - 1] == edge_vertices[1] )
+            {
+                return true;
+            }
+        }
+        return false;
+    }
+
+    template < index_t dimension >
+    bool SolidMesh< dimension >::is_vertex_on_border( index_t vertex_id ) const
+    {
+        return impl_->is_vertex_on_border(
+            *this, vertex_id, polyhedron_around_vertex( vertex_id ) );
+    }
+
+    template < index_t dimension >
+    bool SolidMesh< dimension >::is_edge_on_border(
+        const std::array< index_t, 2 >& vertices ) const
+    {
+        const auto first_polyhedron =
+            first_polyhedron_around_edge( *this, vertices );
+        OPENGEODE_EXCEPTION( first_polyhedron,
+            "[SolidMesh::is_edge_on_border] Given pair of "
+            "vertices does not define a Solid edge" );
+        return is_edge_on_border( vertices, first_polyhedron.value() );
+    }
+
+    template < index_t dimension >
+    bool SolidMesh< dimension >::is_edge_on_border(
+        const std::array< index_t, 2 >& vertices,
+        index_t first_polyhedron ) const
+    {
+        for( const auto f : LRange{ nb_polyhedron_facets( first_polyhedron ) } )
+        {
+            if( !is_edge_in_polyhedron_facet(
+                    { first_polyhedron, f }, vertices ) )
+            {
+                continue;
+            }
+            return !std::get< 1 >( propagate_around_edge(
+                *this, { first_polyhedron, f }, vertices ) );
+        }
+        OPENGEODE_EXCEPTION( true,
+            "[SolidMesh::is_edge_on_border] Incoherence between given vertices "
+            "and given first_polyhedron" );
+        return false;
+    }
+
+    template < index_t dimension >
+    PolyhedraAroundEdge SolidMesh< dimension >::polyhedra_around_edge(
+        const std::array< index_t, 2 >& vertices ) const
+    {
+        if( const auto first_polyhedron =
+                first_polyhedron_around_edge( *this, vertices ) )
+        {
+            return polyhedra_around_edge( vertices, first_polyhedron.value() );
+        }
+        return {};
+    }
+
+    template < index_t dimension >
+    PolyhedraAroundEdge SolidMesh< dimension >::polyhedra_around_edge(
+        const PolyhedronFacetEdge& edge ) const
+    {
+        return polyhedra_around_edge( polyhedron_facet_edge_vertices( edge ),
+            edge.polyhedron_facet.polyhedron_id );
+    }
+
+    template < index_t dimension >
+    PolyhedraAroundEdge SolidMesh< dimension >::polyhedra_around_edge(
+        const std::array< index_t, 2 >& vertices,
+        index_t first_polyhedron ) const
+    {
+        PolyhedraAroundEdge result{ first_polyhedron };
+        for( const auto f : LRange{ nb_polyhedron_facets( first_polyhedron ) } )
+        {
+            if( !is_edge_in_polyhedron_facet(
+                    { first_polyhedron, f }, vertices ) )
+            {
+                continue;
+            }
+            const auto propagation_result = propagate_around_edge(
+                *this, { first_polyhedron, f }, vertices );
+            auto polyhedra = std::get< 0 >( propagation_result );
+            if( std::get< 1 >( propagation_result ) )
+            {
+                return polyhedra;
+            }
+            result.insert( result.end(), polyhedra.begin(), polyhedra.end() );
+        }
+        return result;
+    }
+
+    template < index_t dimension >
+    std::optional< index_t > SolidMesh< dimension >::polyhedron_around_edge(
+        const std::array< index_t, 2 >& vertices ) const
+    {
+        return first_polyhedron_around_edge( *this, vertices );
+    }
+
+    template < index_t dimension >
+    PolyhedronEdgesVertices SolidMesh< dimension >::polyhedron_edges_vertices(
+        index_t polyhedron ) const
+    {
+        PolyhedronEdgesVertices edge_vertices;
+        for( const auto f : LRange{ nb_polyhedron_facets( polyhedron ) } )
+        {
+            const PolyhedronFacet facet{ polyhedron, f };
+            for( const auto v :
+                LRange{ nb_polyhedron_facet_vertices( facet ) } )
+            {
+                auto vertices = polyhedron_facet_edge_vertices( { facet, v } );
+                if( vertices[0] < vertices[1] )
+                {
+                    edge_vertices.emplace_back( std::move( vertices ) );
+                }
+            }
+        }
+        return edge_vertices;
+    }
+
+    template < index_t dimension >
+    PolyhedronFacetsVertices SolidMesh< dimension >::polyhedron_facets_vertices(
+        index_t polyhedron ) const
+    {
+        PolyhedronFacetsVertices facets_vertices;
+        facets_vertices.reserve( nb_polyhedron_facets( polyhedron ) );
+        const auto vertices = polyhedron_vertices( polyhedron );
+        for( const auto f : LRange{ nb_polyhedron_facets( polyhedron ) } )
+        {
+            const PolyhedronFacet facet{ polyhedron, f };
+            auto& facet_vertices = facets_vertices.emplace_back();
+            for( const auto v :
+                LRange{ nb_polyhedron_facet_vertices( facet ) } )
+            {
+                facet_vertices.push_back(
+                    vertices[polyhedron_facet_vertex_id( { facet, v } )
+                                 .vertex_id] );
+            }
+        }
+        return facets_vertices;
+    }
+
+    template < index_t dimension >
+    PolyhedronFacets SolidMesh< dimension >::polyhedron_vertex_facets(
+        const PolyhedronVertex& polyhedron_vertex ) const
+    {
+        const auto vertex_id = this->polyhedron_vertex( polyhedron_vertex );
+        PolyhedronFacets facets;
+        for( const auto f :
+            LRange{ nb_polyhedron_facets( polyhedron_vertex.polyhedron_id ) } )
+        {
+            PolyhedronFacet polyhedron_facet{ polyhedron_vertex.polyhedron_id,
+                f };
+            for( const auto v :
+                LRange{ nb_polyhedron_facet_vertices( polyhedron_facet ) } )
+            {
+                if( polyhedron_facet_vertex( { polyhedron_facet, v } )
+                    == vertex_id )
+                {
+                    facets.emplace_back( std::move( polyhedron_facet ) );
+                    break;
+                }
+            }
+        }
+        return facets;
+    }
+
+    template < index_t dimension >
+    std::optional< PolyhedronVertex >
+        SolidMesh< dimension >::polyhedron_around_vertex(
+            index_t vertex_id ) const
+    {
+        check_vertex_id( *this, vertex_id );
+        return get_polyhedron_around_vertex( vertex_id );
+    }
+
+    template < index_t dimension >
+    std::optional< PolyhedronVertex >
+        SolidMesh< dimension >::get_polyhedron_around_vertex(
+            index_t vertex_id ) const
+    {
+        return impl_->polyhedron_around_vertex( vertex_id );
+    }
+
+    template < index_t dimension >
+    void SolidMesh< dimension >::associate_polyhedron_vertex_to_vertex(
+        const PolyhedronVertex& polyhedron_vertex,
+        index_t vertex_id,
+        SolidMeshKey )
+    {
+        impl_->associate_polyhedron_vertex_to_vertex(
+            polyhedron_vertex, vertex_id );
+    }
+
+    template < index_t dimension >
+    void SolidMesh< dimension >::reset_polyhedra_around_vertex(
+        index_t vertex_id, SolidMeshKey )
+    {
+        impl_->reset_polyhedra_around_vertex( vertex_id );
+    }
+
+    template < index_t dimension >
+    local_index_t SolidMesh< dimension >::nb_polyhedron_vertices(
+        index_t polyhedron_id ) const
+    {
+        check_polyhedron_id( *this, polyhedron_id );
+        return get_nb_polyhedron_vertices( polyhedron_id );
+    }
+
+    template < index_t dimension >
+    local_index_t SolidMesh< dimension >::nb_polyhedron_facets(
+        index_t polyhedron_id ) const
+    {
+        check_polyhedron_id( *this, polyhedron_id );
+        return get_nb_polyhedron_facets( polyhedron_id );
+    }
+
+    template < index_t dimension >
+    index_t SolidMesh< dimension >::polyhedron_facet_vertex(
+        const PolyhedronFacetVertex& polyhedron_facet_vertex ) const
+    {
+        check_polyhedron_id(
+            *this, polyhedron_facet_vertex.polyhedron_facet.polyhedron_id );
+        check_polyhedron_facet_id( *this,
+            polyhedron_facet_vertex.polyhedron_facet.polyhedron_id,
+            polyhedron_facet_vertex.polyhedron_facet.facet_id );
+        check_polyhedron_facet_vertex_id( *this,
+            polyhedron_facet_vertex.polyhedron_facet.polyhedron_id,
+            polyhedron_facet_vertex.polyhedron_facet.facet_id,
+            polyhedron_facet_vertex.vertex_id );
+        return polyhedron_vertex(
+            get_polyhedron_facet_vertex_id( polyhedron_facet_vertex ) );
+    }
+
+    template < index_t dimension >
+    std::array< index_t, 2 >
+        SolidMesh< dimension >::polyhedron_facet_edge_vertices(
+            const PolyhedronFacetEdge& polyhedron_facet_edge ) const
+    {
+        check_polyhedron_id(
+            *this, polyhedron_facet_edge.polyhedron_facet.polyhedron_id );
+        check_polyhedron_facet_id( *this,
+            polyhedron_facet_edge.polyhedron_facet.polyhedron_id,
+            polyhedron_facet_edge.polyhedron_facet.facet_id );
+        check_polyhedron_facet_vertex_id( *this,
+            polyhedron_facet_edge.polyhedron_facet.polyhedron_id,
+            polyhedron_facet_edge.polyhedron_facet.facet_id,
+            polyhedron_facet_edge.edge_id );
+        const auto v0 =
+            polyhedron_facet_vertex( { polyhedron_facet_edge.polyhedron_facet,
+                polyhedron_facet_edge.edge_id } );
+        const local_index_t next =
+            polyhedron_facet_edge.edge_id + 1
+                    == nb_polyhedron_facet_vertices(
+                        polyhedron_facet_edge.polyhedron_facet )
+                ? 0
+                : polyhedron_facet_edge.edge_id + 1;
+        const auto v1 = polyhedron_facet_vertex(
+            { polyhedron_facet_edge.polyhedron_facet, next } );
+        return { v0, v1 };
+    }
+
+    template < index_t dimension >
+    local_index_t SolidMesh< dimension >::nb_polyhedron_facet_vertices(
+        const PolyhedronFacet& polyhedron_facet ) const
+    {
+        check_polyhedron_id( *this, polyhedron_facet.polyhedron_id );
+        check_polyhedron_facet_id(
+            *this, polyhedron_facet.polyhedron_id, polyhedron_facet.facet_id );
+        return get_nb_polyhedron_facet_vertices( polyhedron_facet );
+    }
+
+    template < index_t dimension >
+    std::optional< index_t > SolidMesh< dimension >::polyhedron_adjacent(
+        const PolyhedronFacet& polyhedron_facet ) const
+    {
+        check_polyhedron_id( *this, polyhedron_facet.polyhedron_id );
+        check_polyhedron_facet_id(
+            *this, polyhedron_facet.polyhedron_id, polyhedron_facet.facet_id );
+        return get_polyhedron_adjacent( polyhedron_facet );
+    }
+
+    template < index_t dimension >
+    std::optional< PolyhedronFacet >
+        SolidMesh< dimension >::polyhedron_adjacent_facet(
+            const PolyhedronFacet& polyhedron_facet ) const
+    {
+        const auto opt_polyhedron_adj = polyhedron_adjacent( polyhedron_facet );
+        if( !opt_polyhedron_adj )
+        {
+            return std::nullopt;
+        }
+        absl::FixedArray< index_t > vertices(
+            nb_polyhedron_facet_vertices( polyhedron_facet ) );
+        for( const auto v : LIndices{ vertices } )
+        {
+            vertices[v] = polyhedron_facet_vertex( { polyhedron_facet, v } );
+        }
+        const auto polyhedron_adj = opt_polyhedron_adj.value();
+        for( const auto f : LRange{ nb_polyhedron_facets( polyhedron_adj ) } )
+        {
+            if( polyhedron_adjacent( { polyhedron_adj, f } )
+                != polyhedron_facet.polyhedron_id )
+            {
+                continue;
+            }
+            bool all_contained{ true };
+            for( const auto v : LRange{
+                     nb_polyhedron_facet_vertices( { polyhedron_adj, f } ) } )
+            {
+                if( absl::c_find( vertices, polyhedron_facet_vertex(
+                                                { { polyhedron_adj, f }, v } ) )
+                    == vertices.end() )
+                {
+                    all_contained = false;
+                    break;
+                }
+            }
+            if( all_contained )
+            {
+                return std::optional< PolyhedronFacet >{ std::in_place,
+                    polyhedron_adj, f };
+            }
+        }
+        throw OpenGeodeException{ "[SolidMesh::polyhedron_adjacent_"
+                                  "facet] Wrong adjacency with polyhedra: ",
+            polyhedron_facet.polyhedron_id, " and ", polyhedron_adj };
+        return std::nullopt;
+    }
+
+    template < index_t dimension >
+    bool SolidMesh< dimension >::is_polyhedron_facet_on_border(
+        const PolyhedronFacet& polyhedron_facet ) const
+    {
+        return !polyhedron_adjacent( polyhedron_facet );
+    }
+
+    template < index_t dimension >
+    bool SolidMesh< dimension >::is_polyhedron_on_border(
+        index_t polyhedron_id ) const
+    {
+        return !polyhedron_facets_on_border( polyhedron_id ).empty();
+    }
+
+    template < index_t dimension >
+    PolyhedronFacetsOnBorder
+        SolidMesh< dimension >::polyhedron_facets_on_border(
+            index_t polyhedron_id ) const
+    {
+        check_polyhedron_id( *this, polyhedron_id );
+        PolyhedronFacetsOnBorder borders;
+        for( const auto f : LRange{ nb_polyhedron_facets( polyhedron_id ) } )
+        {
+            const PolyhedronFacet facet{ polyhedron_id, f };
+            if( is_polyhedron_facet_on_border( facet ) )
+            {
+                borders.emplace_back( facet );
+            }
+        }
+        return borders;
+    }
+
+    template < index_t dimension >
+    std::array< local_index_t, 2 >
+        SolidMesh< dimension >::edge_vertices_in_polyhedron(
+            index_t polyhedron_id,
+            const std::array< index_t, 2 >& edge_vertices ) const
+    {
+        std::array< local_index_t, 2 > result{ { NO_LID, NO_LID } };
+
+        const auto vertices = polyhedron_vertices( polyhedron_id );
+        for( const auto v : LRange{ nb_polyhedron_vertices( polyhedron_id ) } )
+        {
+            if( vertices[v] == edge_vertices[0] && result[0] == NO_LID )
+            {
+                result[0] = v;
+            }
+            else if( vertices[v] == edge_vertices[1] && result[1] == NO_LID )
+            {
+                result[1] = v;
+            }
+        }
+        return result;
+    }
+
+    template < index_t dimension >
+    AttributeManager&
+        SolidMesh< dimension >::polyhedron_attribute_manager() const
+    {
+        return impl_->polyhedron_attribute_manager();
+    }
+
+    template < index_t dimension >
+    bool SolidMesh< dimension >::are_edges_enabled() const
+    {
+        return impl_->are_edges_enabled();
+    }
+
+    template < index_t dimension >
+    void SolidMesh< dimension >::enable_edges() const
+    {
+        impl_->enable_edges( *this );
+    }
+
+    template < index_t dimension >
+    void SolidMesh< dimension >::copy_edges(
+        const SolidMesh< dimension >& solid, SolidMeshKey )
+    {
+        impl_->copy_edges( solid );
+    }
+
+    template < index_t dimension >
+    void SolidMesh< dimension >::disable_edges() const
+    {
+        impl_->disable_edges();
+    }
+
+    template < index_t dimension >
+    const SolidEdges< dimension >& SolidMesh< dimension >::edges() const
+    {
+        return impl_->edges();
+    }
+
+    template < index_t dimension >
+    SolidEdges< dimension >& SolidMesh< dimension >::edges( SolidMeshKey )
+    {
+        return impl_->edges();
+    }
+
+    template < index_t dimension >
+    bool SolidMesh< dimension >::are_facets_enabled() const
+    {
+        return impl_->are_facets_enabled();
+    }
+
+    template < index_t dimension >
+    void SolidMesh< dimension >::enable_facets() const
+    {
+        impl_->enable_facets( *this );
+    }
+
+    template < index_t dimension >
+    void SolidMesh< dimension >::copy_facets(
+        const SolidMesh< dimension >& solid, SolidMeshKey )
+    {
+        impl_->copy_facets( solid );
+    }
+
+    template < index_t dimension >
+    void SolidMesh< dimension >::disable_facets() const
+    {
+        impl_->disable_facets();
+    }
+
+    template < index_t dimension >
+    const SolidFacets< dimension >& SolidMesh< dimension >::facets() const
+    {
+        return impl_->facets();
+    }
+
+    template < index_t dimension >
+    SolidFacets< dimension >& SolidMesh< dimension >::facets( SolidMeshKey )
+    {
+        return impl_->facets();
+    }
+
+    template < index_t dimension >
+    template < typename Archive >
+    void SolidMesh< dimension >::serialize( Archive& archive )
+    {
+        archive.ext( *this,
+            Growable< Archive, SolidMesh >{
+                { []( Archive& a, SolidMesh& solid ) {
+                     a.ext( solid, bitsery::ext::BaseClass< VertexSet >{} );
+                     a.object( solid.impl_ );
+                     solid.impl_->initialize_polyhedra_around_vertex( solid );
+                 },
+                    []( Archive& a, SolidMesh& solid ) {
+                        a.ext( solid, bitsery::ext::BaseClass< VertexSet >{} );
+                        a.object( solid.impl_ );
+                    },
+                    []( Archive& a, SolidMesh& solid ) {
+                        a.ext( solid, bitsery::ext::BaseClass< VertexSet >{} );
+                        a.ext( solid, bitsery::ext::BaseClass<
+                                          CoordinateReferenceSystemManagers<
+                                              dimension > >{} );
+                        a.object( solid.impl_ );
+                    } } } );
+    }
+
+    template < index_t dimension >
+    std::unique_ptr< SolidMesh< dimension > >
+        SolidMesh< dimension >::clone() const
+    {
+        auto clone = create( impl_name() );
+        auto builder = SolidMeshBuilder< dimension >::create( *clone );
+        builder->copy_identifier( *this );
+        builder->copy( *this );
+        return clone;
+    }
+
+    template < index_t dimension >
+    BoundingBox< dimension > SolidMesh< dimension >::bounding_box() const
+    {
+        BoundingBox< dimension > box;
+        for( const auto p : Range{ nb_vertices() } )
+        {
+            box.add_point( this->point( p ) );
+        }
+        return box;
+    }
+
+    template < index_t dimension >
+    TextureManager3D SolidMesh< dimension >::texture_manager() const
+    {
+        return impl_->texture_manager();
+    }
+
+    template class opengeode_mesh_api SolidMesh< 3 >;
+
+    SERIALIZE_BITSERY_ARCHIVE( opengeode_mesh_api, PolyhedronVertex );
+    SERIALIZE_BITSERY_ARCHIVE( opengeode_mesh_api, PolyhedronFacet );
+    SERIALIZE_BITSERY_ARCHIVE( opengeode_mesh_api, PolyhedronFacetVertex );
+    SERIALIZE_BITSERY_ARCHIVE( opengeode_mesh_api, PolyhedronFacetEdge );
+
+    SERIALIZE_BITSERY_ARCHIVE( opengeode_mesh_api, SolidMesh< 3 > );
+} // namespace geode