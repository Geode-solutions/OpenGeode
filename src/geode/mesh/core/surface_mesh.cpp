/*
 * Copyright (c) 2019 - 2023 Geode-solutions
 *
 * Permission is hereby granted, free of charge, to any person obtaining a copy
 * of this software and associated documentation files (the "Software"), to deal
 * in the Software without restriction, including without limitation the rights
 * to use, copy, modify, merge, publish, distribute, sublicense, and/or sell
 * copies of the Software, and to permit persons to whom the Software is
 * furnished to do so, subject to the following conditions:
 *
 * The above copyright notice and this permission notice shall be included in
 * all copies or substantial portions of the Software.
 *
 * THE SOFTWARE IS PROVIDED "AS IS", WITHOUT WARRANTY OF ANY KIND, EXPRESS OR
 * IMPLIED, INCLUDING BUT NOT LIMITED TO THE WARRANTIES OF MERCHANTABILITY,
 * FITNESS FOR A PARTICULAR PURPOSE AND NONINFRINGEMENT. IN NO EVENT SHALL THE
 * AUTHORS OR COPYRIGHT HOLDERS BE LIABLE FOR ANY CLAIM, DAMAGES OR OTHER
 * LIABILITY, WHETHER IN AN ACTION OF CONTRACT, TORT OR OTHERWISE, ARISING FROM,
 * OUT OF OR IN CONNECTION WITH THE SOFTWARE OR THE USE OR OTHER DEALINGS IN THE
 * SOFTWARE.
 *
 */

#include <geode/mesh/core/surface_mesh.h>

#include <algorithm>
#include <stack>

#include <bitsery/brief_syntax/array.h>

#include <geode/basic/attribute_manager.h>
#include <geode/basic/bitsery_archive.h>
#include <geode/basic/cached_value.h>
#include <geode/basic/detail/mapping_after_deletion.h>
#include <geode/basic/pimpl_impl.h>

#include <geode/geometry/basic_objects/triangle.h>
#include <geode/geometry/bounding_box.h>
#include <geode/geometry/distance.h>
#include <geode/geometry/mensuration.h>

#include <geode/mesh/builder/surface_edges_builder.h>
#include <geode/mesh/builder/surface_mesh_builder.h>
#include <geode/mesh/core/detail/facet_storage.h>
#include <geode/mesh/core/mesh_factory.h>
#include <geode/mesh/core/polygonal_surface.h>
#include <geode/mesh/core/private/surface_mesh_impl.h>
#include <geode/mesh/core/surface_edges.h>

namespace
{
    template < geode::index_t dimension >
    void check_vertex_id( const geode::SurfaceMesh< dimension >& surface,
        const geode::index_t vertex_id )
    {
        geode_unused( surface );
        geode_unused( vertex_id );
        OPENGEODE_ASSERT( vertex_id < surface.nb_vertices(),
            "[check_vertex_id] Trying to access an invalid vertex" );
    }

    template < geode::index_t dimension >
    void check_polygon_id( const geode::SurfaceMesh< dimension >& surface,
        const geode::index_t polygon_id )
    {
        geode_unused( surface );
        geode_unused( polygon_id );
        OPENGEODE_ASSERT( polygon_id < surface.nb_polygons(),
            "[check_polygon_id] Trying to access an invalid polygon" );
    }

    template < geode::index_t dimension >
    void check_polygon_vertex_id(
        const geode::SurfaceMesh< dimension >& surface,
        const geode::index_t polygon_id,
        const geode::local_index_t vertex_id )
    {
        geode_unused( surface );
        geode_unused( polygon_id );
        geode_unused( vertex_id );
        OPENGEODE_ASSERT( vertex_id < surface.nb_polygon_vertices( polygon_id ),
            "[check_polygon_vertex_id] Trying to access an invalid polygon "
            "local vertex" );
    }

    template < geode::index_t dimension >
    void check_polygon_edge_id( const geode::SurfaceMesh< dimension >& surface,
        const geode::index_t polygon_id,
        const geode::local_index_t edge_id )
    {
        geode_unused( surface );
        geode_unused( polygon_id );
        geode_unused( edge_id );
        OPENGEODE_ASSERT( edge_id < surface.nb_polygon_edges( polygon_id ),
            "[check_polygon_edge_id] Trying to access an invalid polygon local "
            "edge" );
    }

    template < geode::index_t dimension >
    geode::detail::PolygonsAroundVertexImpl compute_polygons_around_vertex(
        const geode::SurfaceMesh< dimension >& mesh,
        const geode::index_t& vertex_id,
        const absl::optional< geode::PolygonVertex >& first_polygon )
    {
        if( !first_polygon )
        {
            return {};
        }
        OPENGEODE_ASSERT(
            mesh.polygon_vertex( first_polygon.value() ) == vertex_id,
            "[SurfaceMesh::polygons_around_vertex] Wrong polygon "
            "around vertex" );
        geode::index_t safety_count{ 0 };
        constexpr geode::index_t MAX_SAFETY_COUNT{ 1000 };
        geode::detail::PolygonsAroundVertexImpl result;
        auto cur_polygon_edge = first_polygon;
        do
        {
            OPENGEODE_ASSERT(
                mesh.polygon_vertex( cur_polygon_edge.value() ) == vertex_id,
                "[SurfaceMesh::polygons_around_vertex] Wrong polygon "
                "around vertex" );
            result.polygons.push_back( cur_polygon_edge.value() );
            const auto prev_edge =
                mesh.previous_polygon_edge( cur_polygon_edge.value() );
            cur_polygon_edge = mesh.polygon_adjacent_edge( prev_edge );
            safety_count++;
        } while( cur_polygon_edge && cur_polygon_edge != first_polygon
                 && safety_count < MAX_SAFETY_COUNT );

        result.vertex_is_on_border = cur_polygon_edge != first_polygon;
        if( result.vertex_is_on_border )
        {
            cur_polygon_edge =
                mesh.polygon_adjacent_edge( first_polygon.value() );
            while( cur_polygon_edge && safety_count < MAX_SAFETY_COUNT )
            {
                const auto next_edge =
                    mesh.next_polygon_edge( cur_polygon_edge.value() );
                OPENGEODE_ASSERT( mesh.polygon_vertex( next_edge ) == vertex_id,
                    "[SurfaceMesh::polygons_around_vertex] Wrong polygon "
                    "around vertex" );
                result.polygons.push_back( next_edge );
                cur_polygon_edge = mesh.polygon_adjacent_edge( next_edge );
                safety_count++;
            }
        }
        OPENGEODE_EXCEPTION( safety_count < MAX_SAFETY_COUNT,
            "[SurfaceMesh::polygons_around_vertex] Too many polygons "
            "around vertex ",
            vertex_id, " (", mesh.point( vertex_id ).string(),
            "). This is probably related to a bug in the polygon "
            "adjacencies." );
        return result;
    }
} // namespace

namespace geode
{
    PolygonVertex::PolygonVertex( PolygonEdge polygon_edge )
        : polygon_id( polygon_edge.polygon_id ),
          vertex_id( polygon_edge.edge_id )
    {
    }

    PolygonEdge::PolygonEdge( PolygonVertex polygon_vertex )
        : polygon_id( polygon_vertex.polygon_id ),
          edge_id( polygon_vertex.vertex_id )
    {
    }

    template < typename Archive >
    void PolygonVertex::serialize( Archive& archive )
    {
        archive.ext(
            *this, Growable< Archive, PolygonVertex >{
                       { []( Archive& a, PolygonVertex& polygon_vertex ) {
                            a.value4b( polygon_vertex.polygon_id );
                            index_t value{ NO_ID };
                            a.value4b( value );
                            polygon_vertex.vertex_id = value;
                        },
                           []( Archive& a, PolygonVertex& polygon_vertex ) {
                               a.value4b( polygon_vertex.polygon_id );
                               a.value1b( polygon_vertex.vertex_id );
                           } } } );
    }

    template < typename Archive >
    void PolygonEdge::serialize( Archive& archive )
    {
        archive.ext(
            *this, Growable< Archive, PolygonEdge >{
                       { []( Archive& a, PolygonEdge& polygon_edge ) {
                            a.value4b( polygon_edge.polygon_id );
                            index_t value{ NO_ID };
                            a.value4b( value );
                            polygon_edge.edge_id = value;
                        },
                           []( Archive& a, PolygonEdge& polygon_edge ) {
                               a.value4b( polygon_edge.polygon_id );
                               a.value1b( polygon_edge.edge_id );
                           } } } );
    }

    template < index_t dimension >
    class SurfaceMesh< dimension >::Impl
    {
        friend class bitsery::Access;
        using CachedPolygons = CachedValue< detail::PolygonsAroundVertexImpl >;
        static constexpr auto polygons_around_vertex_name =
            "polygons_around_vertex";

    public:
        Impl( SurfaceMesh& surface )
            : polygon_around_vertex_(
                surface.vertex_attribute_manager()
                    .template find_or_create_attribute< VariableAttribute,
                        PolygonVertex >(
                        "polygon_around_vertex", PolygonVertex{} ) ),
              polygons_around_vertex_(
                  surface.vertex_attribute_manager()
                      .template find_or_create_attribute< VariableAttribute,
                          CachedPolygons >(
                          polygons_around_vertex_name, CachedPolygons{} ) )
        {
        }

        absl::optional< PolygonVertex > polygon_around_vertex(
            const index_t vertex_id ) const
        {
            const auto& value = polygon_around_vertex_->value( vertex_id );
            if( value.polygon_id != NO_ID )
            {
                return value;
            }
            return absl::nullopt;
        }

        void reset_polygons_around_vertex( index_t vertex_id )
        {
            polygons_around_vertex_->modify_value(
                vertex_id, []( CachedPolygons& value ) {
                    value.reset();
                } );
        }

        const PolygonsAroundVertex& polygons_around_vertex(
            const SurfaceMesh< dimension >& mesh,
            index_t vertex_id,
            const absl::optional< PolygonVertex >& first_polygon ) const
        {
            return updated_polygons_around_vertex(
                mesh, vertex_id, first_polygon )
                .polygons;
        }

        bool is_vertex_on_border( const SurfaceMesh< dimension >& mesh,
            index_t vertex_id,
            const absl::optional< PolygonVertex >& first_polygon ) const
        {
            return updated_polygons_around_vertex(
                mesh, vertex_id, first_polygon )
                .vertex_is_on_border;
        }

        void associate_polygon_vertex_to_vertex(
            const PolygonVertex& polygon_vertex, const index_t vertex_id )
        {
            polygon_around_vertex_->set_value( vertex_id, polygon_vertex );
        }

        bool are_edges_enabled() const
        {
            return edges_.get() != nullptr;
        }

        void enable_edges( const SurfaceMesh< dimension >& surface ) const
        {
            if( !are_edges_enabled() )
            {
                edges_.reset( new SurfaceEdges< dimension >{ surface } );
            }
        }

        void copy_edges( const SurfaceMesh< dimension >& surface ) const
        {
            OPENGEODE_EXCEPTION( !are_edges_enabled(),
                "[SurfaceMesh] Cannot copy edges into "
                "mesh where edges are already enabled." );
            edges_.reset( new SurfaceEdges< dimension >{} );
            SurfaceEdgesBuilder< dimension > edges_builder{ *edges_ };
            edges_builder.copy( surface.edges() );
        }

        void disable_edges() const
        {
            edges_.reset();
        }

        const SurfaceEdges< dimension >& edges() const
        {
            OPENGEODE_EXCEPTION( are_edges_enabled(),
                "[SurfaceMesh] Edges should be "
                "enabled before accessing them" );
            return *edges_;
        }

        SurfaceEdges< dimension >& edges()
        {
            OPENGEODE_EXCEPTION( are_edges_enabled(),
                "[SurfaceMesh] Edges should be "
                "enabled before accessing them" );
            return *edges_;
        }

        AttributeManager& polygon_attribute_manager() const
        {
            return polygon_attribute_manager_;
        }

        void initialize_polygons_around_vertex(
            const SurfaceMesh< dimension >& surface )
        {
            polygons_around_vertex_ =
                surface.vertex_attribute_manager()
                    .template find_or_create_attribute< VariableAttribute,
                        CachedPolygons >(
                        polygons_around_vertex_name, CachedPolygons{} );
        }

    private:
        Impl() = default;

        template < typename Archive >
        void serialize( Archive& archive )
        {
            archive.ext( *this,
                Growable< Archive, Impl >{
                    { []( Archive& a, Impl& impl ) {
                         a.object( impl.polygon_attribute_manager_ );
                         a.ext( impl.polygon_around_vertex_,
                             bitsery::ext::StdSmartPtr{} );
                         a.ext( impl.edges_, bitsery::ext::StdSmartPtr{} );
                     },
                        []( Archive& a, Impl& impl ) {
                            a.object( impl.polygon_attribute_manager_ );
                            a.ext( impl.polygon_around_vertex_,
                                bitsery::ext::StdSmartPtr{} );
                            a.ext( impl.polygons_around_vertex_,
                                bitsery::ext::StdSmartPtr{} );
                            a.ext( impl.edges_, bitsery::ext::StdSmartPtr{} );
                        } } } );
        }

        const detail::PolygonsAroundVertexImpl& updated_polygons_around_vertex(
            const SurfaceMesh< dimension >& mesh,
            const index_t vertex_id,
            const absl::optional< PolygonVertex >& first_polygon ) const
        {
            const auto& cached = polygons_around_vertex_->value( vertex_id );
            const auto& polygons = cached.value().polygons;
            if( !cached.computed()
                || ( first_polygon
                     && absl::c_find( polygons, first_polygon.value() )
                            == polygons.end() ) )
            {
                cached( compute_polygons_around_vertex, mesh, vertex_id,
                    first_polygon );
            }
            return cached.value();
        }

    private:
        mutable AttributeManager polygon_attribute_manager_;
        std::shared_ptr< VariableAttribute< PolygonVertex > >
            polygon_around_vertex_;
        mutable std::shared_ptr< VariableAttribute< CachedPolygons > >
            polygons_around_vertex_;
        mutable std::unique_ptr< SurfaceEdges< dimension > > edges_;
    };

    template < index_t dimension >
    SurfaceMesh< dimension >::SurfaceMesh() : impl_( *this )
    {
    }

    template < index_t dimension >
    SurfaceMesh< dimension >::SurfaceMesh( SurfaceMesh&& other )
        : VertexSet( std::move( other ) ), impl_( std::move( other.impl_ ) )
    {
    }

    template < index_t dimension >
    SurfaceMesh< dimension >::~SurfaceMesh() // NOLINT
    {
    }

    template < index_t dimension >
    std::unique_ptr< SurfaceMesh< dimension > >
        SurfaceMesh< dimension >::create()
    {
        return MeshFactory::create_default_mesh< SurfaceMesh< dimension > >(
            PolygonalSurface< dimension >::type_name_static() );
    }

    template < index_t dimension >
    std::unique_ptr< SurfaceMesh< dimension > >
        SurfaceMesh< dimension >::create( const MeshImpl& impl )
    {
        return MeshFactory::create_mesh< SurfaceMesh< dimension > >( impl );
    }

    template < index_t dimension >
    index_t SurfaceMesh< dimension >::polygon_vertex(
        const PolygonVertex& polygon_vertex ) const
    {
        check_polygon_id( *this, polygon_vertex.polygon_id );
        check_polygon_vertex_id(
            *this, polygon_vertex.polygon_id, polygon_vertex.vertex_id );
        return get_polygon_vertex( polygon_vertex );
    }

    template < index_t dimension >
    PolygonVertices SurfaceMesh< dimension >::polygon_vertices(
        index_t polygon_id ) const
    {
        const auto nb_vertices = nb_polygon_vertices( polygon_id );
        PolygonVertices vertices( nb_vertices );
        for( const auto v : LRange{ nb_vertices } )
        {
            vertices[v] = polygon_vertex( { polygon_id, v } );
        }
        return vertices;
    }

    template < index_t dimension >
    absl::optional< PolygonVertex >
        SurfaceMesh< dimension >::polygon_around_vertex(
            index_t vertex_id ) const
    {
        check_vertex_id( *this, vertex_id );
        return get_polygon_around_vertex( vertex_id );
    }

    template < index_t dimension >
    absl::optional< PolygonVertex >
        SurfaceMesh< dimension >::get_polygon_around_vertex(
            index_t vertex_id ) const
    {
        return impl_->polygon_around_vertex( vertex_id );
    }

    template < index_t dimension >
    void SurfaceMesh< dimension >::associate_polygon_vertex_to_vertex(
        const PolygonVertex& polygon_vertex, index_t vertex_id, SurfaceMeshKey )
    {
        impl_->associate_polygon_vertex_to_vertex( polygon_vertex, vertex_id );
    }

    template < index_t dimension >
    index_t SurfaceMesh< dimension >::nb_polygons() const
    {
        return polygon_attribute_manager().nb_elements();
    }

    template < index_t dimension >
    bool SurfaceMesh< dimension >::is_vertex_isolated( index_t vertex_id ) const
    {
        check_vertex_id( *this, vertex_id );
        return !get_polygon_around_vertex( vertex_id );
    }

    template < index_t dimension >
    local_index_t SurfaceMesh< dimension >::nb_polygon_vertices(
        index_t polygon_id ) const
    {
        check_polygon_id( *this, polygon_id );
        return get_nb_polygon_vertices( polygon_id );
    }

    template < index_t dimension >
    local_index_t SurfaceMesh< dimension >::nb_polygon_edges(
        index_t polygon_id ) const
    {
        return nb_polygon_vertices( polygon_id );
    }

    template < index_t dimension >
    PolygonVertex SurfaceMesh< dimension >::next_polygon_vertex(
        const PolygonVertex& polygon_vertex ) const
    {
        const auto vertex = polygon_vertex.vertex_id;
        const auto polygon = polygon_vertex.polygon_id;
        const auto nb_vertices = nb_polygon_vertices( polygon );
        const local_index_t next = vertex + 1 == nb_vertices ? 0 : vertex + 1;
        return { polygon, next };
    }

    template < index_t dimension >
    PolygonVertex SurfaceMesh< dimension >::previous_polygon_vertex(
        const PolygonVertex& polygon_vertex ) const
    {
        const auto vertex = polygon_vertex.vertex_id;
        const auto polygon = polygon_vertex.polygon_id;
        const auto nb_vertices = nb_polygon_vertices( polygon );
        const local_index_t prev = vertex == 0 ? nb_vertices - 1 : vertex - 1;
        return { polygon, prev };
    }

    template < index_t dimension >
    PolygonEdge SurfaceMesh< dimension >::next_polygon_edge(
        const PolygonEdge& polygon_edge ) const
    {
        const auto edge = polygon_edge.edge_id;
        const auto polygon = polygon_edge.polygon_id;
        const auto nb_vertices = nb_polygon_edges( polygon );
        const local_index_t next = edge + 1 == nb_vertices ? 0 : edge + 1;
        return { polygon, next };
    }

    template < index_t dimension >
    PolygonEdge SurfaceMesh< dimension >::previous_polygon_edge(
        const PolygonEdge& polygon_edge ) const
    {
        const auto edge = polygon_edge.edge_id;
        const auto polygon = polygon_edge.polygon_id;
        const auto nb_vertices = nb_polygon_edges( polygon );
        const local_index_t prev = edge == 0 ? nb_vertices - 1 : edge - 1;
        return { polygon, prev };
    }

    template < index_t dimension >
    absl::optional< index_t > SurfaceMesh< dimension >::polygon_adjacent(
        const PolygonEdge& polygon_edge ) const
    {
        check_polygon_id( *this, polygon_edge.polygon_id );
        check_polygon_edge_id(
            *this, polygon_edge.polygon_id, polygon_edge.edge_id );
        return get_polygon_adjacent( polygon_edge );
    }

    template < index_t dimension >
    absl::optional< PolygonEdge >
        SurfaceMesh< dimension >::polygon_adjacent_edge(
            const PolygonEdge& polygon_edge ) const
    {
        const auto polygon_adj = polygon_adjacent( polygon_edge );
        if( !polygon_adj )
        {
            return absl::nullopt;
        }
        const auto polygon_adj_id = polygon_adj.value();
        const auto v0 = polygon_vertex( polygon_edge );
        const auto v1 = polygon_edge_vertex( polygon_edge, 1 );
        const auto adj_vertices = polygon_vertices( polygon_adj_id );
        const auto nb_edges = adj_vertices.size();
        for( const auto e : LRange{ nb_edges } )
        {
            if( v0 == adj_vertices[e] )
            {
                const auto enext = e == nb_edges - 1
                                       ? 0u
                                       : static_cast< local_index_t >( e + 1 );
                if( v1 == adj_vertices[enext] )
                {
                    OPENGEODE_EXCEPTION(
                        polygon_adjacent( { polygon_adj_id, e } )
                            == polygon_edge.polygon_id,
                        absl::StrCat( "[SurfaceMesh::polygon_adjacent_"
                                      "edge] Wrong adjacency with polygons: ",
                            polygon_edge.polygon_id, " and ",
                            polygon_adj_id ) );
                    return absl::optional< PolygonEdge >{ absl::in_place,
                        polygon_adj_id, e };
                }
            }
            else if( v1 == adj_vertices[e] )
            {
                const auto enext = e == nb_edges - 1
                                       ? 0u
                                       : static_cast< local_index_t >( e + 1 );
                if( v0 == adj_vertices[enext] )
                {
                    OPENGEODE_EXCEPTION(
                        polygon_adjacent( { polygon_adj_id, e } )
                            == polygon_edge.polygon_id,
                        absl::StrCat( "[SurfaceMesh::polygon_adjacent_"
                                      "edge] Wrong adjacency with polygons: ",
                            polygon_edge.polygon_id, " and ",
                            polygon_adj_id ) );
                    return absl::optional< PolygonEdge >{ absl::in_place,
                        polygon_adj_id, e };
                }
            }
        }
        throw OpenGeodeException{ "[SurfaceMesh::polygon_adjacent_edge] Wrong "
                                  "adjacency with polygons: ",
            polygon_edge.polygon_id, " and ", polygon_adj_id };
        return absl::nullopt;
    }

    template < index_t dimension >
    bool SurfaceMesh< dimension >::is_edge_on_border(
        const PolygonEdge& polygon_edge ) const
    {
        return !polygon_adjacent( polygon_edge );
    }

    template < index_t dimension >
    bool SurfaceMesh< dimension >::is_polygon_on_border(
        index_t polygon_id ) const
    {
        return !polygon_edges_on_border( polygon_id ).empty();
    }

    template < index_t dimension >
    PolygonEdgesOnBorder SurfaceMesh< dimension >::polygon_edges_on_border(
        index_t polygon_id ) const
    {
        PolygonEdgesOnBorder borders;
        for( const auto e : LRange{ nb_polygon_edges( polygon_id ) } )
        {
            PolygonEdge edge{ polygon_id, e };
            if( is_edge_on_border( edge ) )
            {
                borders.emplace_back( std::move( edge ) );
            }
        }
        return borders;
    }

    template < index_t dimension >
    PolygonEdge SurfaceMesh< dimension >::next_on_border(
        const PolygonEdge& polygon_edge ) const
    {
        OPENGEODE_EXCEPTION( is_edge_on_border( polygon_edge ),
            "[SurfaceMesh::next_on_border] Polygon edge should be on "
            "border" );
        auto next_border = next_polygon_edge( polygon_edge );
        while( !is_edge_on_border( next_border ) )
        {
            next_border = next_polygon_edge(
                polygon_adjacent_edge( next_border ).value() );
        }
        return next_border;
    }

    template < index_t dimension >
    PolygonEdge SurfaceMesh< dimension >::previous_on_border(
        const PolygonEdge& polygon_edge ) const
    {
        OPENGEODE_EXCEPTION( is_edge_on_border( polygon_edge ),
            "[SurfaceMesh::previous_on_border] Polygon edge should be "
            "on border" );
        auto previous_border = previous_polygon_edge( polygon_edge );
        while( !is_edge_on_border( previous_border ) )
        {
            previous_border = previous_polygon_edge(
                polygon_adjacent_edge( previous_border ).value() );
        }
        return previous_border;
    }

    template < index_t dimension >
    double SurfaceMesh< dimension >::edge_length(
        const PolygonEdge& polygon_edge ) const
    {
        return edge_length( polygon_edge_vertices( polygon_edge ) );
    }

    template < index_t dimension >
    double SurfaceMesh< dimension >::edge_length(
        const std::array< index_t, 2 >& polygon_edge_vertices ) const
    {
        return point_point_distance( point( polygon_edge_vertices[0] ),
            point( polygon_edge_vertices[1] ) );
    }

    template < index_t dimension >
    Point< dimension > SurfaceMesh< dimension >::edge_barycenter(
        const PolygonEdge& polygon_edge ) const
    {
        return edge_barycenter( polygon_edge_vertices( polygon_edge ) );
    }

    template < index_t dimension >
    Point< dimension > SurfaceMesh< dimension >::edge_barycenter(
        const std::array< index_t, 2 >& polygon_edge_vertices ) const
    {
        return ( point( polygon_edge_vertices[0] )
                   + point( polygon_edge_vertices[1] ) )
               / 2.;
    }

    template < index_t dimension >
    index_t SurfaceMesh< dimension >::polygon_edge_vertex(
        const PolygonEdge& polygon_edge, local_index_t vertex_id ) const
    {
        OPENGEODE_ASSERT( vertex_id < 2, "[SurfaceMesh::polygon_"
                                         "edge_vertex] vertex_id should be "
                                         "0 or 1" );
        const auto edge = polygon_edge.edge_id;
        const auto polygon = polygon_edge.polygon_id;
        const auto nb_vertices = nb_polygon_vertices( polygon );
        const local_index_t vertex =
            edge + vertex_id == nb_vertices ? 0 : edge + vertex_id;
        return polygon_vertex( { polygon, vertex } );
    }

    template < index_t dimension >
    std::array< index_t, 2 > SurfaceMesh< dimension >::polygon_edge_vertices(
        const PolygonEdge& polygon_edge ) const
    {
        return { polygon_vertex( polygon_edge ),
            polygon_edge_vertex( polygon_edge, 1 ) };
    }

    template < index_t dimension >
    Point< dimension > SurfaceMesh< dimension >::polygon_barycenter(
        index_t polygon_id ) const
    {
        Point< dimension > barycenter;
        for( const auto v : LRange{ nb_polygon_vertices( polygon_id ) } )
        {
            barycenter =
                barycenter + point( polygon_vertex( { polygon_id, v } ) );
        }
        return barycenter / nb_polygon_vertices( polygon_id );
    }

    template < index_t dimension >
    const PolygonsAroundVertex&
        SurfaceMesh< dimension >::polygons_around_vertex(
            index_t vertex_id ) const
    {
        check_vertex_id( *this, vertex_id );
        return impl_->polygons_around_vertex(
            *this, vertex_id, get_polygon_around_vertex( vertex_id ) );
    }

    template < index_t dimension >
    const PolygonsAroundVertex&
        SurfaceMesh< dimension >::polygons_around_vertex(
            const PolygonVertex& polygon_vertex ) const
    {
        check_polygon_vertex_id(
            *this, polygon_vertex.polygon_id, polygon_vertex.vertex_id );
        return impl_->polygons_around_vertex(
            *this, this->polygon_vertex( polygon_vertex ), polygon_vertex );
    }

    template < index_t dimension >
    bool SurfaceMesh< dimension >::is_vertex_on_border(
        index_t vertex_id ) const
    {
        check_vertex_id( *this, vertex_id );
        return impl_->is_vertex_on_border(
            *this, vertex_id, get_polygon_around_vertex( vertex_id ) );
    }

    template < index_t dimension >
    absl::optional< PolygonEdge >
        SurfaceMesh< dimension >::polygon_edge_from_vertices(
            index_t from_vertex_id, index_t to_vertex_id ) const
    {
        for( auto&& polygon_vertex : polygons_around_vertex( from_vertex_id ) )
        {
            const auto next_vertex = next_polygon_vertex( polygon_vertex );
            if( this->polygon_vertex( next_vertex ) == to_vertex_id )
            {
                return polygon_vertex;
            }
        }
        return absl::nullopt;
    }

    template < index_t dimension >
    PolygonsAroundEdge SurfaceMesh< dimension >::polygons_from_edge_vertices(
        absl::Span< const index_t > edge_vertices ) const
    {
        PolygonsAroundEdge polygons_around_edge;
        for( auto&& polygon_vertex :
            polygons_around_vertex( edge_vertices[0] ) )
        {
            const auto next_vertex = next_polygon_vertex( polygon_vertex );
            if( this->polygon_vertex( next_vertex ) == edge_vertices[1] )
            {
                polygons_around_edge.emplace_back(
                    std::move( polygon_vertex ) );
                continue;
            }
            auto previous_vertex = previous_polygon_vertex( polygon_vertex );
            if( this->polygon_vertex( previous_vertex ) == edge_vertices[1] )
            {
                polygons_around_edge.emplace_back(
                    std::move( previous_vertex ) );
            }
        }
        return polygons_around_edge;
    }

    template < index_t dimension >
    bool SurfaceMesh< dimension >::are_edges_enabled() const
    {
        return impl_->are_edges_enabled();
    }

    template < index_t dimension >
    void SurfaceMesh< dimension >::enable_edges() const
    {
        impl_->enable_edges( *this );
    }

    template < index_t dimension >
    void SurfaceMesh< dimension >::disable_edges() const
    {
        impl_->disable_edges();
    }

    template < index_t dimension >
    const SurfaceEdges< dimension >& SurfaceMesh< dimension >::edges() const
    {
        return impl_->edges();
    }

    template < index_t dimension >
    SurfaceEdges< dimension >& SurfaceMesh< dimension >::edges( SurfaceMeshKey )
    {
        return impl_->edges();
    }

    template < index_t dimension >
    void SurfaceMesh< dimension >::copy_edges(
        const SurfaceMesh< dimension >& surface_mesh, SurfaceMeshKey )
    {
        return impl_->copy_edges( surface_mesh );
    }

    template < index_t dimension >
    AttributeManager&
        SurfaceMesh< dimension >::polygon_attribute_manager() const
    {
        return impl_->polygon_attribute_manager();
    }

    template < index_t dimension >
    const Point< dimension >& SurfaceMesh< dimension >::point(
        index_t vertex_id ) const
    {
        check_vertex_id( *this, vertex_id );
        return get_point( vertex_id );
    }

    template < index_t dimension >
    template < typename Archive >
    void SurfaceMesh< dimension >::serialize( Archive& archive )
    {
        archive.ext( *this,
            Growable< Archive, SurfaceMesh >{
                { []( Archive& a, SurfaceMesh& surface ) {
                     a.ext( surface, bitsery::ext::BaseClass< VertexSet >{} );
                     a.object( surface.impl_ );
                     surface.impl_->initialize_polygons_around_vertex(
                         surface );
                 },
                    []( Archive& a, SurfaceMesh& surface ) {
                        a.ext(
                            surface, bitsery::ext::BaseClass< VertexSet >{} );
                        a.object( surface.impl_ );
                    } } } );
    }

    template < index_t dimension >
    BoundingBox< dimension > SurfaceMesh< dimension >::bounding_box() const
    {
        BoundingBox< dimension > box;
        for( const auto p : Range{ nb_vertices() } )
        {
            box.add_point( point( p ) );
        }
        return box;
    }

    template < index_t dimension >
    void SurfaceMesh< dimension >::reset_polygons_around_vertex(
        index_t vertex_id, SurfaceMeshKey )
    {
        impl_->reset_polygons_around_vertex( vertex_id );
    }

    template <>
    double SurfaceMesh< 2 >::polygon_area( index_t polygon_id ) const
    {
        if( nb_polygon_vertices( polygon_id ) < 3 )
        {
            return 0;
        }
        double area{ 0 };
        const auto vertices = polygon_vertices( polygon_id );
        const auto& p1 = point( vertices[0] );
        for( const auto i : LRange{ 1, vertices.size() - 1 } )
        {
            const auto& p2 = point( vertices[i] );
            const auto& p3 = point( vertices[i + 1] );
            area += triangle_signed_area( { p1, p2, p3 } );
        }
        return area;
    }

    template <>
    double SurfaceMesh< 3 >::polygon_area( index_t polygon_id ) const
    {
        if( nb_polygon_vertices( polygon_id ) < 3 )
        {
            return 0;
        }
        double area{ 0 };
        const auto direction = new_polygon_normal( polygon_id )
                                   .value_or( Vector3D{ { 0, 0, 1 } } );
        const auto vertices = polygon_vertices( polygon_id );
        const auto& p1 = point( vertices[0] );
        for( const auto i : LRange{ 1, vertices.size() - 1 } )
        {
            const auto& p2 = point( vertices[i] );
            const auto& p3 = point( vertices[i + 1] );
            area += triangle_signed_area( { p1, p2, p3 }, direction );
        }
        return area;
    }

    template < index_t dimension >
    template < index_t T >
<<<<<<< HEAD
=======
    typename std::enable_if< T == 3, Vector3D >::type
        SurfaceMesh< dimension >::polygon_normal( index_t polygon_id ) const
    {
        check_polygon_id( *this, polygon_id );
        Vector3D normal;
        const auto& p0 = point( polygon_vertex( { polygon_id, 0 } ) );
        for( const auto v : LRange{ 2, nb_polygon_vertices( polygon_id ) } )
        {
            const auto& p1 = point( polygon_vertex(
                { polygon_id, static_cast< local_index_t >( v - 1 ) } ) );
            const auto& p2 = point( polygon_vertex( { polygon_id, v } ) );
            normal = normal + Vector3D{ p1, p0 }.cross( { p2, p0 } );
        }
        return normal.normalize();
    }

    template < index_t dimension >
    template < index_t T >
    typename std::enable_if< T == 3, Vector3D >::type
        SurfaceMesh< dimension >::polygon_vertex_normal(
            index_t vertex_id ) const
    {
        Vector3D normal;
        for( const auto& polygon : polygons_around_vertex( vertex_id ) )
        {
            normal = normal + polygon_normal( polygon.polygon_id );
        }
        return normal.normalize();
    }

    template < index_t dimension >
    template < index_t T >
>>>>>>> b31f30f9
    typename std::enable_if< T == 3, absl::optional< Vector3D > >::type
        SurfaceMesh< dimension >::polygon_normal( index_t polygon_id ) const
    {
        check_polygon_id( *this, polygon_id );
        Vector3D normal;
        const auto vertices = polygon_vertices( polygon_id );
        const auto& p0 = point( vertices[0] );
        for( const auto v : LRange{ 2, nb_polygon_vertices( polygon_id ) } )
        {
            const auto& p1 = point( vertices[v - 1] );
            const auto& p2 = point( vertices[v] );
            if( const auto triangle_normal =
                    Triangle< T >{ p0, p1, p2 }.normal() )
            {
                normal = normal + triangle_normal.value();
            }
        }
        try
        {
            return normal.normalize();
        }
        catch( const OpenGeodeException& /*unused*/ )
        {
            return absl::nullopt;
        }
    }

    template < index_t dimension >
    template < index_t T >
    typename std::enable_if< T == 3, absl::optional< Vector3D > >::type
        SurfaceMesh< dimension >::polygon_vertex_normal(
            index_t vertex_id ) const
    {
        Vector3D normal;
        for( const auto& polygon : polygons_around_vertex( vertex_id ) )
        {
            if( const auto p_normal = polygon_normal( polygon.polygon_id ) )
            {
                normal = normal + p_normal.value();
            }
        }
        try
        {
            return normal.normalize();
        }
        catch( const OpenGeodeException& /*unused*/ )
        {
            return absl::nullopt;
        }
    }

    template < index_t dimension >
    std::unique_ptr< SurfaceMesh< dimension > >
        SurfaceMesh< dimension >::clone() const
    {
        auto clone = create( impl_name() );
        auto builder = SurfaceMeshBuilder< dimension >::create( *clone );
        builder->copy( *this );
        return clone;
    }

    template class opengeode_mesh_api SurfaceMesh< 2 >;
    template class opengeode_mesh_api SurfaceMesh< 3 >;

    template opengeode_mesh_api absl::optional< Vector3D >
        SurfaceMesh< 3 >::polygon_normal< 3 >( index_t ) const;
    template opengeode_mesh_api absl::optional< Vector3D >
        SurfaceMesh< 3 >::polygon_vertex_normal< 3 >( index_t ) const;

    SERIALIZE_BITSERY_ARCHIVE( opengeode_mesh_api, PolygonVertex );
    SERIALIZE_BITSERY_ARCHIVE( opengeode_mesh_api, PolygonEdge );

    SERIALIZE_BITSERY_ARCHIVE( opengeode_mesh_api, SurfaceMesh< 2 > );
    SERIALIZE_BITSERY_ARCHIVE( opengeode_mesh_api, SurfaceMesh< 3 > );
} // namespace geode
<|MERGE_RESOLUTION|>--- conflicted
+++ resolved
@@ -1,1043 +1,1008 @@
-/*
- * Copyright (c) 2019 - 2023 Geode-solutions
- *
- * Permission is hereby granted, free of charge, to any person obtaining a copy
- * of this software and associated documentation files (the "Software"), to deal
- * in the Software without restriction, including without limitation the rights
- * to use, copy, modify, merge, publish, distribute, sublicense, and/or sell
- * copies of the Software, and to permit persons to whom the Software is
- * furnished to do so, subject to the following conditions:
- *
- * The above copyright notice and this permission notice shall be included in
- * all copies or substantial portions of the Software.
- *
- * THE SOFTWARE IS PROVIDED "AS IS", WITHOUT WARRANTY OF ANY KIND, EXPRESS OR
- * IMPLIED, INCLUDING BUT NOT LIMITED TO THE WARRANTIES OF MERCHANTABILITY,
- * FITNESS FOR A PARTICULAR PURPOSE AND NONINFRINGEMENT. IN NO EVENT SHALL THE
- * AUTHORS OR COPYRIGHT HOLDERS BE LIABLE FOR ANY CLAIM, DAMAGES OR OTHER
- * LIABILITY, WHETHER IN AN ACTION OF CONTRACT, TORT OR OTHERWISE, ARISING FROM,
- * OUT OF OR IN CONNECTION WITH THE SOFTWARE OR THE USE OR OTHER DEALINGS IN THE
- * SOFTWARE.
- *
- */
-
-#include <geode/mesh/core/surface_mesh.h>
-
-#include <algorithm>
-#include <stack>
-
-#include <bitsery/brief_syntax/array.h>
-
-#include <geode/basic/attribute_manager.h>
-#include <geode/basic/bitsery_archive.h>
-#include <geode/basic/cached_value.h>
-#include <geode/basic/detail/mapping_after_deletion.h>
-#include <geode/basic/pimpl_impl.h>
-
-#include <geode/geometry/basic_objects/triangle.h>
-#include <geode/geometry/bounding_box.h>
-#include <geode/geometry/distance.h>
-#include <geode/geometry/mensuration.h>
-
-#include <geode/mesh/builder/surface_edges_builder.h>
-#include <geode/mesh/builder/surface_mesh_builder.h>
-#include <geode/mesh/core/detail/facet_storage.h>
-#include <geode/mesh/core/mesh_factory.h>
-#include <geode/mesh/core/polygonal_surface.h>
-#include <geode/mesh/core/private/surface_mesh_impl.h>
-#include <geode/mesh/core/surface_edges.h>
-
-namespace
-{
-    template < geode::index_t dimension >
-    void check_vertex_id( const geode::SurfaceMesh< dimension >& surface,
-        const geode::index_t vertex_id )
-    {
-        geode_unused( surface );
-        geode_unused( vertex_id );
-        OPENGEODE_ASSERT( vertex_id < surface.nb_vertices(),
-            "[check_vertex_id] Trying to access an invalid vertex" );
-    }
-
-    template < geode::index_t dimension >
-    void check_polygon_id( const geode::SurfaceMesh< dimension >& surface,
-        const geode::index_t polygon_id )
-    {
-        geode_unused( surface );
-        geode_unused( polygon_id );
-        OPENGEODE_ASSERT( polygon_id < surface.nb_polygons(),
-            "[check_polygon_id] Trying to access an invalid polygon" );
-    }
-
-    template < geode::index_t dimension >
-    void check_polygon_vertex_id(
-        const geode::SurfaceMesh< dimension >& surface,
-        const geode::index_t polygon_id,
-        const geode::local_index_t vertex_id )
-    {
-        geode_unused( surface );
-        geode_unused( polygon_id );
-        geode_unused( vertex_id );
-        OPENGEODE_ASSERT( vertex_id < surface.nb_polygon_vertices( polygon_id ),
-            "[check_polygon_vertex_id] Trying to access an invalid polygon "
-            "local vertex" );
-    }
-
-    template < geode::index_t dimension >
-    void check_polygon_edge_id( const geode::SurfaceMesh< dimension >& surface,
-        const geode::index_t polygon_id,
-        const geode::local_index_t edge_id )
-    {
-        geode_unused( surface );
-        geode_unused( polygon_id );
-        geode_unused( edge_id );
-        OPENGEODE_ASSERT( edge_id < surface.nb_polygon_edges( polygon_id ),
-            "[check_polygon_edge_id] Trying to access an invalid polygon local "
-            "edge" );
-    }
-
-    template < geode::index_t dimension >
-    geode::detail::PolygonsAroundVertexImpl compute_polygons_around_vertex(
-        const geode::SurfaceMesh< dimension >& mesh,
-        const geode::index_t& vertex_id,
-        const absl::optional< geode::PolygonVertex >& first_polygon )
-    {
-        if( !first_polygon )
-        {
-            return {};
-        }
-        OPENGEODE_ASSERT(
-            mesh.polygon_vertex( first_polygon.value() ) == vertex_id,
-            "[SurfaceMesh::polygons_around_vertex] Wrong polygon "
-            "around vertex" );
-        geode::index_t safety_count{ 0 };
-        constexpr geode::index_t MAX_SAFETY_COUNT{ 1000 };
-        geode::detail::PolygonsAroundVertexImpl result;
-        auto cur_polygon_edge = first_polygon;
-        do
-        {
-            OPENGEODE_ASSERT(
-                mesh.polygon_vertex( cur_polygon_edge.value() ) == vertex_id,
-                "[SurfaceMesh::polygons_around_vertex] Wrong polygon "
-                "around vertex" );
-            result.polygons.push_back( cur_polygon_edge.value() );
-            const auto prev_edge =
-                mesh.previous_polygon_edge( cur_polygon_edge.value() );
-            cur_polygon_edge = mesh.polygon_adjacent_edge( prev_edge );
-            safety_count++;
-        } while( cur_polygon_edge && cur_polygon_edge != first_polygon
-                 && safety_count < MAX_SAFETY_COUNT );
-
-        result.vertex_is_on_border = cur_polygon_edge != first_polygon;
-        if( result.vertex_is_on_border )
-        {
-            cur_polygon_edge =
-                mesh.polygon_adjacent_edge( first_polygon.value() );
-            while( cur_polygon_edge && safety_count < MAX_SAFETY_COUNT )
-            {
-                const auto next_edge =
-                    mesh.next_polygon_edge( cur_polygon_edge.value() );
-                OPENGEODE_ASSERT( mesh.polygon_vertex( next_edge ) == vertex_id,
-                    "[SurfaceMesh::polygons_around_vertex] Wrong polygon "
-                    "around vertex" );
-                result.polygons.push_back( next_edge );
-                cur_polygon_edge = mesh.polygon_adjacent_edge( next_edge );
-                safety_count++;
-            }
-        }
-        OPENGEODE_EXCEPTION( safety_count < MAX_SAFETY_COUNT,
-            "[SurfaceMesh::polygons_around_vertex] Too many polygons "
-            "around vertex ",
-            vertex_id, " (", mesh.point( vertex_id ).string(),
-            "). This is probably related to a bug in the polygon "
-            "adjacencies." );
-        return result;
-    }
-} // namespace
-
-namespace geode
-{
-    PolygonVertex::PolygonVertex( PolygonEdge polygon_edge )
-        : polygon_id( polygon_edge.polygon_id ),
-          vertex_id( polygon_edge.edge_id )
-    {
-    }
-
-    PolygonEdge::PolygonEdge( PolygonVertex polygon_vertex )
-        : polygon_id( polygon_vertex.polygon_id ),
-          edge_id( polygon_vertex.vertex_id )
-    {
-    }
-
-    template < typename Archive >
-    void PolygonVertex::serialize( Archive& archive )
-    {
-        archive.ext(
-            *this, Growable< Archive, PolygonVertex >{
-                       { []( Archive& a, PolygonVertex& polygon_vertex ) {
-                            a.value4b( polygon_vertex.polygon_id );
-                            index_t value{ NO_ID };
-                            a.value4b( value );
-                            polygon_vertex.vertex_id = value;
-                        },
-                           []( Archive& a, PolygonVertex& polygon_vertex ) {
-                               a.value4b( polygon_vertex.polygon_id );
-                               a.value1b( polygon_vertex.vertex_id );
-                           } } } );
-    }
-
-    template < typename Archive >
-    void PolygonEdge::serialize( Archive& archive )
-    {
-        archive.ext(
-            *this, Growable< Archive, PolygonEdge >{
-                       { []( Archive& a, PolygonEdge& polygon_edge ) {
-                            a.value4b( polygon_edge.polygon_id );
-                            index_t value{ NO_ID };
-                            a.value4b( value );
-                            polygon_edge.edge_id = value;
-                        },
-                           []( Archive& a, PolygonEdge& polygon_edge ) {
-                               a.value4b( polygon_edge.polygon_id );
-                               a.value1b( polygon_edge.edge_id );
-                           } } } );
-    }
-
-    template < index_t dimension >
-    class SurfaceMesh< dimension >::Impl
-    {
-        friend class bitsery::Access;
-        using CachedPolygons = CachedValue< detail::PolygonsAroundVertexImpl >;
-        static constexpr auto polygons_around_vertex_name =
-            "polygons_around_vertex";
-
-    public:
-        Impl( SurfaceMesh& surface )
-            : polygon_around_vertex_(
-                surface.vertex_attribute_manager()
-                    .template find_or_create_attribute< VariableAttribute,
-                        PolygonVertex >(
-                        "polygon_around_vertex", PolygonVertex{} ) ),
-              polygons_around_vertex_(
-                  surface.vertex_attribute_manager()
-                      .template find_or_create_attribute< VariableAttribute,
-                          CachedPolygons >(
-                          polygons_around_vertex_name, CachedPolygons{} ) )
-        {
-        }
-
-        absl::optional< PolygonVertex > polygon_around_vertex(
-            const index_t vertex_id ) const
-        {
-            const auto& value = polygon_around_vertex_->value( vertex_id );
-            if( value.polygon_id != NO_ID )
-            {
-                return value;
-            }
-            return absl::nullopt;
-        }
-
-        void reset_polygons_around_vertex( index_t vertex_id )
-        {
-            polygons_around_vertex_->modify_value(
-                vertex_id, []( CachedPolygons& value ) {
-                    value.reset();
-                } );
-        }
-
-        const PolygonsAroundVertex& polygons_around_vertex(
-            const SurfaceMesh< dimension >& mesh,
-            index_t vertex_id,
-            const absl::optional< PolygonVertex >& first_polygon ) const
-        {
-            return updated_polygons_around_vertex(
-                mesh, vertex_id, first_polygon )
-                .polygons;
-        }
-
-        bool is_vertex_on_border( const SurfaceMesh< dimension >& mesh,
-            index_t vertex_id,
-            const absl::optional< PolygonVertex >& first_polygon ) const
-        {
-            return updated_polygons_around_vertex(
-                mesh, vertex_id, first_polygon )
-                .vertex_is_on_border;
-        }
-
-        void associate_polygon_vertex_to_vertex(
-            const PolygonVertex& polygon_vertex, const index_t vertex_id )
-        {
-            polygon_around_vertex_->set_value( vertex_id, polygon_vertex );
-        }
-
-        bool are_edges_enabled() const
-        {
-            return edges_.get() != nullptr;
-        }
-
-        void enable_edges( const SurfaceMesh< dimension >& surface ) const
-        {
-            if( !are_edges_enabled() )
-            {
-                edges_.reset( new SurfaceEdges< dimension >{ surface } );
-            }
-        }
-
-        void copy_edges( const SurfaceMesh< dimension >& surface ) const
-        {
-            OPENGEODE_EXCEPTION( !are_edges_enabled(),
-                "[SurfaceMesh] Cannot copy edges into "
-                "mesh where edges are already enabled." );
-            edges_.reset( new SurfaceEdges< dimension >{} );
-            SurfaceEdgesBuilder< dimension > edges_builder{ *edges_ };
-            edges_builder.copy( surface.edges() );
-        }
-
-        void disable_edges() const
-        {
-            edges_.reset();
-        }
-
-        const SurfaceEdges< dimension >& edges() const
-        {
-            OPENGEODE_EXCEPTION( are_edges_enabled(),
-                "[SurfaceMesh] Edges should be "
-                "enabled before accessing them" );
-            return *edges_;
-        }
-
-        SurfaceEdges< dimension >& edges()
-        {
-            OPENGEODE_EXCEPTION( are_edges_enabled(),
-                "[SurfaceMesh] Edges should be "
-                "enabled before accessing them" );
-            return *edges_;
-        }
-
-        AttributeManager& polygon_attribute_manager() const
-        {
-            return polygon_attribute_manager_;
-        }
-
-        void initialize_polygons_around_vertex(
-            const SurfaceMesh< dimension >& surface )
-        {
-            polygons_around_vertex_ =
-                surface.vertex_attribute_manager()
-                    .template find_or_create_attribute< VariableAttribute,
-                        CachedPolygons >(
-                        polygons_around_vertex_name, CachedPolygons{} );
-        }
-
-    private:
-        Impl() = default;
-
-        template < typename Archive >
-        void serialize( Archive& archive )
-        {
-            archive.ext( *this,
-                Growable< Archive, Impl >{
-                    { []( Archive& a, Impl& impl ) {
-                         a.object( impl.polygon_attribute_manager_ );
-                         a.ext( impl.polygon_around_vertex_,
-                             bitsery::ext::StdSmartPtr{} );
-                         a.ext( impl.edges_, bitsery::ext::StdSmartPtr{} );
-                     },
-                        []( Archive& a, Impl& impl ) {
-                            a.object( impl.polygon_attribute_manager_ );
-                            a.ext( impl.polygon_around_vertex_,
-                                bitsery::ext::StdSmartPtr{} );
-                            a.ext( impl.polygons_around_vertex_,
-                                bitsery::ext::StdSmartPtr{} );
-                            a.ext( impl.edges_, bitsery::ext::StdSmartPtr{} );
-                        } } } );
-        }
-
-        const detail::PolygonsAroundVertexImpl& updated_polygons_around_vertex(
-            const SurfaceMesh< dimension >& mesh,
-            const index_t vertex_id,
-            const absl::optional< PolygonVertex >& first_polygon ) const
-        {
-            const auto& cached = polygons_around_vertex_->value( vertex_id );
-            const auto& polygons = cached.value().polygons;
-            if( !cached.computed()
-                || ( first_polygon
-                     && absl::c_find( polygons, first_polygon.value() )
-                            == polygons.end() ) )
-            {
-                cached( compute_polygons_around_vertex, mesh, vertex_id,
-                    first_polygon );
-            }
-            return cached.value();
-        }
-
-    private:
-        mutable AttributeManager polygon_attribute_manager_;
-        std::shared_ptr< VariableAttribute< PolygonVertex > >
-            polygon_around_vertex_;
-        mutable std::shared_ptr< VariableAttribute< CachedPolygons > >
-            polygons_around_vertex_;
-        mutable std::unique_ptr< SurfaceEdges< dimension > > edges_;
-    };
-
-    template < index_t dimension >
-    SurfaceMesh< dimension >::SurfaceMesh() : impl_( *this )
-    {
-    }
-
-    template < index_t dimension >
-    SurfaceMesh< dimension >::SurfaceMesh( SurfaceMesh&& other )
-        : VertexSet( std::move( other ) ), impl_( std::move( other.impl_ ) )
-    {
-    }
-
-    template < index_t dimension >
-    SurfaceMesh< dimension >::~SurfaceMesh() // NOLINT
-    {
-    }
-
-    template < index_t dimension >
-    std::unique_ptr< SurfaceMesh< dimension > >
-        SurfaceMesh< dimension >::create()
-    {
-        return MeshFactory::create_default_mesh< SurfaceMesh< dimension > >(
-            PolygonalSurface< dimension >::type_name_static() );
-    }
-
-    template < index_t dimension >
-    std::unique_ptr< SurfaceMesh< dimension > >
-        SurfaceMesh< dimension >::create( const MeshImpl& impl )
-    {
-        return MeshFactory::create_mesh< SurfaceMesh< dimension > >( impl );
-    }
-
-    template < index_t dimension >
-    index_t SurfaceMesh< dimension >::polygon_vertex(
-        const PolygonVertex& polygon_vertex ) const
-    {
-        check_polygon_id( *this, polygon_vertex.polygon_id );
-        check_polygon_vertex_id(
-            *this, polygon_vertex.polygon_id, polygon_vertex.vertex_id );
-        return get_polygon_vertex( polygon_vertex );
-    }
-
-    template < index_t dimension >
-    PolygonVertices SurfaceMesh< dimension >::polygon_vertices(
-        index_t polygon_id ) const
-    {
-        const auto nb_vertices = nb_polygon_vertices( polygon_id );
-        PolygonVertices vertices( nb_vertices );
-        for( const auto v : LRange{ nb_vertices } )
-        {
-            vertices[v] = polygon_vertex( { polygon_id, v } );
-        }
-        return vertices;
-    }
-
-    template < index_t dimension >
-    absl::optional< PolygonVertex >
-        SurfaceMesh< dimension >::polygon_around_vertex(
-            index_t vertex_id ) const
-    {
-        check_vertex_id( *this, vertex_id );
-        return get_polygon_around_vertex( vertex_id );
-    }
-
-    template < index_t dimension >
-    absl::optional< PolygonVertex >
-        SurfaceMesh< dimension >::get_polygon_around_vertex(
-            index_t vertex_id ) const
-    {
-        return impl_->polygon_around_vertex( vertex_id );
-    }
-
-    template < index_t dimension >
-    void SurfaceMesh< dimension >::associate_polygon_vertex_to_vertex(
-        const PolygonVertex& polygon_vertex, index_t vertex_id, SurfaceMeshKey )
-    {
-        impl_->associate_polygon_vertex_to_vertex( polygon_vertex, vertex_id );
-    }
-
-    template < index_t dimension >
-    index_t SurfaceMesh< dimension >::nb_polygons() const
-    {
-        return polygon_attribute_manager().nb_elements();
-    }
-
-    template < index_t dimension >
-    bool SurfaceMesh< dimension >::is_vertex_isolated( index_t vertex_id ) const
-    {
-        check_vertex_id( *this, vertex_id );
-        return !get_polygon_around_vertex( vertex_id );
-    }
-
-    template < index_t dimension >
-    local_index_t SurfaceMesh< dimension >::nb_polygon_vertices(
-        index_t polygon_id ) const
-    {
-        check_polygon_id( *this, polygon_id );
-        return get_nb_polygon_vertices( polygon_id );
-    }
-
-    template < index_t dimension >
-    local_index_t SurfaceMesh< dimension >::nb_polygon_edges(
-        index_t polygon_id ) const
-    {
-        return nb_polygon_vertices( polygon_id );
-    }
-
-    template < index_t dimension >
-    PolygonVertex SurfaceMesh< dimension >::next_polygon_vertex(
-        const PolygonVertex& polygon_vertex ) const
-    {
-        const auto vertex = polygon_vertex.vertex_id;
-        const auto polygon = polygon_vertex.polygon_id;
-        const auto nb_vertices = nb_polygon_vertices( polygon );
-        const local_index_t next = vertex + 1 == nb_vertices ? 0 : vertex + 1;
-        return { polygon, next };
-    }
-
-    template < index_t dimension >
-    PolygonVertex SurfaceMesh< dimension >::previous_polygon_vertex(
-        const PolygonVertex& polygon_vertex ) const
-    {
-        const auto vertex = polygon_vertex.vertex_id;
-        const auto polygon = polygon_vertex.polygon_id;
-        const auto nb_vertices = nb_polygon_vertices( polygon );
-        const local_index_t prev = vertex == 0 ? nb_vertices - 1 : vertex - 1;
-        return { polygon, prev };
-    }
-
-    template < index_t dimension >
-    PolygonEdge SurfaceMesh< dimension >::next_polygon_edge(
-        const PolygonEdge& polygon_edge ) const
-    {
-        const auto edge = polygon_edge.edge_id;
-        const auto polygon = polygon_edge.polygon_id;
-        const auto nb_vertices = nb_polygon_edges( polygon );
-        const local_index_t next = edge + 1 == nb_vertices ? 0 : edge + 1;
-        return { polygon, next };
-    }
-
-    template < index_t dimension >
-    PolygonEdge SurfaceMesh< dimension >::previous_polygon_edge(
-        const PolygonEdge& polygon_edge ) const
-    {
-        const auto edge = polygon_edge.edge_id;
-        const auto polygon = polygon_edge.polygon_id;
-        const auto nb_vertices = nb_polygon_edges( polygon );
-        const local_index_t prev = edge == 0 ? nb_vertices - 1 : edge - 1;
-        return { polygon, prev };
-    }
-
-    template < index_t dimension >
-    absl::optional< index_t > SurfaceMesh< dimension >::polygon_adjacent(
-        const PolygonEdge& polygon_edge ) const
-    {
-        check_polygon_id( *this, polygon_edge.polygon_id );
-        check_polygon_edge_id(
-            *this, polygon_edge.polygon_id, polygon_edge.edge_id );
-        return get_polygon_adjacent( polygon_edge );
-    }
-
-    template < index_t dimension >
-    absl::optional< PolygonEdge >
-        SurfaceMesh< dimension >::polygon_adjacent_edge(
-            const PolygonEdge& polygon_edge ) const
-    {
-        const auto polygon_adj = polygon_adjacent( polygon_edge );
-        if( !polygon_adj )
-        {
-            return absl::nullopt;
-        }
-        const auto polygon_adj_id = polygon_adj.value();
-        const auto v0 = polygon_vertex( polygon_edge );
-        const auto v1 = polygon_edge_vertex( polygon_edge, 1 );
-        const auto adj_vertices = polygon_vertices( polygon_adj_id );
-        const auto nb_edges = adj_vertices.size();
-        for( const auto e : LRange{ nb_edges } )
-        {
-            if( v0 == adj_vertices[e] )
-            {
-                const auto enext = e == nb_edges - 1
-                                       ? 0u
-                                       : static_cast< local_index_t >( e + 1 );
-                if( v1 == adj_vertices[enext] )
-                {
-                    OPENGEODE_EXCEPTION(
-                        polygon_adjacent( { polygon_adj_id, e } )
-                            == polygon_edge.polygon_id,
-                        absl::StrCat( "[SurfaceMesh::polygon_adjacent_"
-                                      "edge] Wrong adjacency with polygons: ",
-                            polygon_edge.polygon_id, " and ",
-                            polygon_adj_id ) );
-                    return absl::optional< PolygonEdge >{ absl::in_place,
-                        polygon_adj_id, e };
-                }
-            }
-            else if( v1 == adj_vertices[e] )
-            {
-                const auto enext = e == nb_edges - 1
-                                       ? 0u
-                                       : static_cast< local_index_t >( e + 1 );
-                if( v0 == adj_vertices[enext] )
-                {
-                    OPENGEODE_EXCEPTION(
-                        polygon_adjacent( { polygon_adj_id, e } )
-                            == polygon_edge.polygon_id,
-                        absl::StrCat( "[SurfaceMesh::polygon_adjacent_"
-                                      "edge] Wrong adjacency with polygons: ",
-                            polygon_edge.polygon_id, " and ",
-                            polygon_adj_id ) );
-                    return absl::optional< PolygonEdge >{ absl::in_place,
-                        polygon_adj_id, e };
-                }
-            }
-        }
-        throw OpenGeodeException{ "[SurfaceMesh::polygon_adjacent_edge] Wrong "
-                                  "adjacency with polygons: ",
-            polygon_edge.polygon_id, " and ", polygon_adj_id };
-        return absl::nullopt;
-    }
-
-    template < index_t dimension >
-    bool SurfaceMesh< dimension >::is_edge_on_border(
-        const PolygonEdge& polygon_edge ) const
-    {
-        return !polygon_adjacent( polygon_edge );
-    }
-
-    template < index_t dimension >
-    bool SurfaceMesh< dimension >::is_polygon_on_border(
-        index_t polygon_id ) const
-    {
-        return !polygon_edges_on_border( polygon_id ).empty();
-    }
-
-    template < index_t dimension >
-    PolygonEdgesOnBorder SurfaceMesh< dimension >::polygon_edges_on_border(
-        index_t polygon_id ) const
-    {
-        PolygonEdgesOnBorder borders;
-        for( const auto e : LRange{ nb_polygon_edges( polygon_id ) } )
-        {
-            PolygonEdge edge{ polygon_id, e };
-            if( is_edge_on_border( edge ) )
-            {
-                borders.emplace_back( std::move( edge ) );
-            }
-        }
-        return borders;
-    }
-
-    template < index_t dimension >
-    PolygonEdge SurfaceMesh< dimension >::next_on_border(
-        const PolygonEdge& polygon_edge ) const
-    {
-        OPENGEODE_EXCEPTION( is_edge_on_border( polygon_edge ),
-            "[SurfaceMesh::next_on_border] Polygon edge should be on "
-            "border" );
-        auto next_border = next_polygon_edge( polygon_edge );
-        while( !is_edge_on_border( next_border ) )
-        {
-            next_border = next_polygon_edge(
-                polygon_adjacent_edge( next_border ).value() );
-        }
-        return next_border;
-    }
-
-    template < index_t dimension >
-    PolygonEdge SurfaceMesh< dimension >::previous_on_border(
-        const PolygonEdge& polygon_edge ) const
-    {
-        OPENGEODE_EXCEPTION( is_edge_on_border( polygon_edge ),
-            "[SurfaceMesh::previous_on_border] Polygon edge should be "
-            "on border" );
-        auto previous_border = previous_polygon_edge( polygon_edge );
-        while( !is_edge_on_border( previous_border ) )
-        {
-            previous_border = previous_polygon_edge(
-                polygon_adjacent_edge( previous_border ).value() );
-        }
-        return previous_border;
-    }
-
-    template < index_t dimension >
-    double SurfaceMesh< dimension >::edge_length(
-        const PolygonEdge& polygon_edge ) const
-    {
-        return edge_length( polygon_edge_vertices( polygon_edge ) );
-    }
-
-    template < index_t dimension >
-    double SurfaceMesh< dimension >::edge_length(
-        const std::array< index_t, 2 >& polygon_edge_vertices ) const
-    {
-        return point_point_distance( point( polygon_edge_vertices[0] ),
-            point( polygon_edge_vertices[1] ) );
-    }
-
-    template < index_t dimension >
-    Point< dimension > SurfaceMesh< dimension >::edge_barycenter(
-        const PolygonEdge& polygon_edge ) const
-    {
-        return edge_barycenter( polygon_edge_vertices( polygon_edge ) );
-    }
-
-    template < index_t dimension >
-    Point< dimension > SurfaceMesh< dimension >::edge_barycenter(
-        const std::array< index_t, 2 >& polygon_edge_vertices ) const
-    {
-        return ( point( polygon_edge_vertices[0] )
-                   + point( polygon_edge_vertices[1] ) )
-               / 2.;
-    }
-
-    template < index_t dimension >
-    index_t SurfaceMesh< dimension >::polygon_edge_vertex(
-        const PolygonEdge& polygon_edge, local_index_t vertex_id ) const
-    {
-        OPENGEODE_ASSERT( vertex_id < 2, "[SurfaceMesh::polygon_"
-                                         "edge_vertex] vertex_id should be "
-                                         "0 or 1" );
-        const auto edge = polygon_edge.edge_id;
-        const auto polygon = polygon_edge.polygon_id;
-        const auto nb_vertices = nb_polygon_vertices( polygon );
-        const local_index_t vertex =
-            edge + vertex_id == nb_vertices ? 0 : edge + vertex_id;
-        return polygon_vertex( { polygon, vertex } );
-    }
-
-    template < index_t dimension >
-    std::array< index_t, 2 > SurfaceMesh< dimension >::polygon_edge_vertices(
-        const PolygonEdge& polygon_edge ) const
-    {
-        return { polygon_vertex( polygon_edge ),
-            polygon_edge_vertex( polygon_edge, 1 ) };
-    }
-
-    template < index_t dimension >
-    Point< dimension > SurfaceMesh< dimension >::polygon_barycenter(
-        index_t polygon_id ) const
-    {
-        Point< dimension > barycenter;
-        for( const auto v : LRange{ nb_polygon_vertices( polygon_id ) } )
-        {
-            barycenter =
-                barycenter + point( polygon_vertex( { polygon_id, v } ) );
-        }
-        return barycenter / nb_polygon_vertices( polygon_id );
-    }
-
-    template < index_t dimension >
-    const PolygonsAroundVertex&
-        SurfaceMesh< dimension >::polygons_around_vertex(
-            index_t vertex_id ) const
-    {
-        check_vertex_id( *this, vertex_id );
-        return impl_->polygons_around_vertex(
-            *this, vertex_id, get_polygon_around_vertex( vertex_id ) );
-    }
-
-    template < index_t dimension >
-    const PolygonsAroundVertex&
-        SurfaceMesh< dimension >::polygons_around_vertex(
-            const PolygonVertex& polygon_vertex ) const
-    {
-        check_polygon_vertex_id(
-            *this, polygon_vertex.polygon_id, polygon_vertex.vertex_id );
-        return impl_->polygons_around_vertex(
-            *this, this->polygon_vertex( polygon_vertex ), polygon_vertex );
-    }
-
-    template < index_t dimension >
-    bool SurfaceMesh< dimension >::is_vertex_on_border(
-        index_t vertex_id ) const
-    {
-        check_vertex_id( *this, vertex_id );
-        return impl_->is_vertex_on_border(
-            *this, vertex_id, get_polygon_around_vertex( vertex_id ) );
-    }
-
-    template < index_t dimension >
-    absl::optional< PolygonEdge >
-        SurfaceMesh< dimension >::polygon_edge_from_vertices(
-            index_t from_vertex_id, index_t to_vertex_id ) const
-    {
-        for( auto&& polygon_vertex : polygons_around_vertex( from_vertex_id ) )
-        {
-            const auto next_vertex = next_polygon_vertex( polygon_vertex );
-            if( this->polygon_vertex( next_vertex ) == to_vertex_id )
-            {
-                return polygon_vertex;
-            }
-        }
-        return absl::nullopt;
-    }
-
-    template < index_t dimension >
-    PolygonsAroundEdge SurfaceMesh< dimension >::polygons_from_edge_vertices(
-        absl::Span< const index_t > edge_vertices ) const
-    {
-        PolygonsAroundEdge polygons_around_edge;
-        for( auto&& polygon_vertex :
-            polygons_around_vertex( edge_vertices[0] ) )
-        {
-            const auto next_vertex = next_polygon_vertex( polygon_vertex );
-            if( this->polygon_vertex( next_vertex ) == edge_vertices[1] )
-            {
-                polygons_around_edge.emplace_back(
-                    std::move( polygon_vertex ) );
-                continue;
-            }
-            auto previous_vertex = previous_polygon_vertex( polygon_vertex );
-            if( this->polygon_vertex( previous_vertex ) == edge_vertices[1] )
-            {
-                polygons_around_edge.emplace_back(
-                    std::move( previous_vertex ) );
-            }
-        }
-        return polygons_around_edge;
-    }
-
-    template < index_t dimension >
-    bool SurfaceMesh< dimension >::are_edges_enabled() const
-    {
-        return impl_->are_edges_enabled();
-    }
-
-    template < index_t dimension >
-    void SurfaceMesh< dimension >::enable_edges() const
-    {
-        impl_->enable_edges( *this );
-    }
-
-    template < index_t dimension >
-    void SurfaceMesh< dimension >::disable_edges() const
-    {
-        impl_->disable_edges();
-    }
-
-    template < index_t dimension >
-    const SurfaceEdges< dimension >& SurfaceMesh< dimension >::edges() const
-    {
-        return impl_->edges();
-    }
-
-    template < index_t dimension >
-    SurfaceEdges< dimension >& SurfaceMesh< dimension >::edges( SurfaceMeshKey )
-    {
-        return impl_->edges();
-    }
-
-    template < index_t dimension >
-    void SurfaceMesh< dimension >::copy_edges(
-        const SurfaceMesh< dimension >& surface_mesh, SurfaceMeshKey )
-    {
-        return impl_->copy_edges( surface_mesh );
-    }
-
-    template < index_t dimension >
-    AttributeManager&
-        SurfaceMesh< dimension >::polygon_attribute_manager() const
-    {
-        return impl_->polygon_attribute_manager();
-    }
-
-    template < index_t dimension >
-    const Point< dimension >& SurfaceMesh< dimension >::point(
-        index_t vertex_id ) const
-    {
-        check_vertex_id( *this, vertex_id );
-        return get_point( vertex_id );
-    }
-
-    template < index_t dimension >
-    template < typename Archive >
-    void SurfaceMesh< dimension >::serialize( Archive& archive )
-    {
-        archive.ext( *this,
-            Growable< Archive, SurfaceMesh >{
-                { []( Archive& a, SurfaceMesh& surface ) {
-                     a.ext( surface, bitsery::ext::BaseClass< VertexSet >{} );
-                     a.object( surface.impl_ );
-                     surface.impl_->initialize_polygons_around_vertex(
-                         surface );
-                 },
-                    []( Archive& a, SurfaceMesh& surface ) {
-                        a.ext(
-                            surface, bitsery::ext::BaseClass< VertexSet >{} );
-                        a.object( surface.impl_ );
-                    } } } );
-    }
-
-    template < index_t dimension >
-    BoundingBox< dimension > SurfaceMesh< dimension >::bounding_box() const
-    {
-        BoundingBox< dimension > box;
-        for( const auto p : Range{ nb_vertices() } )
-        {
-            box.add_point( point( p ) );
-        }
-        return box;
-    }
-
-    template < index_t dimension >
-    void SurfaceMesh< dimension >::reset_polygons_around_vertex(
-        index_t vertex_id, SurfaceMeshKey )
-    {
-        impl_->reset_polygons_around_vertex( vertex_id );
-    }
-
-    template <>
-    double SurfaceMesh< 2 >::polygon_area( index_t polygon_id ) const
-    {
-        if( nb_polygon_vertices( polygon_id ) < 3 )
-        {
-            return 0;
-        }
-        double area{ 0 };
-        const auto vertices = polygon_vertices( polygon_id );
-        const auto& p1 = point( vertices[0] );
-        for( const auto i : LRange{ 1, vertices.size() - 1 } )
-        {
-            const auto& p2 = point( vertices[i] );
-            const auto& p3 = point( vertices[i + 1] );
-            area += triangle_signed_area( { p1, p2, p3 } );
-        }
-        return area;
-    }
-
-    template <>
-    double SurfaceMesh< 3 >::polygon_area( index_t polygon_id ) const
-    {
-        if( nb_polygon_vertices( polygon_id ) < 3 )
-        {
-            return 0;
-        }
-        double area{ 0 };
-        const auto direction = new_polygon_normal( polygon_id )
-                                   .value_or( Vector3D{ { 0, 0, 1 } } );
-        const auto vertices = polygon_vertices( polygon_id );
-        const auto& p1 = point( vertices[0] );
-        for( const auto i : LRange{ 1, vertices.size() - 1 } )
-        {
-            const auto& p2 = point( vertices[i] );
-            const auto& p3 = point( vertices[i + 1] );
-            area += triangle_signed_area( { p1, p2, p3 }, direction );
-        }
-        return area;
-    }
-
-    template < index_t dimension >
-    template < index_t T >
-<<<<<<< HEAD
-=======
-    typename std::enable_if< T == 3, Vector3D >::type
-        SurfaceMesh< dimension >::polygon_normal( index_t polygon_id ) const
-    {
-        check_polygon_id( *this, polygon_id );
-        Vector3D normal;
-        const auto& p0 = point( polygon_vertex( { polygon_id, 0 } ) );
-        for( const auto v : LRange{ 2, nb_polygon_vertices( polygon_id ) } )
-        {
-            const auto& p1 = point( polygon_vertex(
-                { polygon_id, static_cast< local_index_t >( v - 1 ) } ) );
-            const auto& p2 = point( polygon_vertex( { polygon_id, v } ) );
-            normal = normal + Vector3D{ p1, p0 }.cross( { p2, p0 } );
-        }
-        return normal.normalize();
-    }
-
-    template < index_t dimension >
-    template < index_t T >
-    typename std::enable_if< T == 3, Vector3D >::type
-        SurfaceMesh< dimension >::polygon_vertex_normal(
-            index_t vertex_id ) const
-    {
-        Vector3D normal;
-        for( const auto& polygon : polygons_around_vertex( vertex_id ) )
-        {
-            normal = normal + polygon_normal( polygon.polygon_id );
-        }
-        return normal.normalize();
-    }
-
-    template < index_t dimension >
-    template < index_t T >
->>>>>>> b31f30f9
-    typename std::enable_if< T == 3, absl::optional< Vector3D > >::type
-        SurfaceMesh< dimension >::polygon_normal( index_t polygon_id ) const
-    {
-        check_polygon_id( *this, polygon_id );
-        Vector3D normal;
-        const auto vertices = polygon_vertices( polygon_id );
-        const auto& p0 = point( vertices[0] );
-        for( const auto v : LRange{ 2, nb_polygon_vertices( polygon_id ) } )
-        {
-            const auto& p1 = point( vertices[v - 1] );
-            const auto& p2 = point( vertices[v] );
-            if( const auto triangle_normal =
-                    Triangle< T >{ p0, p1, p2 }.normal() )
-            {
-                normal = normal + triangle_normal.value();
-            }
-        }
-        try
-        {
-            return normal.normalize();
-        }
-        catch( const OpenGeodeException& /*unused*/ )
-        {
-            return absl::nullopt;
-        }
-    }
-
-    template < index_t dimension >
-    template < index_t T >
-    typename std::enable_if< T == 3, absl::optional< Vector3D > >::type
-        SurfaceMesh< dimension >::polygon_vertex_normal(
-            index_t vertex_id ) const
-    {
-        Vector3D normal;
-        for( const auto& polygon : polygons_around_vertex( vertex_id ) )
-        {
-            if( const auto p_normal = polygon_normal( polygon.polygon_id ) )
-            {
-                normal = normal + p_normal.value();
-            }
-        }
-        try
-        {
-            return normal.normalize();
-        }
-        catch( const OpenGeodeException& /*unused*/ )
-        {
-            return absl::nullopt;
-        }
-    }
-
-    template < index_t dimension >
-    std::unique_ptr< SurfaceMesh< dimension > >
-        SurfaceMesh< dimension >::clone() const
-    {
-        auto clone = create( impl_name() );
-        auto builder = SurfaceMeshBuilder< dimension >::create( *clone );
-        builder->copy( *this );
-        return clone;
-    }
-
-    template class opengeode_mesh_api SurfaceMesh< 2 >;
-    template class opengeode_mesh_api SurfaceMesh< 3 >;
-
-    template opengeode_mesh_api absl::optional< Vector3D >
-        SurfaceMesh< 3 >::polygon_normal< 3 >( index_t ) const;
-    template opengeode_mesh_api absl::optional< Vector3D >
-        SurfaceMesh< 3 >::polygon_vertex_normal< 3 >( index_t ) const;
-
-    SERIALIZE_BITSERY_ARCHIVE( opengeode_mesh_api, PolygonVertex );
-    SERIALIZE_BITSERY_ARCHIVE( opengeode_mesh_api, PolygonEdge );
-
-    SERIALIZE_BITSERY_ARCHIVE( opengeode_mesh_api, SurfaceMesh< 2 > );
-    SERIALIZE_BITSERY_ARCHIVE( opengeode_mesh_api, SurfaceMesh< 3 > );
-} // namespace geode
+/*
+ * Copyright (c) 2019 - 2023 Geode-solutions
+ *
+ * Permission is hereby granted, free of charge, to any person obtaining a copy
+ * of this software and associated documentation files (the "Software"), to deal
+ * in the Software without restriction, including without limitation the rights
+ * to use, copy, modify, merge, publish, distribute, sublicense, and/or sell
+ * copies of the Software, and to permit persons to whom the Software is
+ * furnished to do so, subject to the following conditions:
+ *
+ * The above copyright notice and this permission notice shall be included in
+ * all copies or substantial portions of the Software.
+ *
+ * THE SOFTWARE IS PROVIDED "AS IS", WITHOUT WARRANTY OF ANY KIND, EXPRESS OR
+ * IMPLIED, INCLUDING BUT NOT LIMITED TO THE WARRANTIES OF MERCHANTABILITY,
+ * FITNESS FOR A PARTICULAR PURPOSE AND NONINFRINGEMENT. IN NO EVENT SHALL THE
+ * AUTHORS OR COPYRIGHT HOLDERS BE LIABLE FOR ANY CLAIM, DAMAGES OR OTHER
+ * LIABILITY, WHETHER IN AN ACTION OF CONTRACT, TORT OR OTHERWISE, ARISING FROM,
+ * OUT OF OR IN CONNECTION WITH THE SOFTWARE OR THE USE OR OTHER DEALINGS IN THE
+ * SOFTWARE.
+ *
+ */
+
+#include <geode/mesh/core/surface_mesh.h>
+
+#include <algorithm>
+#include <stack>
+
+#include <bitsery/brief_syntax/array.h>
+
+#include <geode/basic/attribute_manager.h>
+#include <geode/basic/bitsery_archive.h>
+#include <geode/basic/cached_value.h>
+#include <geode/basic/detail/mapping_after_deletion.h>
+#include <geode/basic/pimpl_impl.h>
+
+#include <geode/geometry/basic_objects/triangle.h>
+#include <geode/geometry/bounding_box.h>
+#include <geode/geometry/distance.h>
+#include <geode/geometry/mensuration.h>
+
+#include <geode/mesh/builder/surface_edges_builder.h>
+#include <geode/mesh/builder/surface_mesh_builder.h>
+#include <geode/mesh/core/detail/facet_storage.h>
+#include <geode/mesh/core/mesh_factory.h>
+#include <geode/mesh/core/polygonal_surface.h>
+#include <geode/mesh/core/private/surface_mesh_impl.h>
+#include <geode/mesh/core/surface_edges.h>
+
+namespace
+{
+    template < geode::index_t dimension >
+    void check_vertex_id( const geode::SurfaceMesh< dimension >& surface,
+        const geode::index_t vertex_id )
+    {
+        geode_unused( surface );
+        geode_unused( vertex_id );
+        OPENGEODE_ASSERT( vertex_id < surface.nb_vertices(),
+            "[check_vertex_id] Trying to access an invalid vertex" );
+    }
+
+    template < geode::index_t dimension >
+    void check_polygon_id( const geode::SurfaceMesh< dimension >& surface,
+        const geode::index_t polygon_id )
+    {
+        geode_unused( surface );
+        geode_unused( polygon_id );
+        OPENGEODE_ASSERT( polygon_id < surface.nb_polygons(),
+            "[check_polygon_id] Trying to access an invalid polygon" );
+    }
+
+    template < geode::index_t dimension >
+    void check_polygon_vertex_id(
+        const geode::SurfaceMesh< dimension >& surface,
+        const geode::index_t polygon_id,
+        const geode::local_index_t vertex_id )
+    {
+        geode_unused( surface );
+        geode_unused( polygon_id );
+        geode_unused( vertex_id );
+        OPENGEODE_ASSERT( vertex_id < surface.nb_polygon_vertices( polygon_id ),
+            "[check_polygon_vertex_id] Trying to access an invalid polygon "
+            "local vertex" );
+    }
+
+    template < geode::index_t dimension >
+    void check_polygon_edge_id( const geode::SurfaceMesh< dimension >& surface,
+        const geode::index_t polygon_id,
+        const geode::local_index_t edge_id )
+    {
+        geode_unused( surface );
+        geode_unused( polygon_id );
+        geode_unused( edge_id );
+        OPENGEODE_ASSERT( edge_id < surface.nb_polygon_edges( polygon_id ),
+            "[check_polygon_edge_id] Trying to access an invalid polygon local "
+            "edge" );
+    }
+
+    template < geode::index_t dimension >
+    geode::detail::PolygonsAroundVertexImpl compute_polygons_around_vertex(
+        const geode::SurfaceMesh< dimension >& mesh,
+        const geode::index_t& vertex_id,
+        const absl::optional< geode::PolygonVertex >& first_polygon )
+    {
+        if( !first_polygon )
+        {
+            return {};
+        }
+        OPENGEODE_ASSERT(
+            mesh.polygon_vertex( first_polygon.value() ) == vertex_id,
+            "[SurfaceMesh::polygons_around_vertex] Wrong polygon "
+            "around vertex" );
+        geode::index_t safety_count{ 0 };
+        constexpr geode::index_t MAX_SAFETY_COUNT{ 1000 };
+        geode::detail::PolygonsAroundVertexImpl result;
+        auto cur_polygon_edge = first_polygon;
+        do
+        {
+            OPENGEODE_ASSERT(
+                mesh.polygon_vertex( cur_polygon_edge.value() ) == vertex_id,
+                "[SurfaceMesh::polygons_around_vertex] Wrong polygon "
+                "around vertex" );
+            result.polygons.push_back( cur_polygon_edge.value() );
+            const auto prev_edge =
+                mesh.previous_polygon_edge( cur_polygon_edge.value() );
+            cur_polygon_edge = mesh.polygon_adjacent_edge( prev_edge );
+            safety_count++;
+        } while( cur_polygon_edge && cur_polygon_edge != first_polygon
+                 && safety_count < MAX_SAFETY_COUNT );
+
+        result.vertex_is_on_border = cur_polygon_edge != first_polygon;
+        if( result.vertex_is_on_border )
+        {
+            cur_polygon_edge =
+                mesh.polygon_adjacent_edge( first_polygon.value() );
+            while( cur_polygon_edge && safety_count < MAX_SAFETY_COUNT )
+            {
+                const auto next_edge =
+                    mesh.next_polygon_edge( cur_polygon_edge.value() );
+                OPENGEODE_ASSERT( mesh.polygon_vertex( next_edge ) == vertex_id,
+                    "[SurfaceMesh::polygons_around_vertex] Wrong polygon "
+                    "around vertex" );
+                result.polygons.push_back( next_edge );
+                cur_polygon_edge = mesh.polygon_adjacent_edge( next_edge );
+                safety_count++;
+            }
+        }
+        OPENGEODE_EXCEPTION( safety_count < MAX_SAFETY_COUNT,
+            "[SurfaceMesh::polygons_around_vertex] Too many polygons "
+            "around vertex ",
+            vertex_id, " (", mesh.point( vertex_id ).string(),
+            "). This is probably related to a bug in the polygon "
+            "adjacencies." );
+        return result;
+    }
+} // namespace
+
+namespace geode
+{
+    PolygonVertex::PolygonVertex( PolygonEdge polygon_edge )
+        : polygon_id( polygon_edge.polygon_id ),
+          vertex_id( polygon_edge.edge_id )
+    {
+    }
+
+    PolygonEdge::PolygonEdge( PolygonVertex polygon_vertex )
+        : polygon_id( polygon_vertex.polygon_id ),
+          edge_id( polygon_vertex.vertex_id )
+    {
+    }
+
+    template < typename Archive >
+    void PolygonVertex::serialize( Archive& archive )
+    {
+        archive.ext(
+            *this, Growable< Archive, PolygonVertex >{
+                       { []( Archive& a, PolygonVertex& polygon_vertex ) {
+                            a.value4b( polygon_vertex.polygon_id );
+                            index_t value{ NO_ID };
+                            a.value4b( value );
+                            polygon_vertex.vertex_id = value;
+                        },
+                           []( Archive& a, PolygonVertex& polygon_vertex ) {
+                               a.value4b( polygon_vertex.polygon_id );
+                               a.value1b( polygon_vertex.vertex_id );
+                           } } } );
+    }
+
+    template < typename Archive >
+    void PolygonEdge::serialize( Archive& archive )
+    {
+        archive.ext(
+            *this, Growable< Archive, PolygonEdge >{
+                       { []( Archive& a, PolygonEdge& polygon_edge ) {
+                            a.value4b( polygon_edge.polygon_id );
+                            index_t value{ NO_ID };
+                            a.value4b( value );
+                            polygon_edge.edge_id = value;
+                        },
+                           []( Archive& a, PolygonEdge& polygon_edge ) {
+                               a.value4b( polygon_edge.polygon_id );
+                               a.value1b( polygon_edge.edge_id );
+                           } } } );
+    }
+
+    template < index_t dimension >
+    class SurfaceMesh< dimension >::Impl
+    {
+        friend class bitsery::Access;
+        using CachedPolygons = CachedValue< detail::PolygonsAroundVertexImpl >;
+        static constexpr auto polygons_around_vertex_name =
+            "polygons_around_vertex";
+
+    public:
+        Impl( SurfaceMesh& surface )
+            : polygon_around_vertex_(
+                surface.vertex_attribute_manager()
+                    .template find_or_create_attribute< VariableAttribute,
+                        PolygonVertex >(
+                        "polygon_around_vertex", PolygonVertex{} ) ),
+              polygons_around_vertex_(
+                  surface.vertex_attribute_manager()
+                      .template find_or_create_attribute< VariableAttribute,
+                          CachedPolygons >(
+                          polygons_around_vertex_name, CachedPolygons{} ) )
+        {
+        }
+
+        absl::optional< PolygonVertex > polygon_around_vertex(
+            const index_t vertex_id ) const
+        {
+            const auto& value = polygon_around_vertex_->value( vertex_id );
+            if( value.polygon_id != NO_ID )
+            {
+                return value;
+            }
+            return absl::nullopt;
+        }
+
+        void reset_polygons_around_vertex( index_t vertex_id )
+        {
+            polygons_around_vertex_->modify_value(
+                vertex_id, []( CachedPolygons& value ) {
+                    value.reset();
+                } );
+        }
+
+        const PolygonsAroundVertex& polygons_around_vertex(
+            const SurfaceMesh< dimension >& mesh,
+            index_t vertex_id,
+            const absl::optional< PolygonVertex >& first_polygon ) const
+        {
+            return updated_polygons_around_vertex(
+                mesh, vertex_id, first_polygon )
+                .polygons;
+        }
+
+        bool is_vertex_on_border( const SurfaceMesh< dimension >& mesh,
+            index_t vertex_id,
+            const absl::optional< PolygonVertex >& first_polygon ) const
+        {
+            return updated_polygons_around_vertex(
+                mesh, vertex_id, first_polygon )
+                .vertex_is_on_border;
+        }
+
+        void associate_polygon_vertex_to_vertex(
+            const PolygonVertex& polygon_vertex, const index_t vertex_id )
+        {
+            polygon_around_vertex_->set_value( vertex_id, polygon_vertex );
+        }
+
+        bool are_edges_enabled() const
+        {
+            return edges_.get() != nullptr;
+        }
+
+        void enable_edges( const SurfaceMesh< dimension >& surface ) const
+        {
+            if( !are_edges_enabled() )
+            {
+                edges_.reset( new SurfaceEdges< dimension >{ surface } );
+            }
+        }
+
+        void copy_edges( const SurfaceMesh< dimension >& surface ) const
+        {
+            OPENGEODE_EXCEPTION( !are_edges_enabled(),
+                "[SurfaceMesh] Cannot copy edges into "
+                "mesh where edges are already enabled." );
+            edges_.reset( new SurfaceEdges< dimension >{} );
+            SurfaceEdgesBuilder< dimension > edges_builder{ *edges_ };
+            edges_builder.copy( surface.edges() );
+        }
+
+        void disable_edges() const
+        {
+            edges_.reset();
+        }
+
+        const SurfaceEdges< dimension >& edges() const
+        {
+            OPENGEODE_EXCEPTION( are_edges_enabled(),
+                "[SurfaceMesh] Edges should be "
+                "enabled before accessing them" );
+            return *edges_;
+        }
+
+        SurfaceEdges< dimension >& edges()
+        {
+            OPENGEODE_EXCEPTION( are_edges_enabled(),
+                "[SurfaceMesh] Edges should be "
+                "enabled before accessing them" );
+            return *edges_;
+        }
+
+        AttributeManager& polygon_attribute_manager() const
+        {
+            return polygon_attribute_manager_;
+        }
+
+        void initialize_polygons_around_vertex(
+            const SurfaceMesh< dimension >& surface )
+        {
+            polygons_around_vertex_ =
+                surface.vertex_attribute_manager()
+                    .template find_or_create_attribute< VariableAttribute,
+                        CachedPolygons >(
+                        polygons_around_vertex_name, CachedPolygons{} );
+        }
+
+    private:
+        Impl() = default;
+
+        template < typename Archive >
+        void serialize( Archive& archive )
+        {
+            archive.ext( *this,
+                Growable< Archive, Impl >{
+                    { []( Archive& a, Impl& impl ) {
+                         a.object( impl.polygon_attribute_manager_ );
+                         a.ext( impl.polygon_around_vertex_,
+                             bitsery::ext::StdSmartPtr{} );
+                         a.ext( impl.edges_, bitsery::ext::StdSmartPtr{} );
+                     },
+                        []( Archive& a, Impl& impl ) {
+                            a.object( impl.polygon_attribute_manager_ );
+                            a.ext( impl.polygon_around_vertex_,
+                                bitsery::ext::StdSmartPtr{} );
+                            a.ext( impl.polygons_around_vertex_,
+                                bitsery::ext::StdSmartPtr{} );
+                            a.ext( impl.edges_, bitsery::ext::StdSmartPtr{} );
+                        } } } );
+        }
+
+        const detail::PolygonsAroundVertexImpl& updated_polygons_around_vertex(
+            const SurfaceMesh< dimension >& mesh,
+            const index_t vertex_id,
+            const absl::optional< PolygonVertex >& first_polygon ) const
+        {
+            const auto& cached = polygons_around_vertex_->value( vertex_id );
+            const auto& polygons = cached.value().polygons;
+            if( !cached.computed()
+                || ( first_polygon
+                     && absl::c_find( polygons, first_polygon.value() )
+                            == polygons.end() ) )
+            {
+                cached( compute_polygons_around_vertex, mesh, vertex_id,
+                    first_polygon );
+            }
+            return cached.value();
+        }
+
+    private:
+        mutable AttributeManager polygon_attribute_manager_;
+        std::shared_ptr< VariableAttribute< PolygonVertex > >
+            polygon_around_vertex_;
+        mutable std::shared_ptr< VariableAttribute< CachedPolygons > >
+            polygons_around_vertex_;
+        mutable std::unique_ptr< SurfaceEdges< dimension > > edges_;
+    };
+
+    template < index_t dimension >
+    SurfaceMesh< dimension >::SurfaceMesh() : impl_( *this )
+    {
+    }
+
+    template < index_t dimension >
+    SurfaceMesh< dimension >::SurfaceMesh( SurfaceMesh&& other )
+        : VertexSet( std::move( other ) ), impl_( std::move( other.impl_ ) )
+    {
+    }
+
+    template < index_t dimension >
+    SurfaceMesh< dimension >::~SurfaceMesh() // NOLINT
+    {
+    }
+
+    template < index_t dimension >
+    std::unique_ptr< SurfaceMesh< dimension > >
+        SurfaceMesh< dimension >::create()
+    {
+        return MeshFactory::create_default_mesh< SurfaceMesh< dimension > >(
+            PolygonalSurface< dimension >::type_name_static() );
+    }
+
+    template < index_t dimension >
+    std::unique_ptr< SurfaceMesh< dimension > >
+        SurfaceMesh< dimension >::create( const MeshImpl& impl )
+    {
+        return MeshFactory::create_mesh< SurfaceMesh< dimension > >( impl );
+    }
+
+    template < index_t dimension >
+    index_t SurfaceMesh< dimension >::polygon_vertex(
+        const PolygonVertex& polygon_vertex ) const
+    {
+        check_polygon_id( *this, polygon_vertex.polygon_id );
+        check_polygon_vertex_id(
+            *this, polygon_vertex.polygon_id, polygon_vertex.vertex_id );
+        return get_polygon_vertex( polygon_vertex );
+    }
+
+    template < index_t dimension >
+    PolygonVertices SurfaceMesh< dimension >::polygon_vertices(
+        index_t polygon_id ) const
+    {
+        const auto nb_vertices = nb_polygon_vertices( polygon_id );
+        PolygonVertices vertices( nb_vertices );
+        for( const auto v : LRange{ nb_vertices } )
+        {
+            vertices[v] = polygon_vertex( { polygon_id, v } );
+        }
+        return vertices;
+    }
+
+    template < index_t dimension >
+    absl::optional< PolygonVertex >
+        SurfaceMesh< dimension >::polygon_around_vertex(
+            index_t vertex_id ) const
+    {
+        check_vertex_id( *this, vertex_id );
+        return get_polygon_around_vertex( vertex_id );
+    }
+
+    template < index_t dimension >
+    absl::optional< PolygonVertex >
+        SurfaceMesh< dimension >::get_polygon_around_vertex(
+            index_t vertex_id ) const
+    {
+        return impl_->polygon_around_vertex( vertex_id );
+    }
+
+    template < index_t dimension >
+    void SurfaceMesh< dimension >::associate_polygon_vertex_to_vertex(
+        const PolygonVertex& polygon_vertex, index_t vertex_id, SurfaceMeshKey )
+    {
+        impl_->associate_polygon_vertex_to_vertex( polygon_vertex, vertex_id );
+    }
+
+    template < index_t dimension >
+    index_t SurfaceMesh< dimension >::nb_polygons() const
+    {
+        return polygon_attribute_manager().nb_elements();
+    }
+
+    template < index_t dimension >
+    bool SurfaceMesh< dimension >::is_vertex_isolated( index_t vertex_id ) const
+    {
+        check_vertex_id( *this, vertex_id );
+        return !get_polygon_around_vertex( vertex_id );
+    }
+
+    template < index_t dimension >
+    local_index_t SurfaceMesh< dimension >::nb_polygon_vertices(
+        index_t polygon_id ) const
+    {
+        check_polygon_id( *this, polygon_id );
+        return get_nb_polygon_vertices( polygon_id );
+    }
+
+    template < index_t dimension >
+    local_index_t SurfaceMesh< dimension >::nb_polygon_edges(
+        index_t polygon_id ) const
+    {
+        return nb_polygon_vertices( polygon_id );
+    }
+
+    template < index_t dimension >
+    PolygonVertex SurfaceMesh< dimension >::next_polygon_vertex(
+        const PolygonVertex& polygon_vertex ) const
+    {
+        const auto vertex = polygon_vertex.vertex_id;
+        const auto polygon = polygon_vertex.polygon_id;
+        const auto nb_vertices = nb_polygon_vertices( polygon );
+        const local_index_t next = vertex + 1 == nb_vertices ? 0 : vertex + 1;
+        return { polygon, next };
+    }
+
+    template < index_t dimension >
+    PolygonVertex SurfaceMesh< dimension >::previous_polygon_vertex(
+        const PolygonVertex& polygon_vertex ) const
+    {
+        const auto vertex = polygon_vertex.vertex_id;
+        const auto polygon = polygon_vertex.polygon_id;
+        const auto nb_vertices = nb_polygon_vertices( polygon );
+        const local_index_t prev = vertex == 0 ? nb_vertices - 1 : vertex - 1;
+        return { polygon, prev };
+    }
+
+    template < index_t dimension >
+    PolygonEdge SurfaceMesh< dimension >::next_polygon_edge(
+        const PolygonEdge& polygon_edge ) const
+    {
+        const auto edge = polygon_edge.edge_id;
+        const auto polygon = polygon_edge.polygon_id;
+        const auto nb_vertices = nb_polygon_edges( polygon );
+        const local_index_t next = edge + 1 == nb_vertices ? 0 : edge + 1;
+        return { polygon, next };
+    }
+
+    template < index_t dimension >
+    PolygonEdge SurfaceMesh< dimension >::previous_polygon_edge(
+        const PolygonEdge& polygon_edge ) const
+    {
+        const auto edge = polygon_edge.edge_id;
+        const auto polygon = polygon_edge.polygon_id;
+        const auto nb_vertices = nb_polygon_edges( polygon );
+        const local_index_t prev = edge == 0 ? nb_vertices - 1 : edge - 1;
+        return { polygon, prev };
+    }
+
+    template < index_t dimension >
+    absl::optional< index_t > SurfaceMesh< dimension >::polygon_adjacent(
+        const PolygonEdge& polygon_edge ) const
+    {
+        check_polygon_id( *this, polygon_edge.polygon_id );
+        check_polygon_edge_id(
+            *this, polygon_edge.polygon_id, polygon_edge.edge_id );
+        return get_polygon_adjacent( polygon_edge );
+    }
+
+    template < index_t dimension >
+    absl::optional< PolygonEdge >
+        SurfaceMesh< dimension >::polygon_adjacent_edge(
+            const PolygonEdge& polygon_edge ) const
+    {
+        const auto polygon_adj = polygon_adjacent( polygon_edge );
+        if( !polygon_adj )
+        {
+            return absl::nullopt;
+        }
+        const auto polygon_adj_id = polygon_adj.value();
+        const auto v0 = polygon_vertex( polygon_edge );
+        const auto v1 = polygon_edge_vertex( polygon_edge, 1 );
+        const auto adj_vertices = polygon_vertices( polygon_adj_id );
+        const auto nb_edges = adj_vertices.size();
+        for( const auto e : LRange{ nb_edges } )
+        {
+            if( v0 == adj_vertices[e] )
+            {
+                const auto enext = e == nb_edges - 1
+                                       ? 0u
+                                       : static_cast< local_index_t >( e + 1 );
+                if( v1 == adj_vertices[enext] )
+                {
+                    OPENGEODE_EXCEPTION(
+                        polygon_adjacent( { polygon_adj_id, e } )
+                            == polygon_edge.polygon_id,
+                        absl::StrCat( "[SurfaceMesh::polygon_adjacent_"
+                                      "edge] Wrong adjacency with polygons: ",
+                            polygon_edge.polygon_id, " and ",
+                            polygon_adj_id ) );
+                    return absl::optional< PolygonEdge >{ absl::in_place,
+                        polygon_adj_id, e };
+                }
+            }
+            else if( v1 == adj_vertices[e] )
+            {
+                const auto enext = e == nb_edges - 1
+                                       ? 0u
+                                       : static_cast< local_index_t >( e + 1 );
+                if( v0 == adj_vertices[enext] )
+                {
+                    OPENGEODE_EXCEPTION(
+                        polygon_adjacent( { polygon_adj_id, e } )
+                            == polygon_edge.polygon_id,
+                        absl::StrCat( "[SurfaceMesh::polygon_adjacent_"
+                                      "edge] Wrong adjacency with polygons: ",
+                            polygon_edge.polygon_id, " and ",
+                            polygon_adj_id ) );
+                    return absl::optional< PolygonEdge >{ absl::in_place,
+                        polygon_adj_id, e };
+                }
+            }
+        }
+        throw OpenGeodeException{ "[SurfaceMesh::polygon_adjacent_edge] Wrong "
+                                  "adjacency with polygons: ",
+            polygon_edge.polygon_id, " and ", polygon_adj_id };
+        return absl::nullopt;
+    }
+
+    template < index_t dimension >
+    bool SurfaceMesh< dimension >::is_edge_on_border(
+        const PolygonEdge& polygon_edge ) const
+    {
+        return !polygon_adjacent( polygon_edge );
+    }
+
+    template < index_t dimension >
+    bool SurfaceMesh< dimension >::is_polygon_on_border(
+        index_t polygon_id ) const
+    {
+        return !polygon_edges_on_border( polygon_id ).empty();
+    }
+
+    template < index_t dimension >
+    PolygonEdgesOnBorder SurfaceMesh< dimension >::polygon_edges_on_border(
+        index_t polygon_id ) const
+    {
+        PolygonEdgesOnBorder borders;
+        for( const auto e : LRange{ nb_polygon_edges( polygon_id ) } )
+        {
+            PolygonEdge edge{ polygon_id, e };
+            if( is_edge_on_border( edge ) )
+            {
+                borders.emplace_back( std::move( edge ) );
+            }
+        }
+        return borders;
+    }
+
+    template < index_t dimension >
+    PolygonEdge SurfaceMesh< dimension >::next_on_border(
+        const PolygonEdge& polygon_edge ) const
+    {
+        OPENGEODE_EXCEPTION( is_edge_on_border( polygon_edge ),
+            "[SurfaceMesh::next_on_border] Polygon edge should be on "
+            "border" );
+        auto next_border = next_polygon_edge( polygon_edge );
+        while( !is_edge_on_border( next_border ) )
+        {
+            next_border = next_polygon_edge(
+                polygon_adjacent_edge( next_border ).value() );
+        }
+        return next_border;
+    }
+
+    template < index_t dimension >
+    PolygonEdge SurfaceMesh< dimension >::previous_on_border(
+        const PolygonEdge& polygon_edge ) const
+    {
+        OPENGEODE_EXCEPTION( is_edge_on_border( polygon_edge ),
+            "[SurfaceMesh::previous_on_border] Polygon edge should be "
+            "on border" );
+        auto previous_border = previous_polygon_edge( polygon_edge );
+        while( !is_edge_on_border( previous_border ) )
+        {
+            previous_border = previous_polygon_edge(
+                polygon_adjacent_edge( previous_border ).value() );
+        }
+        return previous_border;
+    }
+
+    template < index_t dimension >
+    double SurfaceMesh< dimension >::edge_length(
+        const PolygonEdge& polygon_edge ) const
+    {
+        return edge_length( polygon_edge_vertices( polygon_edge ) );
+    }
+
+    template < index_t dimension >
+    double SurfaceMesh< dimension >::edge_length(
+        const std::array< index_t, 2 >& polygon_edge_vertices ) const
+    {
+        return point_point_distance( point( polygon_edge_vertices[0] ),
+            point( polygon_edge_vertices[1] ) );
+    }
+
+    template < index_t dimension >
+    Point< dimension > SurfaceMesh< dimension >::edge_barycenter(
+        const PolygonEdge& polygon_edge ) const
+    {
+        return edge_barycenter( polygon_edge_vertices( polygon_edge ) );
+    }
+
+    template < index_t dimension >
+    Point< dimension > SurfaceMesh< dimension >::edge_barycenter(
+        const std::array< index_t, 2 >& polygon_edge_vertices ) const
+    {
+        return ( point( polygon_edge_vertices[0] )
+                   + point( polygon_edge_vertices[1] ) )
+               / 2.;
+    }
+
+    template < index_t dimension >
+    index_t SurfaceMesh< dimension >::polygon_edge_vertex(
+        const PolygonEdge& polygon_edge, local_index_t vertex_id ) const
+    {
+        OPENGEODE_ASSERT( vertex_id < 2, "[SurfaceMesh::polygon_"
+                                         "edge_vertex] vertex_id should be "
+                                         "0 or 1" );
+        const auto edge = polygon_edge.edge_id;
+        const auto polygon = polygon_edge.polygon_id;
+        const auto nb_vertices = nb_polygon_vertices( polygon );
+        const local_index_t vertex =
+            edge + vertex_id == nb_vertices ? 0 : edge + vertex_id;
+        return polygon_vertex( { polygon, vertex } );
+    }
+
+    template < index_t dimension >
+    std::array< index_t, 2 > SurfaceMesh< dimension >::polygon_edge_vertices(
+        const PolygonEdge& polygon_edge ) const
+    {
+        return { polygon_vertex( polygon_edge ),
+            polygon_edge_vertex( polygon_edge, 1 ) };
+    }
+
+    template < index_t dimension >
+    Point< dimension > SurfaceMesh< dimension >::polygon_barycenter(
+        index_t polygon_id ) const
+    {
+        Point< dimension > barycenter;
+        for( const auto v : LRange{ nb_polygon_vertices( polygon_id ) } )
+        {
+            barycenter =
+                barycenter + point( polygon_vertex( { polygon_id, v } ) );
+        }
+        return barycenter / nb_polygon_vertices( polygon_id );
+    }
+
+    template < index_t dimension >
+    const PolygonsAroundVertex&
+        SurfaceMesh< dimension >::polygons_around_vertex(
+            index_t vertex_id ) const
+    {
+        check_vertex_id( *this, vertex_id );
+        return impl_->polygons_around_vertex(
+            *this, vertex_id, get_polygon_around_vertex( vertex_id ) );
+    }
+
+    template < index_t dimension >
+    const PolygonsAroundVertex&
+        SurfaceMesh< dimension >::polygons_around_vertex(
+            const PolygonVertex& polygon_vertex ) const
+    {
+        check_polygon_vertex_id(
+            *this, polygon_vertex.polygon_id, polygon_vertex.vertex_id );
+        return impl_->polygons_around_vertex(
+            *this, this->polygon_vertex( polygon_vertex ), polygon_vertex );
+    }
+
+    template < index_t dimension >
+    bool SurfaceMesh< dimension >::is_vertex_on_border(
+        index_t vertex_id ) const
+    {
+        check_vertex_id( *this, vertex_id );
+        return impl_->is_vertex_on_border(
+            *this, vertex_id, get_polygon_around_vertex( vertex_id ) );
+    }
+
+    template < index_t dimension >
+    absl::optional< PolygonEdge >
+        SurfaceMesh< dimension >::polygon_edge_from_vertices(
+            index_t from_vertex_id, index_t to_vertex_id ) const
+    {
+        for( auto&& polygon_vertex : polygons_around_vertex( from_vertex_id ) )
+        {
+            const auto next_vertex = next_polygon_vertex( polygon_vertex );
+            if( this->polygon_vertex( next_vertex ) == to_vertex_id )
+            {
+                return polygon_vertex;
+            }
+        }
+        return absl::nullopt;
+    }
+
+    template < index_t dimension >
+    PolygonsAroundEdge SurfaceMesh< dimension >::polygons_from_edge_vertices(
+        absl::Span< const index_t > edge_vertices ) const
+    {
+        PolygonsAroundEdge polygons_around_edge;
+        for( auto&& polygon_vertex :
+            polygons_around_vertex( edge_vertices[0] ) )
+        {
+            const auto next_vertex = next_polygon_vertex( polygon_vertex );
+            if( this->polygon_vertex( next_vertex ) == edge_vertices[1] )
+            {
+                polygons_around_edge.emplace_back(
+                    std::move( polygon_vertex ) );
+                continue;
+            }
+            auto previous_vertex = previous_polygon_vertex( polygon_vertex );
+            if( this->polygon_vertex( previous_vertex ) == edge_vertices[1] )
+            {
+                polygons_around_edge.emplace_back(
+                    std::move( previous_vertex ) );
+            }
+        }
+        return polygons_around_edge;
+    }
+
+    template < index_t dimension >
+    bool SurfaceMesh< dimension >::are_edges_enabled() const
+    {
+        return impl_->are_edges_enabled();
+    }
+
+    template < index_t dimension >
+    void SurfaceMesh< dimension >::enable_edges() const
+    {
+        impl_->enable_edges( *this );
+    }
+
+    template < index_t dimension >
+    void SurfaceMesh< dimension >::disable_edges() const
+    {
+        impl_->disable_edges();
+    }
+
+    template < index_t dimension >
+    const SurfaceEdges< dimension >& SurfaceMesh< dimension >::edges() const
+    {
+        return impl_->edges();
+    }
+
+    template < index_t dimension >
+    SurfaceEdges< dimension >& SurfaceMesh< dimension >::edges( SurfaceMeshKey )
+    {
+        return impl_->edges();
+    }
+
+    template < index_t dimension >
+    void SurfaceMesh< dimension >::copy_edges(
+        const SurfaceMesh< dimension >& surface_mesh, SurfaceMeshKey )
+    {
+        return impl_->copy_edges( surface_mesh );
+    }
+
+    template < index_t dimension >
+    AttributeManager&
+        SurfaceMesh< dimension >::polygon_attribute_manager() const
+    {
+        return impl_->polygon_attribute_manager();
+    }
+
+    template < index_t dimension >
+    const Point< dimension >& SurfaceMesh< dimension >::point(
+        index_t vertex_id ) const
+    {
+        check_vertex_id( *this, vertex_id );
+        return get_point( vertex_id );
+    }
+
+    template < index_t dimension >
+    template < typename Archive >
+    void SurfaceMesh< dimension >::serialize( Archive& archive )
+    {
+        archive.ext( *this,
+            Growable< Archive, SurfaceMesh >{
+                { []( Archive& a, SurfaceMesh& surface ) {
+                     a.ext( surface, bitsery::ext::BaseClass< VertexSet >{} );
+                     a.object( surface.impl_ );
+                     surface.impl_->initialize_polygons_around_vertex(
+                         surface );
+                 },
+                    []( Archive& a, SurfaceMesh& surface ) {
+                        a.ext(
+                            surface, bitsery::ext::BaseClass< VertexSet >{} );
+                        a.object( surface.impl_ );
+                    } } } );
+    }
+
+    template < index_t dimension >
+    BoundingBox< dimension > SurfaceMesh< dimension >::bounding_box() const
+    {
+        BoundingBox< dimension > box;
+        for( const auto p : Range{ nb_vertices() } )
+        {
+            box.add_point( point( p ) );
+        }
+        return box;
+    }
+
+    template < index_t dimension >
+    void SurfaceMesh< dimension >::reset_polygons_around_vertex(
+        index_t vertex_id, SurfaceMeshKey )
+    {
+        impl_->reset_polygons_around_vertex( vertex_id );
+    }
+
+    template <>
+    double SurfaceMesh< 2 >::polygon_area( index_t polygon_id ) const
+    {
+        if( nb_polygon_vertices( polygon_id ) < 3 )
+        {
+            return 0;
+        }
+        double area{ 0 };
+        const auto vertices = polygon_vertices( polygon_id );
+        const auto& p1 = point( vertices[0] );
+        for( const auto i : LRange{ 1, vertices.size() - 1 } )
+        {
+            const auto& p2 = point( vertices[i] );
+            const auto& p3 = point( vertices[i + 1] );
+            area += triangle_signed_area( { p1, p2, p3 } );
+        }
+        return area;
+    }
+
+    template <>
+    double SurfaceMesh< 3 >::polygon_area( index_t polygon_id ) const
+    {
+        if( nb_polygon_vertices( polygon_id ) < 3 )
+        {
+            return 0;
+        }
+        double area{ 0 };
+        const auto direction = new_polygon_normal( polygon_id )
+                                   .value_or( Vector3D{ { 0, 0, 1 } } );
+        const auto vertices = polygon_vertices( polygon_id );
+        const auto& p1 = point( vertices[0] );
+        for( const auto i : LRange{ 1, vertices.size() - 1 } )
+        {
+            const auto& p2 = point( vertices[i] );
+            const auto& p3 = point( vertices[i + 1] );
+            area += triangle_signed_area( { p1, p2, p3 }, direction );
+        }
+        return area;
+    }
+
+    template < index_t dimension >
+    template < index_t T >
+    typename std::enable_if< T == 3, absl::optional< Vector3D > >::type
+        SurfaceMesh< dimension >::polygon_normal( index_t polygon_id ) const
+    {
+        check_polygon_id( *this, polygon_id );
+        Vector3D normal;
+        const auto vertices = polygon_vertices( polygon_id );
+        const auto& p0 = point( vertices[0] );
+        for( const auto v : LRange{ 2, nb_polygon_vertices( polygon_id ) } )
+        {
+            const auto& p1 = point( vertices[v - 1] );
+            const auto& p2 = point( vertices[v] );
+            if( const auto triangle_normal =
+                    Triangle< T >{ p0, p1, p2 }.normal() )
+            {
+                normal = normal + triangle_normal.value();
+            }
+        }
+        try
+        {
+            return normal.normalize();
+        }
+        catch( const OpenGeodeException& /*unused*/ )
+        {
+            return absl::nullopt;
+        }
+    }
+
+    template < index_t dimension >
+    template < index_t T >
+    typename std::enable_if< T == 3, absl::optional< Vector3D > >::type
+        SurfaceMesh< dimension >::polygon_vertex_normal(
+            index_t vertex_id ) const
+    {
+        Vector3D normal;
+        for( const auto& polygon : polygons_around_vertex( vertex_id ) )
+        {
+            if( const auto p_normal = polygon_normal( polygon.polygon_id ) )
+            {
+                normal = normal + p_normal.value();
+            }
+        }
+        try
+        {
+            return normal.normalize();
+        }
+        catch( const OpenGeodeException& /*unused*/ )
+        {
+            return absl::nullopt;
+        }
+    }
+
+    template < index_t dimension >
+    std::unique_ptr< SurfaceMesh< dimension > >
+        SurfaceMesh< dimension >::clone() const
+    {
+        auto clone = create( impl_name() );
+        auto builder = SurfaceMeshBuilder< dimension >::create( *clone );
+        builder->copy( *this );
+        return clone;
+    }
+
+    template class opengeode_mesh_api SurfaceMesh< 2 >;
+    template class opengeode_mesh_api SurfaceMesh< 3 >;
+
+    template opengeode_mesh_api absl::optional< Vector3D >
+        SurfaceMesh< 3 >::polygon_normal< 3 >( index_t ) const;
+    template opengeode_mesh_api absl::optional< Vector3D >
+        SurfaceMesh< 3 >::polygon_vertex_normal< 3 >( index_t ) const;
+
+    SERIALIZE_BITSERY_ARCHIVE( opengeode_mesh_api, PolygonVertex );
+    SERIALIZE_BITSERY_ARCHIVE( opengeode_mesh_api, PolygonEdge );
+
+    SERIALIZE_BITSERY_ARCHIVE( opengeode_mesh_api, SurfaceMesh< 2 > );
+    SERIALIZE_BITSERY_ARCHIVE( opengeode_mesh_api, SurfaceMesh< 3 > );
+} // namespace geode