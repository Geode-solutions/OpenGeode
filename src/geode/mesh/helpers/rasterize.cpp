--- conflicted
+++ resolved
@@ -780,13 +780,8 @@
             result.position = geode::point_triangle_position(
                 point, { triangle.points[0], triangle.points[1],
                            triangle.points[2] } );
-<<<<<<< HEAD
             if( result.position == geode::Position::outside
                 || result.position == geode::Position::parallel )
-=======
-            if( position == geode::Position::outside
-                || position == geode::Position::parallel )
->>>>>>> d8868301
             {
                 return result;
             }
