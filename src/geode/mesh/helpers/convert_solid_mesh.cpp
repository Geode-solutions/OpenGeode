/*
 * Copyright (c) 2019 - 2023 Geode-solutions
 *
 * Permission is hereby granted, free of charge, to any person obtaining a copy
 * of this software and associated documentation files (the "Software"), to deal
 * in the Software without restriction, including without limitation the rights
 * to use, copy, modify, merge, publish, distribute, sublicense, and/or sell
 * copies of the Software, and to permit persons to whom the Software is
 * furnished to do so, subject to the following conditions:
 *
 * The above copyright notice and this permission notice shall be included in
 * all copies or substantial portions of the Software.
 *
 * THE SOFTWARE IS PROVIDED "AS IS", WITHOUT WARRANTY OF ANY KIND, EXPRESS OR
 * IMPLIED, INCLUDING BUT NOT LIMITED TO THE WARRANTIES OF MERCHANTABILITY,
 * FITNESS FOR A PARTICULAR PURPOSE AND NONINFRINGEMENT. IN NO EVENT SHALL THE
 * AUTHORS OR COPYRIGHT HOLDERS BE LIABLE FOR ANY CLAIM, DAMAGES OR OTHER
 * LIABILITY, WHETHER IN AN ACTION OF CONTRACT, TORT OR OTHERWISE, ARISING FROM,
 * OUT OF OR IN CONNECTION WITH THE SOFTWARE OR THE USE OR OTHER DEALINGS IN THE
 * SOFTWARE.
 *
 */

#include <geode/mesh/helpers/convert_solid_mesh.h>

#include <geode/basic/logger.h>

#include <geode/geometry/point.h>

#include <geode/mesh/builder/hybrid_solid_builder.h>
#include <geode/mesh/builder/tetrahedral_solid_builder.h>
<<<<<<< HEAD
#include <geode/mesh/core/regular_grid_solid.h>
=======
#include <geode/mesh/core/hybrid_solid.h>
>>>>>>> 8843fd73
#include <geode/mesh/core/tetrahedral_solid.h>
#include <geode/mesh/helpers/detail/solid_merger.h>
#include <geode/mesh/helpers/private/copy.h>

namespace
{
    bool all_polyhedra_are_simplex( const geode::SolidMesh3D& solid )
    {
        for( const auto p : geode::Range{ solid.nb_polyhedra() } )
        {
            if( solid.nb_polyhedron_vertices( p ) > 4 )
            {
                return false;
            }
        }
        return true;
    }

<<<<<<< HEAD
    std::unique_ptr< geode::TetrahedralSolid3D >
        create_tetrahedral_solid_from_grid( const geode::RegularGrid3D& grid )
    {
        auto tet_solid = geode::TetrahedralSolid3D::create();
        auto builder = geode::TetrahedralSolidBuilder3D::create( *tet_solid );
        geode::detail::copy_meta_info( grid, *builder );
        geode::detail::copy_points( grid, *builder );
        builder->reserve_tetrahedra( 6 * grid.nb_polyhedra() );
        geode::GenericMapping< geode::index_t > old2new_mapping;
        for( const auto k : geode::LRange{ grid.nb_cells_in_direction( 2 ) } )
        {
            for( const auto j :
                geode::LRange{ grid.nb_cells_in_direction( 1 ) } )
            {
                for( const auto i :
                    geode::LRange{ grid.nb_cells_in_direction( 0 ) } )
                {
                    const auto cell_vertices =
                        grid.cell_vertices( { i, j, k } );
                    const auto cell = grid.cell_index( { i, j, k } );
                    std::array< geode::index_t, 8 > cell_mesh_vertices;
                    for( const auto v : geode::LIndices{ cell_mesh_vertices } )
                    {
                        const auto cell_vertex_id =
                            grid.vertex_index( cell_vertices[v] );
                        cell_mesh_vertices[v] = cell_vertex_id;
                    }
                    const auto tetra0 = builder->create_tetrahedron(
                        { cell_mesh_vertices[0], cell_mesh_vertices[1],
                            cell_mesh_vertices[2], cell_mesh_vertices[5] } );
                    const auto tetra1 = builder->create_tetrahedron(
                        { cell_mesh_vertices[1], cell_mesh_vertices[3],
                            cell_mesh_vertices[2], cell_mesh_vertices[5] } );
                    const auto tetra2 = builder->create_tetrahedron(
                        { cell_mesh_vertices[3], cell_mesh_vertices[7],
                            cell_mesh_vertices[2], cell_mesh_vertices[5] } );
                    const auto tetra3 = builder->create_tetrahedron(
                        { cell_mesh_vertices[5], cell_mesh_vertices[7],
                            cell_mesh_vertices[2], cell_mesh_vertices[6] } );
                    const auto tetra4 = builder->create_tetrahedron(
                        { cell_mesh_vertices[5], cell_mesh_vertices[6],
                            cell_mesh_vertices[2], cell_mesh_vertices[4] } );
                    const auto tetra5 = builder->create_tetrahedron(
                        { cell_mesh_vertices[4], cell_mesh_vertices[0],
                            cell_mesh_vertices[2], cell_mesh_vertices[5] } );
                    builder->set_polyhedron_adjacent( { tetra1, 0 }, tetra2 );
                    builder->set_polyhedron_adjacent( { tetra1, 1 }, tetra0 );
                    builder->set_polyhedron_adjacent( { tetra0, 0 }, tetra1 );
                    builder->set_polyhedron_adjacent( { tetra0, 1 }, tetra5 );
                    builder->set_polyhedron_adjacent( { tetra2, 0 }, tetra3 );
                    builder->set_polyhedron_adjacent( { tetra2, 1 }, tetra1 );
                    builder->set_polyhedron_adjacent( { tetra3, 1 }, tetra4 );
                    builder->set_polyhedron_adjacent( { tetra3, 3 }, tetra2 );
                    builder->set_polyhedron_adjacent( { tetra4, 1 }, tetra5 );
                    builder->set_polyhedron_adjacent( { tetra4, 3 }, tetra3 );
                    builder->set_polyhedron_adjacent( { tetra5, 0 }, tetra0 );
                    builder->set_polyhedron_adjacent( { tetra5, 1 }, tetra4 );
                    old2new_mapping.map( cell, tetra0 );
                    old2new_mapping.map( cell, tetra1 );
                    old2new_mapping.map( cell, tetra2 );
                    old2new_mapping.map( cell, tetra3 );
                    old2new_mapping.map( cell, tetra4 );
                    old2new_mapping.map( cell, tetra5 );
                }
            }
        }
        builder->compute_polyhedron_adjacencies();
        geode::detail::copy_attributes( grid.vertex_attribute_manager(),
            tet_solid->vertex_attribute_manager() );
        tet_solid->polyhedron_attribute_manager().import(
            grid.polyhedron_attribute_manager(), old2new_mapping );
        return tet_solid;
=======
    bool all_polyhedra_are_hybrid( const geode::SolidMesh3D& solid )
    {
        for( const auto p : geode::Range{ solid.nb_polyhedra() } )
        {
            const auto nb_p_vertices = solid.nb_polyhedron_vertices( p );
            if( nb_p_vertices == 4 )
            {
                continue;
            }
            if( nb_p_vertices == 5 )
            {
                if( solid.nb_polyhedron_facets( p ) != 5 )
                {
                    return false;
                }
                continue;
            }
            if( nb_p_vertices == 6 )
            {
                const auto facets_vertices =
                    solid.polyhedron_facets_vertices( p );
                if( facets_vertices.size() != 8 )
                {
                    return false;
                }
                for( const auto& facet_vertices : facets_vertices )
                {
                    if( facet_vertices.size() != 3 )
                    {
                        return false;
                    }
                }
                continue;
            }
            if( nb_p_vertices == 8 )
            {
                const auto facets_vertices =
                    solid.polyhedron_facets_vertices( p );
                if( facets_vertices.size() != 6 )
                {
                    return false;
                }
                for( const auto& facet_vertices : facets_vertices )
                {
                    if( facet_vertices.size() != 4 )
                    {
                        return false;
                    }
                }
                continue;
            }
            return false;
        }
        return true;
>>>>>>> 8843fd73
    }
} // namespace

namespace geode
{
    absl::optional< std::unique_ptr< TetrahedralSolid3D > >
        convert_solid_mesh_into_tetrahedral_solid( const SolidMesh3D& solid )
    {
        if( solid.type_name() == TetrahedralSolid3D::type_name_static() )
        {
            return dynamic_cast< const TetrahedralSolid3D& >( solid ).clone();
        }
        if( solid.type_name() == RegularGrid3D::type_name_static() )
        {
            return create_tetrahedral_solid_from_grid(
                dynamic_cast< const RegularGrid3D& >( solid ) );
        }
        if( !all_polyhedra_are_simplex( solid ) )
        {
            Logger::info( "[convert_solid_mesh_into_tetrahedral_solid] "
                          "SolidMesh is not made of only tetrahedra." );
            return absl::nullopt;
        }
        auto tet_solid = TetrahedralSolid3D::create();
        auto builder = TetrahedralSolidBuilder3D::create( *tet_solid );
        detail::copy_meta_info( solid, *builder );
        detail::copy_points( solid, *builder );
        builder->reserve_tetrahedra( solid.nb_polyhedra() );
        for( const auto p : Range{ solid.nb_polyhedra() } )
        {
            const std::array< index_t, 4 > vertices{ solid.polyhedron_vertex(
                                                         { p, 0 } ),
                solid.polyhedron_vertex( { p, 1 } ),
                solid.polyhedron_vertex( { p, 2 } ),
                solid.polyhedron_vertex( { p, 3 } ) };
            builder->create_tetrahedron( vertices );
        }
        for( const auto p : Range{ solid.nb_polyhedra() } )
        {
            for( const auto f : LRange{ 4 } )
            {
                if( const auto adjacent =
                        solid.polyhedron_adjacent( { p, f } ) )
                {
                    builder->set_polyhedron_adjacent(
                        { p, f }, adjacent.value() );
                }
            }
        }
        detail::copy_attributes( solid.vertex_attribute_manager(),
            tet_solid->vertex_attribute_manager() );
        detail::copy_attributes( solid.polyhedron_attribute_manager(),
            tet_solid->polyhedron_attribute_manager() );
        return absl::optional< std::unique_ptr< TetrahedralSolid3D > >{
            absl::in_place, tet_solid.release()
        };
    }

    absl::optional< std::unique_ptr< HybridSolid3D > >
        convert_solid_mesh_into_hybrid_solid( const SolidMesh3D& solid )
    {
        if( !all_polyhedra_are_hybrid( solid ) )
        {
            return absl::nullopt;
        }
        auto hybrid_solid = HybridSolid3D::create();
        auto builder = HybridSolidBuilder3D::create( *hybrid_solid );
        detail::copy_meta_info( solid, *builder );
        detail::copy_points( solid, *builder );
        for( const auto p : Range{ solid.nb_polyhedra() } )
        {
            const auto vertices = solid.polyhedron_vertices( p );
            if( vertices.size() == 4 )
            {
                builder->create_tetrahedron(
                    { vertices[0], vertices[1], vertices[2], vertices[3] } );
            }
            else if( vertices.size() == 8 )
            {
                builder->create_hexahedron(
                    { vertices[0], vertices[1], vertices[2], vertices[3],
                        vertices[4], vertices[5], vertices[6], vertices[7] } );
            }
            else if( vertices.size() == 5 )
            {
                builder->create_pyramid( { vertices[0], vertices[1],
                    vertices[2], vertices[3], vertices[4] } );
            }
            else if( vertices.size() == 6 )
            {
                builder->create_prism( { vertices[0], vertices[1], vertices[2],
                    vertices[3], vertices[4], vertices[5] } );
            }
        }
        for( const auto p : Range{ solid.nb_polyhedra() } )
        {
            for( const auto f : LRange{ solid.nb_polyhedron_facets( p ) } )
            {
                if( const auto adjacent =
                        solid.polyhedron_adjacent( { p, f } ) )
                {
                    builder->set_polyhedron_adjacent(
                        { p, f }, adjacent.value() );
                }
            }
        }
        return absl::optional< std::unique_ptr< HybridSolid3D > >{
            absl::in_place, hybrid_solid.release()
        };
    }

    std::unique_ptr< SolidMesh3D > merge_solid_meshes(
        absl::Span< const std::reference_wrapper< const SolidMesh3D > > solids )
    {
        detail::SolidMeshMerger3D merger{ solids, global_epsilon };
        return merger.merge();
    }
} // namespace geode<|MERGE_RESOLUTION|>--- conflicted
+++ resolved
@@ -29,11 +29,8 @@
 
 #include <geode/mesh/builder/hybrid_solid_builder.h>
 #include <geode/mesh/builder/tetrahedral_solid_builder.h>
-<<<<<<< HEAD
+#include <geode/mesh/core/hybrid_solid.h>
 #include <geode/mesh/core/regular_grid_solid.h>
-=======
-#include <geode/mesh/core/hybrid_solid.h>
->>>>>>> 8843fd73
 #include <geode/mesh/core/tetrahedral_solid.h>
 #include <geode/mesh/helpers/detail/solid_merger.h>
 #include <geode/mesh/helpers/private/copy.h>
@@ -52,7 +49,6 @@
         return true;
     }
 
-<<<<<<< HEAD
     std::unique_ptr< geode::TetrahedralSolid3D >
         create_tetrahedral_solid_from_grid( const geode::RegularGrid3D& grid )
     {
@@ -125,7 +121,8 @@
         tet_solid->polyhedron_attribute_manager().import(
             grid.polyhedron_attribute_manager(), old2new_mapping );
         return tet_solid;
-=======
+    }
+
     bool all_polyhedra_are_hybrid( const geode::SolidMesh3D& solid )
     {
         for( const auto p : geode::Range{ solid.nb_polyhedra() } )
@@ -180,7 +177,6 @@
             return false;
         }
         return true;
->>>>>>> 8843fd73
     }
 } // namespace
 
@@ -287,6 +283,10 @@
                 }
             }
         }
+        detail::copy_attributes( solid.vertex_attribute_manager(),
+            hybrid_solid->vertex_attribute_manager() );
+        detail::copy_attributes( solid.polyhedron_attribute_manager(),
+            hybrid_solid->polyhedron_attribute_manager() );
         return absl::optional< std::unique_ptr< HybridSolid3D > >{
             absl::in_place, hybrid_solid.release()
         };
