/*
 * Copyright (c) 2019 - 2020 Geode-solutions
 *
 * Permission is hereby granted, free of charge, to any person obtaining a copy
 * of this software and associated documentation files (the "Software"), to deal
 * in the Software without restriction, including without limitation the rights
 * to use, copy, modify, merge, publish, distribute, sublicense, and/or sell
 * copies of the Software, and to permit persons to whom the Software is
 * furnished to do so, subject to the following conditions:
 *
 * The above copyright notice and this permission notice shall be included in
 * all copies or substantial portions of the Software.
 *
 * THE SOFTWARE IS PROVIDED "AS IS", WITHOUT WARRANTY OF ANY KIND, EXPRESS OR
 * IMPLIED, INCLUDING BUT NOT LIMITED TO THE WARRANTIES OF MERCHANTABILITY,
 * FITNESS FOR A PARTICULAR PURPOSE AND NONINFRINGEMENT. IN NO EVENT SHALL THE
 * AUTHORS OR COPYRIGHT HOLDERS BE LIABLE FOR ANY CLAIM, DAMAGES OR OTHER
 * LIABILITY, WHETHER IN AN ACTION OF CONTRACT, TORT OR OTHERWISE, ARISING FROM,
 * OUT OF OR IN CONNECTION WITH THE SOFTWARE OR THE USE OR OTHER DEALINGS IN THE
 * SOFTWARE.
 *
 */

#include <geode/mesh/builder/surface_mesh_builder.h>

#include <geode/basic/attribute_manager.h>

#include <geode/geometry/point.h>

#include <geode/mesh/builder/mesh_builder_factory.h>
#include <geode/mesh/builder/surface_edges_builder.h>
#include <geode/mesh/core/detail/vertex_cycle.h>
#include <geode/mesh/core/surface_edges.h>
#include <geode/mesh/core/surface_mesh.h>

namespace
{
    template < geode::index_t dimension >
    void check_polygon_id( const geode::SurfaceMesh< dimension >& surface,
        const geode::index_t polygon_id )
    {
        geode_unused( surface );
        geode_unused( polygon_id );
        OPENGEODE_ASSERT( polygon_id < surface.nb_polygons(),
            "[check_polygon_id] Trying to access an invalid polygon" );
    }

    template < geode::index_t dimension >
    void check_polygon_vertex_id(
        const geode::SurfaceMesh< dimension >& surface,
        const geode::index_t polygon_id,
        const geode::index_t vertex_id )
    {
        geode_unused( surface );
        geode_unused( polygon_id );
        geode_unused( vertex_id );
        OPENGEODE_ASSERT( vertex_id < surface.nb_polygon_vertices( polygon_id ),
            "[check_polygon_vertex_id] Trying to access an invalid polygon "
            "local vertex" );
    }

    template < geode::index_t dimension >
    void check_polygon_edge_id( const geode::SurfaceMesh< dimension >& surface,
        const geode::index_t polygon_id,
        const geode::index_t edge_id )
    {
        geode_unused( surface );
        geode_unused( polygon_id );
        geode_unused( edge_id );
        OPENGEODE_ASSERT( edge_id < surface.nb_polygon_edges( polygon_id ),
            "[check_polygon_edge_id] Trying to access an invalid polygon local "
            "edge" );
    }

    template < geode::index_t dimension >
    void update_polygon_adjacencies(
        const geode::SurfaceMesh< dimension >& surface,
        geode::SurfaceMeshBuilder< dimension >& builder,
        absl::Span< const geode::index_t > old2new )
    {
        for( const auto p : geode::Range{ surface.nb_polygons() } )
        {
            for( const auto e : geode::LRange{ surface.nb_polygon_edges( p ) } )
            {
                const geode::PolygonEdge id{ p, e };
                if( const auto adj = surface.polygon_adjacent( id ) )
                {
                    const auto new_adjacent = old2new[adj.value()];
                    if( new_adjacent == geode::NO_ID )
                    {
                        builder.unset_polygon_adjacent( id );
                    }
                    else
                    {
                        builder.set_polygon_adjacent( id, new_adjacent );
                    }
                }
            }
        }
    }

    template < geode::index_t dimension >
    void update_polygon_around_vertices(
        const geode::SurfaceMesh< dimension >& surface,
        geode::SurfaceMeshBuilder< dimension >& builder,
        absl::Span< const geode::index_t > vertices_old2new )
    {
        for( const auto v : geode::Range{ surface.nb_vertices() } )
        {
            if( vertices_old2new[v] != geode::NO_ID )
            {
                const auto new_polygon_around =
                    surface.polygon_around_vertex( vertices_old2new[v] );
                if( new_polygon_around )
                {
                    builder.associate_polygon_vertex_to_vertex(
                        new_polygon_around.value(), v );
                }
                else
                {
                    builder.disassociate_polygon_vertex_to_vertex( v );
                }
            }
            else
            {
                builder.disassociate_polygon_vertex_to_vertex( v );
            }
        }
    }

    template < geode::index_t dimension >
    std::vector< bool > find_polygons_to_delete(
        const geode::SurfaceMesh< dimension >& surface,
        absl::Span< const geode::index_t > vertices_old2new )
    {
        std::vector< bool > polygons_to_delete( surface.nb_polygons(), false );
        for( const auto p : geode::Range{ surface.nb_polygons() } )
        {
            for( const auto v :
                geode::LRange{ surface.nb_polygon_vertices( p ) } )
            {
                const geode::PolygonVertex id{ p, v };
                const auto new_vertex =
                    vertices_old2new[surface.polygon_vertex( id )];
                if( new_vertex == geode::NO_ID )
                {
                    polygons_to_delete[p] = true;
                }
            }
        }
        return polygons_to_delete;
    }

    template < geode::index_t dimension >
    absl::FixedArray< geode::index_t > get_polygon_vertices(
        const geode::SurfaceMesh< dimension >& surface,
        geode::index_t polygon_id )
    {
        const auto nb_vertices = surface.nb_polygon_vertices( polygon_id );
        absl::FixedArray< geode::index_t > vertices_id( nb_vertices );
        for( const auto v : geode::LRange{ nb_vertices } )
        {
            vertices_id[v] = surface.polygon_vertex( { polygon_id, v } );
        }
        return vertices_id;
    }

    template < geode::index_t dimension >
    absl::optional< geode::PolygonEdge > find_polygon_adjacent_edge(
        const geode::SurfaceMesh< dimension >& surface,
        const geode::PolygonEdge& polygon_edge,
        const std::array< geode::index_t, 2 >& vertices )
    {
        const auto polygon_adj = surface.polygon_adjacent( polygon_edge );
        if( !polygon_adj )
        {
            return absl::nullopt;
        }
        const auto polygon_adj_id = polygon_adj.value();
        for( const auto e :
            geode::LRange{ surface.nb_polygon_edges( polygon_adj_id ) } )
        {
            const geode::PolygonEdge adj_edge{ polygon_adj_id, e };
            const auto adj_v0 = surface.polygon_vertex( adj_edge );
            const auto adj_v1 = surface.polygon_edge_vertex( adj_edge, 1 );
            if( ( vertices[0] == adj_v1 && vertices[1] == adj_v0 )
                || ( vertices[0] == adj_v0 && vertices[1] == adj_v1 ) )
            {
                return adj_edge;
            }
        }
        return absl::nullopt;
    }

    template < geode::index_t dimension >
<<<<<<< HEAD
    void update_polygon_around( const geode::SurfaceMesh< dimension >& surface,
        geode::SurfaceMeshBuilder< dimension >& builder,
        absl::Span< const geode::index_t > old2new )
    {
        for( const auto v : geode::Range{ surface.nb_vertices() } )
        {
            const auto polygon_vertex = surface.polygon_around_vertex( v );
            if( !polygon_vertex )
            {
                continue;
            }
            auto new_polygon_vertex = polygon_vertex.value();
            new_polygon_vertex.polygon_id = old2new[polygon_vertex->polygon_id];
            if( new_polygon_vertex.polygon_id == geode::NO_ID )
            {
                for( auto&& polygon : surface.polygons_around_vertex( v ) )
                {
                    polygon.polygon_id = old2new[polygon.polygon_id];
                    if( polygon.polygon_id != geode::NO_ID )
                    {
                        new_polygon_vertex = std::move( polygon );
                        break;
                    }
                }
            }
            if( new_polygon_vertex.polygon_id == geode::NO_ID )
            {
                builder.disassociate_polygon_vertex_to_vertex( v );
            }
            else
            {
                builder.associate_polygon_vertex_to_vertex(
                    new_polygon_vertex, v );
            }
        }
=======
    absl::optional< geode::PolygonEdge > non_manifold_polygon_adjacent_edge(
        const geode::SurfaceMesh< dimension >& surface,
        const geode::PolygonEdge& polygon_edge,
        const std::array< geode::index_t, 2 >& vertices )
    {
        const auto adj_edge =
            find_polygon_adjacent_edge( surface, polygon_edge, vertices );
        if( !adj_edge )
        {
            return absl::nullopt;
        }
        const auto polygon = surface.polygon_adjacent( adj_edge.value() );
        if( !polygon )
        {
            return absl::nullopt;
        }
        // Non-manifold edge
        if( polygon != polygon_edge.polygon_id )
        {
            return adj_edge;
        }
        return absl::nullopt;
>>>>>>> 1d2b127a
    }
} // namespace

namespace geode
{
    template < index_t dimension >
    std::unique_ptr< SurfaceMeshBuilder< dimension > >
        SurfaceMeshBuilder< dimension >::create(
            SurfaceMesh< dimension >& mesh )
    {
        return MeshBuilderFactory::create_mesh_builder<
            SurfaceMeshBuilder< dimension > >( mesh );
    }

    template < index_t dimension >
    void SurfaceMeshBuilder< dimension >::set_mesh(
        SurfaceMesh< dimension >& mesh, MeshBuilderFactoryKey key )
    {
        surface_mesh_ = &mesh;
        VertexSetBuilder::set_mesh( mesh, key );
    }

    template < index_t dimension >
    index_t SurfaceMeshBuilder< dimension >::create_polygon(
        absl::Span< const index_t > vertices )
    {
        const auto added_polygon = surface_mesh_->nb_polygons();
        surface_mesh_->polygon_attribute_manager().resize( added_polygon + 1 );
        for( const auto v : LIndices{ vertices } )
        {
            associate_polygon_vertex_to_vertex(
                { added_polygon, v }, vertices[v] );
        }
        if( surface_mesh_->are_edges_enabled() )
        {
            auto edges = edges_builder();
            for( const auto e : Range{ vertices.size() - 1 } )
            {
                edges.find_or_create_edge( { vertices[e], vertices[e + 1] } );
            }
            edges.find_or_create_edge( { vertices.back(), vertices.front() } );
        }
        do_create_polygon( vertices );
        return added_polygon;
    }

    template < index_t dimension >
    void SurfaceMeshBuilder< dimension >::associate_polygon_vertex_to_vertex(
        const PolygonVertex& polygon_vertex, index_t vertex_id )
    {
        OPENGEODE_ASSERT( polygon_vertex.polygon_id != NO_ID,
            "[SurfaceMeshBuilder::associate_polygon_vertex_to_vertex] "
            "PolygonVertex invalid" );
        OPENGEODE_ASSERT( polygon_vertex.vertex_id != NO_ID,
            "[SurfaceMeshBuilder::associate_polygon_vertex_to_vertex] "
            "PolygonVertex invalid" );
        surface_mesh_->associate_polygon_vertex_to_vertex(
            polygon_vertex, vertex_id, {} );
    }

    template < index_t dimension >
    void SurfaceMeshBuilder< dimension >::disassociate_polygon_vertex_to_vertex(
        index_t vertex_id )
    {
        surface_mesh_->associate_polygon_vertex_to_vertex(
            PolygonVertex{}, vertex_id, {} );
    }

    template < index_t dimension >
    void SurfaceMeshBuilder< dimension >::replace_vertex(
        index_t old_vertex_id, index_t new_vertex_id )
    {
        const auto polygons_around =
            surface_mesh_->polygons_around_vertex( old_vertex_id );
        disassociate_polygon_vertex_to_vertex( old_vertex_id );
        for( const auto& polygon_around : polygons_around )
        {
            const auto previous_id = surface_mesh_->polygon_vertex(
                surface_mesh_->previous_polygon_vertex( polygon_around ) );
            const auto next_id = surface_mesh_->polygon_vertex(
                surface_mesh_->next_polygon_edge( polygon_around ) );
            if( surface_mesh_->are_edges_enabled() )
            {
                auto edges = edges_builder();
                edges.update_edge_vertex(
                    { old_vertex_id, next_id }, 0, new_vertex_id );
                edges.update_edge_vertex(
                    { previous_id, old_vertex_id }, 1, new_vertex_id );
            }
            update_polygon_vertex( polygon_around, new_vertex_id );
        }
    }

    template < index_t dimension >
    void SurfaceMeshBuilder< dimension >::set_polygon_vertex(
        const PolygonVertex& polygon_vertex, index_t vertex_id )
    {
        const auto polygon_vertex_id =
            surface_mesh_->polygon_vertex( polygon_vertex );
        const auto previous_id = surface_mesh_->polygon_vertex(
            surface_mesh_->previous_polygon_vertex( polygon_vertex ) );
        const auto next_id = surface_mesh_->polygon_vertex(
            surface_mesh_->next_polygon_edge( polygon_vertex ) );

        if( polygon_vertex_id != NO_ID )
        {
            const auto polygon_around =
                surface_mesh_->polygon_around_vertex( polygon_vertex_id );
            if( polygon_around == polygon_vertex )
            {
                const auto polygons_around =
                    surface_mesh_->polygons_around_vertex( polygon_vertex_id );
                if( polygons_around.size() < 2 )
                {
                    disassociate_polygon_vertex_to_vertex( polygon_vertex_id );
                }
                else
                {
                    associate_polygon_vertex_to_vertex(
                        polygons_around[1], polygon_vertex_id );
                }
            }
        }

        if( surface_mesh_->are_edges_enabled() )
        {
            auto edges = edges_builder();
            edges.update_edge_vertex(
                { polygon_vertex_id, next_id }, 0, vertex_id );
            edges.update_edge_vertex(
                { previous_id, polygon_vertex_id }, 1, vertex_id );
        }
        update_polygon_vertex( polygon_vertex, vertex_id );
    }

    template < index_t dimension >
    void SurfaceMeshBuilder< dimension >::update_polygon_vertices(
        absl::Span< const index_t > old2new )
    {
        update_polygon_around_vertices( *surface_mesh_, *this, old2new );
        const auto polygons_to_delete =
            find_polygons_to_delete( *surface_mesh_, old2new );
        delete_polygons( polygons_to_delete );

        for( const auto p : Range{ surface_mesh_->nb_polygons() } )
        {
            for( const auto v :
                LRange{ surface_mesh_->nb_polygon_vertices( p ) } )
            {
                const PolygonVertex id{ p, v };
                const auto new_vertex =
                    old2new[surface_mesh_->polygon_vertex( id )];
                OPENGEODE_ASSERT( new_vertex != NO_ID,
                    "[SurfaceMeshBuilder::update_polygon_vertices] No "
                    "more polygons with vertices to delete should remain at "
                    "this point" );
                update_polygon_vertex( id, new_vertex );
            }
        }
    }

    template < index_t dimension >
    void SurfaceMeshBuilder< dimension >::update_polygon_vertex(
        const PolygonVertex& polygon_vertex, index_t vertex_id )
    {
        check_polygon_id( *surface_mesh_, polygon_vertex.polygon_id );
        check_polygon_vertex_id( *surface_mesh_, polygon_vertex.polygon_id,
            polygon_vertex.vertex_id );
        OPENGEODE_ASSERT( vertex_id < surface_mesh_->nb_vertices(),
            "[SurfaceMeshBuilder::update_polygon_vertex] Accessing a "
            "vertex that does not exist" );
        associate_polygon_vertex_to_vertex( polygon_vertex, vertex_id );
        do_set_polygon_vertex( polygon_vertex, vertex_id );
    }

    template < index_t dimension >
    void SurfaceMeshBuilder< dimension >::do_delete_vertices(
        const std::vector< bool >& to_delete,
        absl::Span< const index_t > old2new )
    {
        update_polygon_vertices( old2new );
        if( surface_mesh_->are_edges_enabled() )
        {
            edges_builder().update_edge_vertices( old2new );
        }
        do_delete_surface_vertices( to_delete, old2new );
    }

    template < index_t dimension >
    void SurfaceMeshBuilder< dimension >::do_permute_vertices(
        absl::Span< const index_t > permutation,
        absl::Span< const index_t > old2new )
    {
        update_polygon_vertices( old2new );
        if( surface_mesh_->are_edges_enabled() )
        {
            edges_builder().update_edge_vertices( old2new );
        }
        do_permute_surface_vertices( permutation, old2new );
    }

    template < index_t dimension >
    void SurfaceMeshBuilder< dimension >::set_polygon_adjacent(
        const PolygonEdge& polygon_edge, index_t adjacent_id )
    {
        check_polygon_id( *surface_mesh_, polygon_edge.polygon_id );
        check_polygon_edge_id(
            *surface_mesh_, polygon_edge.polygon_id, polygon_edge.edge_id );
        OPENGEODE_ASSERT( adjacent_id < surface_mesh_->nb_polygons(),
            "[SurfaceMeshBuilder::set_polygon_adjacent] Accessing a "
            "polygon that does not exist" );
        do_set_polygon_adjacent( polygon_edge, adjacent_id );
    }

    template < index_t dimension >
    void SurfaceMeshBuilder< dimension >::unset_polygon_adjacent(
        const PolygonEdge& polygon_edge )
    {
        check_polygon_id( *surface_mesh_, polygon_edge.polygon_id );
        check_polygon_edge_id(
            *surface_mesh_, polygon_edge.polygon_id, polygon_edge.edge_id );
        do_unset_polygon_adjacent( polygon_edge );
    }

    template < index_t dimension >
    void SurfaceMeshBuilder< dimension >::compute_polygon_adjacencies()
    {
        std::vector< index_t > polygons_to_connect(
            surface_mesh_->nb_polygons() );
        absl::c_iota( polygons_to_connect, 0 );
        compute_polygon_adjacencies( polygons_to_connect );
    }

    template < index_t dimension >
    void SurfaceMeshBuilder< dimension >::compute_polygon_adjacencies(
        absl::Span< const index_t > polygons_to_connect )
    {
        if( surface_mesh_->are_edges_enabled() )
        {
            const auto& edges = surface_mesh_->edges();
            absl::FixedArray< absl::InlinedVector< PolygonEdge, 2 > >
                polygon_edges_around( edges.nb_edges() );
            for( const auto polygon : polygons_to_connect )
            {
                const auto vertices_id =
                    get_polygon_vertices( *surface_mesh_, polygon );
                const local_index_t nb_vertices = vertices_id.size();
                for( const auto e : LRange{ nb_vertices } )
                {
                    PolygonEdge edge{ polygon, e };
                    const auto edge_id =
                        edges.edge_from_vertices( { vertices_id[e],
                            vertices_id[( e + 1 ) % nb_vertices] } );
                    polygon_edges_around[edge_id.value()].emplace_back(
                        std::move( edge ) );
                }
            }
            for( const auto& polygon_edges : polygon_edges_around )
            {
                if( polygon_edges.size() != 2 )
                {
                    continue;
                }
                do_set_polygon_adjacent(
                    polygon_edges[0], polygon_edges[1].polygon_id );
                do_set_polygon_adjacent(
                    polygon_edges[1], polygon_edges[0].polygon_id );
            }
        }
        else
        {
            using Edge = detail::VertexCycle< std::array< index_t, 2 > >;
            absl::flat_hash_map< Edge, PolygonEdge > edges;
            for( const auto polygon : polygons_to_connect )
            {
                for( const auto e :
                    LRange{ surface_mesh_->nb_polygon_edges( polygon ) } )
                {
                    const PolygonEdge edge{ polygon, e };
                    if( !surface_mesh_->is_edge_on_border( edge ) )
                    {
                        continue;
                    }
                    auto output = edges.emplace(
                        surface_mesh_->polygon_edge_vertices( edge ), edge );
                    if( !output.second )
                    {
                        auto& adj_edge = output.first->second;
                        do_set_polygon_adjacent( edge, adj_edge.polygon_id );
                        if( surface_mesh_->is_edge_on_border( adj_edge ) )
                        {
                            do_set_polygon_adjacent( adj_edge, polygon );
                        }
                        else
                        {
                            const auto adj_adj_edge =
                                find_polygon_adjacent_edge( *surface_mesh_,
                                    adj_edge,
                                    surface_mesh_->polygon_edge_vertices(
                                        edge ) );
                            do_unset_polygon_adjacent( adj_adj_edge.value() );
                        }
                        adj_edge = edge;
                    }
                }
            }
            for( const auto& polygon_edges : edges )
            {
                const auto& polygon_edge = polygon_edges.second;
                if( const auto polygon_adj =
                        non_manifold_polygon_adjacent_edge( *surface_mesh_,
                            polygon_edge, polygon_edges.first.vertices() ) )
                {
                    do_unset_polygon_adjacent( polygon_edge );
                    do_unset_polygon_adjacent( polygon_adj.value() );
                }
            }
        }
    }

    template < index_t dimension >
    SurfaceEdgesBuilder< dimension >
        SurfaceMeshBuilder< dimension >::edges_builder()
    {
        return { surface_mesh_->edges( {} ) };
    }

    template < index_t dimension >
    std::vector< index_t > SurfaceMeshBuilder< dimension >::delete_polygons(
        const std::vector< bool >& to_delete )
    {
        const auto old2new = detail::mapping_after_deletion( to_delete );
        if( absl::c_find( to_delete, true ) == to_delete.end() )
        {
            return old2new;
        }
        if( surface_mesh_->are_edges_enabled() )
        {
            auto edges = edges_builder();
            for( const auto p : Range{ surface_mesh_->nb_polygons() } )
            {
                if( to_delete[p] )
                {
                    for( const auto e :
                        LRange{ surface_mesh_->nb_polygon_edges( p ) } )
                    {
                        edges.remove_edge(
                            surface_mesh_->polygon_edge_vertices( { p, e } ) );
                    }
                }
            }
            edges.delete_isolated_edges();
        }
        update_polygon_around( *surface_mesh_, *this, old2new );
        update_polygon_adjacencies( *surface_mesh_, *this, old2new );
        surface_mesh_->polygon_attribute_manager().delete_elements( to_delete );
        do_delete_polygons( to_delete );
        return old2new;
    }

    template < index_t dimension >
    absl::FixedArray< index_t >
        SurfaceMeshBuilder< dimension >::permute_polygons(
            absl::Span< const index_t > permutation )
    {
        const auto old2new = old2new_permutation( permutation );
        update_polygon_around( *surface_mesh_, *this, old2new );
        update_polygon_adjacencies( *surface_mesh_, *this, old2new );
        surface_mesh_->polygon_attribute_manager().permute_elements(
            permutation );
        do_permute_polygons( permutation, old2new );
        return old2new;
    }

    template < index_t dimension >
    std::vector< index_t >
        SurfaceMeshBuilder< dimension >::delete_isolated_vertices()
    {
        std::vector< bool > to_delete( surface_mesh_->nb_vertices(), false );
        for( const auto v : Range{ surface_mesh_->nb_vertices() } )
        {
            to_delete[v] = !surface_mesh_->polygon_around_vertex( v );
        }
        return delete_vertices( to_delete );
    }

    template < index_t dimension >
    void SurfaceMeshBuilder< dimension >::set_point(
        index_t vertex_id, Point< dimension > point )
    {
        OPENGEODE_ASSERT( vertex_id < surface_mesh_->nb_vertices(),
            "[SurfaceMeshBuilder::set_point] Accessing a vertex that does "
            "not exist" );
        do_set_point( vertex_id, std::move( point ) );
    }

    template < index_t dimension >
    index_t SurfaceMeshBuilder< dimension >::create_point(
        Point< dimension > point )
    {
        const auto added_vertex = surface_mesh_->nb_vertices();
        create_vertex();
        set_point( added_vertex, std::move( point ) );
        return added_vertex;
    }

    template < index_t dimension >
    void SurfaceMeshBuilder< dimension >::copy(
        const SurfaceMesh< dimension >& surface_mesh )
    {
        VertexSetBuilder::copy( surface_mesh );
        for( const auto p : Range{ surface_mesh.nb_vertices() } )
        {
            set_point( p, surface_mesh.point( p ) );
        }
        for( const auto p : Range{ surface_mesh.nb_polygons() } )
        {
            absl::FixedArray< index_t > vertices(
                surface_mesh.nb_polygon_vertices( p ) );
            for( const auto v :
                LRange{ surface_mesh.nb_polygon_vertices( p ) } )
            {
                vertices[v] = surface_mesh.polygon_vertex( { p, v } );
            }
            create_polygon( vertices );
        }
        surface_mesh_->polygon_attribute_manager().copy(
            surface_mesh.polygon_attribute_manager() );
        if( surface_mesh.are_edges_enabled() )
        {
            surface_mesh_->enable_edges();
            edges_builder().copy( surface_mesh.edges(), {} );
        }
    }

    template class opengeode_mesh_api SurfaceMeshBuilder< 2 >;
    template class opengeode_mesh_api SurfaceMeshBuilder< 3 >;
} // namespace geode
<|MERGE_RESOLUTION|>--- conflicted
+++ resolved
@@ -1,693 +1,693 @@
-/*
- * Copyright (c) 2019 - 2020 Geode-solutions
- *
- * Permission is hereby granted, free of charge, to any person obtaining a copy
- * of this software and associated documentation files (the "Software"), to deal
- * in the Software without restriction, including without limitation the rights
- * to use, copy, modify, merge, publish, distribute, sublicense, and/or sell
- * copies of the Software, and to permit persons to whom the Software is
- * furnished to do so, subject to the following conditions:
- *
- * The above copyright notice and this permission notice shall be included in
- * all copies or substantial portions of the Software.
- *
- * THE SOFTWARE IS PROVIDED "AS IS", WITHOUT WARRANTY OF ANY KIND, EXPRESS OR
- * IMPLIED, INCLUDING BUT NOT LIMITED TO THE WARRANTIES OF MERCHANTABILITY,
- * FITNESS FOR A PARTICULAR PURPOSE AND NONINFRINGEMENT. IN NO EVENT SHALL THE
- * AUTHORS OR COPYRIGHT HOLDERS BE LIABLE FOR ANY CLAIM, DAMAGES OR OTHER
- * LIABILITY, WHETHER IN AN ACTION OF CONTRACT, TORT OR OTHERWISE, ARISING FROM,
- * OUT OF OR IN CONNECTION WITH THE SOFTWARE OR THE USE OR OTHER DEALINGS IN THE
- * SOFTWARE.
- *
- */
-
-#include <geode/mesh/builder/surface_mesh_builder.h>
-
-#include <geode/basic/attribute_manager.h>
-
-#include <geode/geometry/point.h>
-
-#include <geode/mesh/builder/mesh_builder_factory.h>
-#include <geode/mesh/builder/surface_edges_builder.h>
-#include <geode/mesh/core/detail/vertex_cycle.h>
-#include <geode/mesh/core/surface_edges.h>
-#include <geode/mesh/core/surface_mesh.h>
-
-namespace
-{
-    template < geode::index_t dimension >
-    void check_polygon_id( const geode::SurfaceMesh< dimension >& surface,
-        const geode::index_t polygon_id )
-    {
-        geode_unused( surface );
-        geode_unused( polygon_id );
-        OPENGEODE_ASSERT( polygon_id < surface.nb_polygons(),
-            "[check_polygon_id] Trying to access an invalid polygon" );
-    }
-
-    template < geode::index_t dimension >
-    void check_polygon_vertex_id(
-        const geode::SurfaceMesh< dimension >& surface,
-        const geode::index_t polygon_id,
-        const geode::index_t vertex_id )
-    {
-        geode_unused( surface );
-        geode_unused( polygon_id );
-        geode_unused( vertex_id );
-        OPENGEODE_ASSERT( vertex_id < surface.nb_polygon_vertices( polygon_id ),
-            "[check_polygon_vertex_id] Trying to access an invalid polygon "
-            "local vertex" );
-    }
-
-    template < geode::index_t dimension >
-    void check_polygon_edge_id( const geode::SurfaceMesh< dimension >& surface,
-        const geode::index_t polygon_id,
-        const geode::index_t edge_id )
-    {
-        geode_unused( surface );
-        geode_unused( polygon_id );
-        geode_unused( edge_id );
-        OPENGEODE_ASSERT( edge_id < surface.nb_polygon_edges( polygon_id ),
-            "[check_polygon_edge_id] Trying to access an invalid polygon local "
-            "edge" );
-    }
-
-    template < geode::index_t dimension >
-    void update_polygon_adjacencies(
-        const geode::SurfaceMesh< dimension >& surface,
-        geode::SurfaceMeshBuilder< dimension >& builder,
-        absl::Span< const geode::index_t > old2new )
-    {
-        for( const auto p : geode::Range{ surface.nb_polygons() } )
-        {
-            for( const auto e : geode::LRange{ surface.nb_polygon_edges( p ) } )
-            {
-                const geode::PolygonEdge id{ p, e };
-                if( const auto adj = surface.polygon_adjacent( id ) )
-                {
-                    const auto new_adjacent = old2new[adj.value()];
-                    if( new_adjacent == geode::NO_ID )
-                    {
-                        builder.unset_polygon_adjacent( id );
-                    }
-                    else
-                    {
-                        builder.set_polygon_adjacent( id, new_adjacent );
-                    }
-                }
-            }
-        }
-    }
-
-    template < geode::index_t dimension >
-    void update_polygon_around_vertices(
-        const geode::SurfaceMesh< dimension >& surface,
-        geode::SurfaceMeshBuilder< dimension >& builder,
-        absl::Span< const geode::index_t > vertices_old2new )
-    {
-        for( const auto v : geode::Range{ surface.nb_vertices() } )
-        {
-            if( vertices_old2new[v] != geode::NO_ID )
-            {
-                const auto new_polygon_around =
-                    surface.polygon_around_vertex( vertices_old2new[v] );
-                if( new_polygon_around )
-                {
-                    builder.associate_polygon_vertex_to_vertex(
-                        new_polygon_around.value(), v );
-                }
-                else
-                {
-                    builder.disassociate_polygon_vertex_to_vertex( v );
-                }
-            }
-            else
-            {
-                builder.disassociate_polygon_vertex_to_vertex( v );
-            }
-        }
-    }
-
-    template < geode::index_t dimension >
-    std::vector< bool > find_polygons_to_delete(
-        const geode::SurfaceMesh< dimension >& surface,
-        absl::Span< const geode::index_t > vertices_old2new )
-    {
-        std::vector< bool > polygons_to_delete( surface.nb_polygons(), false );
-        for( const auto p : geode::Range{ surface.nb_polygons() } )
-        {
-            for( const auto v :
-                geode::LRange{ surface.nb_polygon_vertices( p ) } )
-            {
-                const geode::PolygonVertex id{ p, v };
-                const auto new_vertex =
-                    vertices_old2new[surface.polygon_vertex( id )];
-                if( new_vertex == geode::NO_ID )
-                {
-                    polygons_to_delete[p] = true;
-                }
-            }
-        }
-        return polygons_to_delete;
-    }
-
-    template < geode::index_t dimension >
-    absl::FixedArray< geode::index_t > get_polygon_vertices(
-        const geode::SurfaceMesh< dimension >& surface,
-        geode::index_t polygon_id )
-    {
-        const auto nb_vertices = surface.nb_polygon_vertices( polygon_id );
-        absl::FixedArray< geode::index_t > vertices_id( nb_vertices );
-        for( const auto v : geode::LRange{ nb_vertices } )
-        {
-            vertices_id[v] = surface.polygon_vertex( { polygon_id, v } );
-        }
-        return vertices_id;
-    }
-
-    template < geode::index_t dimension >
-    absl::optional< geode::PolygonEdge > find_polygon_adjacent_edge(
-        const geode::SurfaceMesh< dimension >& surface,
-        const geode::PolygonEdge& polygon_edge,
-        const std::array< geode::index_t, 2 >& vertices )
-    {
-        const auto polygon_adj = surface.polygon_adjacent( polygon_edge );
-        if( !polygon_adj )
-        {
-            return absl::nullopt;
-        }
-        const auto polygon_adj_id = polygon_adj.value();
-        for( const auto e :
-            geode::LRange{ surface.nb_polygon_edges( polygon_adj_id ) } )
-        {
-            const geode::PolygonEdge adj_edge{ polygon_adj_id, e };
-            const auto adj_v0 = surface.polygon_vertex( adj_edge );
-            const auto adj_v1 = surface.polygon_edge_vertex( adj_edge, 1 );
-            if( ( vertices[0] == adj_v1 && vertices[1] == adj_v0 )
-                || ( vertices[0] == adj_v0 && vertices[1] == adj_v1 ) )
-            {
-                return adj_edge;
-            }
-        }
-        return absl::nullopt;
-    }
-
-    template < geode::index_t dimension >
-<<<<<<< HEAD
-    void update_polygon_around( const geode::SurfaceMesh< dimension >& surface,
-        geode::SurfaceMeshBuilder< dimension >& builder,
-        absl::Span< const geode::index_t > old2new )
-    {
-        for( const auto v : geode::Range{ surface.nb_vertices() } )
-        {
-            const auto polygon_vertex = surface.polygon_around_vertex( v );
-            if( !polygon_vertex )
-            {
-                continue;
-            }
-            auto new_polygon_vertex = polygon_vertex.value();
-            new_polygon_vertex.polygon_id = old2new[polygon_vertex->polygon_id];
-            if( new_polygon_vertex.polygon_id == geode::NO_ID )
-            {
-                for( auto&& polygon : surface.polygons_around_vertex( v ) )
-                {
-                    polygon.polygon_id = old2new[polygon.polygon_id];
-                    if( polygon.polygon_id != geode::NO_ID )
-                    {
-                        new_polygon_vertex = std::move( polygon );
-                        break;
-                    }
-                }
-            }
-            if( new_polygon_vertex.polygon_id == geode::NO_ID )
-            {
-                builder.disassociate_polygon_vertex_to_vertex( v );
-            }
-            else
-            {
-                builder.associate_polygon_vertex_to_vertex(
-                    new_polygon_vertex, v );
-            }
-        }
-=======
-    absl::optional< geode::PolygonEdge > non_manifold_polygon_adjacent_edge(
-        const geode::SurfaceMesh< dimension >& surface,
-        const geode::PolygonEdge& polygon_edge,
-        const std::array< geode::index_t, 2 >& vertices )
-    {
-        const auto adj_edge =
-            find_polygon_adjacent_edge( surface, polygon_edge, vertices );
-        if( !adj_edge )
-        {
-            return absl::nullopt;
-        }
-        const auto polygon = surface.polygon_adjacent( adj_edge.value() );
-        if( !polygon )
-        {
-            return absl::nullopt;
-        }
-        // Non-manifold edge
-        if( polygon != polygon_edge.polygon_id )
-        {
-            return adj_edge;
-        }
-        return absl::nullopt;
->>>>>>> 1d2b127a
-    }
-} // namespace
-
-namespace geode
-{
-    template < index_t dimension >
-    std::unique_ptr< SurfaceMeshBuilder< dimension > >
-        SurfaceMeshBuilder< dimension >::create(
-            SurfaceMesh< dimension >& mesh )
-    {
-        return MeshBuilderFactory::create_mesh_builder<
-            SurfaceMeshBuilder< dimension > >( mesh );
-    }
-
-    template < index_t dimension >
-    void SurfaceMeshBuilder< dimension >::set_mesh(
-        SurfaceMesh< dimension >& mesh, MeshBuilderFactoryKey key )
-    {
-        surface_mesh_ = &mesh;
-        VertexSetBuilder::set_mesh( mesh, key );
-    }
-
-    template < index_t dimension >
-    index_t SurfaceMeshBuilder< dimension >::create_polygon(
-        absl::Span< const index_t > vertices )
-    {
-        const auto added_polygon = surface_mesh_->nb_polygons();
-        surface_mesh_->polygon_attribute_manager().resize( added_polygon + 1 );
-        for( const auto v : LIndices{ vertices } )
-        {
-            associate_polygon_vertex_to_vertex(
-                { added_polygon, v }, vertices[v] );
-        }
-        if( surface_mesh_->are_edges_enabled() )
-        {
-            auto edges = edges_builder();
-            for( const auto e : Range{ vertices.size() - 1 } )
-            {
-                edges.find_or_create_edge( { vertices[e], vertices[e + 1] } );
-            }
-            edges.find_or_create_edge( { vertices.back(), vertices.front() } );
-        }
-        do_create_polygon( vertices );
-        return added_polygon;
-    }
-
-    template < index_t dimension >
-    void SurfaceMeshBuilder< dimension >::associate_polygon_vertex_to_vertex(
-        const PolygonVertex& polygon_vertex, index_t vertex_id )
-    {
-        OPENGEODE_ASSERT( polygon_vertex.polygon_id != NO_ID,
-            "[SurfaceMeshBuilder::associate_polygon_vertex_to_vertex] "
-            "PolygonVertex invalid" );
-        OPENGEODE_ASSERT( polygon_vertex.vertex_id != NO_ID,
-            "[SurfaceMeshBuilder::associate_polygon_vertex_to_vertex] "
-            "PolygonVertex invalid" );
-        surface_mesh_->associate_polygon_vertex_to_vertex(
-            polygon_vertex, vertex_id, {} );
-    }
-
-    template < index_t dimension >
-    void SurfaceMeshBuilder< dimension >::disassociate_polygon_vertex_to_vertex(
-        index_t vertex_id )
-    {
-        surface_mesh_->associate_polygon_vertex_to_vertex(
-            PolygonVertex{}, vertex_id, {} );
-    }
-
-    template < index_t dimension >
-    void SurfaceMeshBuilder< dimension >::replace_vertex(
-        index_t old_vertex_id, index_t new_vertex_id )
-    {
-        const auto polygons_around =
-            surface_mesh_->polygons_around_vertex( old_vertex_id );
-        disassociate_polygon_vertex_to_vertex( old_vertex_id );
-        for( const auto& polygon_around : polygons_around )
-        {
-            const auto previous_id = surface_mesh_->polygon_vertex(
-                surface_mesh_->previous_polygon_vertex( polygon_around ) );
-            const auto next_id = surface_mesh_->polygon_vertex(
-                surface_mesh_->next_polygon_edge( polygon_around ) );
-            if( surface_mesh_->are_edges_enabled() )
-            {
-                auto edges = edges_builder();
-                edges.update_edge_vertex(
-                    { old_vertex_id, next_id }, 0, new_vertex_id );
-                edges.update_edge_vertex(
-                    { previous_id, old_vertex_id }, 1, new_vertex_id );
-            }
-            update_polygon_vertex( polygon_around, new_vertex_id );
-        }
-    }
-
-    template < index_t dimension >
-    void SurfaceMeshBuilder< dimension >::set_polygon_vertex(
-        const PolygonVertex& polygon_vertex, index_t vertex_id )
-    {
-        const auto polygon_vertex_id =
-            surface_mesh_->polygon_vertex( polygon_vertex );
-        const auto previous_id = surface_mesh_->polygon_vertex(
-            surface_mesh_->previous_polygon_vertex( polygon_vertex ) );
-        const auto next_id = surface_mesh_->polygon_vertex(
-            surface_mesh_->next_polygon_edge( polygon_vertex ) );
-
-        if( polygon_vertex_id != NO_ID )
-        {
-            const auto polygon_around =
-                surface_mesh_->polygon_around_vertex( polygon_vertex_id );
-            if( polygon_around == polygon_vertex )
-            {
-                const auto polygons_around =
-                    surface_mesh_->polygons_around_vertex( polygon_vertex_id );
-                if( polygons_around.size() < 2 )
-                {
-                    disassociate_polygon_vertex_to_vertex( polygon_vertex_id );
-                }
-                else
-                {
-                    associate_polygon_vertex_to_vertex(
-                        polygons_around[1], polygon_vertex_id );
-                }
-            }
-        }
-
-        if( surface_mesh_->are_edges_enabled() )
-        {
-            auto edges = edges_builder();
-            edges.update_edge_vertex(
-                { polygon_vertex_id, next_id }, 0, vertex_id );
-            edges.update_edge_vertex(
-                { previous_id, polygon_vertex_id }, 1, vertex_id );
-        }
-        update_polygon_vertex( polygon_vertex, vertex_id );
-    }
-
-    template < index_t dimension >
-    void SurfaceMeshBuilder< dimension >::update_polygon_vertices(
-        absl::Span< const index_t > old2new )
-    {
-        update_polygon_around_vertices( *surface_mesh_, *this, old2new );
-        const auto polygons_to_delete =
-            find_polygons_to_delete( *surface_mesh_, old2new );
-        delete_polygons( polygons_to_delete );
-
-        for( const auto p : Range{ surface_mesh_->nb_polygons() } )
-        {
-            for( const auto v :
-                LRange{ surface_mesh_->nb_polygon_vertices( p ) } )
-            {
-                const PolygonVertex id{ p, v };
-                const auto new_vertex =
-                    old2new[surface_mesh_->polygon_vertex( id )];
-                OPENGEODE_ASSERT( new_vertex != NO_ID,
-                    "[SurfaceMeshBuilder::update_polygon_vertices] No "
-                    "more polygons with vertices to delete should remain at "
-                    "this point" );
-                update_polygon_vertex( id, new_vertex );
-            }
-        }
-    }
-
-    template < index_t dimension >
-    void SurfaceMeshBuilder< dimension >::update_polygon_vertex(
-        const PolygonVertex& polygon_vertex, index_t vertex_id )
-    {
-        check_polygon_id( *surface_mesh_, polygon_vertex.polygon_id );
-        check_polygon_vertex_id( *surface_mesh_, polygon_vertex.polygon_id,
-            polygon_vertex.vertex_id );
-        OPENGEODE_ASSERT( vertex_id < surface_mesh_->nb_vertices(),
-            "[SurfaceMeshBuilder::update_polygon_vertex] Accessing a "
-            "vertex that does not exist" );
-        associate_polygon_vertex_to_vertex( polygon_vertex, vertex_id );
-        do_set_polygon_vertex( polygon_vertex, vertex_id );
-    }
-
-    template < index_t dimension >
-    void SurfaceMeshBuilder< dimension >::do_delete_vertices(
-        const std::vector< bool >& to_delete,
-        absl::Span< const index_t > old2new )
-    {
-        update_polygon_vertices( old2new );
-        if( surface_mesh_->are_edges_enabled() )
-        {
-            edges_builder().update_edge_vertices( old2new );
-        }
-        do_delete_surface_vertices( to_delete, old2new );
-    }
-
-    template < index_t dimension >
-    void SurfaceMeshBuilder< dimension >::do_permute_vertices(
-        absl::Span< const index_t > permutation,
-        absl::Span< const index_t > old2new )
-    {
-        update_polygon_vertices( old2new );
-        if( surface_mesh_->are_edges_enabled() )
-        {
-            edges_builder().update_edge_vertices( old2new );
-        }
-        do_permute_surface_vertices( permutation, old2new );
-    }
-
-    template < index_t dimension >
-    void SurfaceMeshBuilder< dimension >::set_polygon_adjacent(
-        const PolygonEdge& polygon_edge, index_t adjacent_id )
-    {
-        check_polygon_id( *surface_mesh_, polygon_edge.polygon_id );
-        check_polygon_edge_id(
-            *surface_mesh_, polygon_edge.polygon_id, polygon_edge.edge_id );
-        OPENGEODE_ASSERT( adjacent_id < surface_mesh_->nb_polygons(),
-            "[SurfaceMeshBuilder::set_polygon_adjacent] Accessing a "
-            "polygon that does not exist" );
-        do_set_polygon_adjacent( polygon_edge, adjacent_id );
-    }
-
-    template < index_t dimension >
-    void SurfaceMeshBuilder< dimension >::unset_polygon_adjacent(
-        const PolygonEdge& polygon_edge )
-    {
-        check_polygon_id( *surface_mesh_, polygon_edge.polygon_id );
-        check_polygon_edge_id(
-            *surface_mesh_, polygon_edge.polygon_id, polygon_edge.edge_id );
-        do_unset_polygon_adjacent( polygon_edge );
-    }
-
-    template < index_t dimension >
-    void SurfaceMeshBuilder< dimension >::compute_polygon_adjacencies()
-    {
-        std::vector< index_t > polygons_to_connect(
-            surface_mesh_->nb_polygons() );
-        absl::c_iota( polygons_to_connect, 0 );
-        compute_polygon_adjacencies( polygons_to_connect );
-    }
-
-    template < index_t dimension >
-    void SurfaceMeshBuilder< dimension >::compute_polygon_adjacencies(
-        absl::Span< const index_t > polygons_to_connect )
-    {
-        if( surface_mesh_->are_edges_enabled() )
-        {
-            const auto& edges = surface_mesh_->edges();
-            absl::FixedArray< absl::InlinedVector< PolygonEdge, 2 > >
-                polygon_edges_around( edges.nb_edges() );
-            for( const auto polygon : polygons_to_connect )
-            {
-                const auto vertices_id =
-                    get_polygon_vertices( *surface_mesh_, polygon );
-                const local_index_t nb_vertices = vertices_id.size();
-                for( const auto e : LRange{ nb_vertices } )
-                {
-                    PolygonEdge edge{ polygon, e };
-                    const auto edge_id =
-                        edges.edge_from_vertices( { vertices_id[e],
-                            vertices_id[( e + 1 ) % nb_vertices] } );
-                    polygon_edges_around[edge_id.value()].emplace_back(
-                        std::move( edge ) );
-                }
-            }
-            for( const auto& polygon_edges : polygon_edges_around )
-            {
-                if( polygon_edges.size() != 2 )
-                {
-                    continue;
-                }
-                do_set_polygon_adjacent(
-                    polygon_edges[0], polygon_edges[1].polygon_id );
-                do_set_polygon_adjacent(
-                    polygon_edges[1], polygon_edges[0].polygon_id );
-            }
-        }
-        else
-        {
-            using Edge = detail::VertexCycle< std::array< index_t, 2 > >;
-            absl::flat_hash_map< Edge, PolygonEdge > edges;
-            for( const auto polygon : polygons_to_connect )
-            {
-                for( const auto e :
-                    LRange{ surface_mesh_->nb_polygon_edges( polygon ) } )
-                {
-                    const PolygonEdge edge{ polygon, e };
-                    if( !surface_mesh_->is_edge_on_border( edge ) )
-                    {
-                        continue;
-                    }
-                    auto output = edges.emplace(
-                        surface_mesh_->polygon_edge_vertices( edge ), edge );
-                    if( !output.second )
-                    {
-                        auto& adj_edge = output.first->second;
-                        do_set_polygon_adjacent( edge, adj_edge.polygon_id );
-                        if( surface_mesh_->is_edge_on_border( adj_edge ) )
-                        {
-                            do_set_polygon_adjacent( adj_edge, polygon );
-                        }
-                        else
-                        {
-                            const auto adj_adj_edge =
-                                find_polygon_adjacent_edge( *surface_mesh_,
-                                    adj_edge,
-                                    surface_mesh_->polygon_edge_vertices(
-                                        edge ) );
-                            do_unset_polygon_adjacent( adj_adj_edge.value() );
-                        }
-                        adj_edge = edge;
-                    }
-                }
-            }
-            for( const auto& polygon_edges : edges )
-            {
-                const auto& polygon_edge = polygon_edges.second;
-                if( const auto polygon_adj =
-                        non_manifold_polygon_adjacent_edge( *surface_mesh_,
-                            polygon_edge, polygon_edges.first.vertices() ) )
-                {
-                    do_unset_polygon_adjacent( polygon_edge );
-                    do_unset_polygon_adjacent( polygon_adj.value() );
-                }
-            }
-        }
-    }
-
-    template < index_t dimension >
-    SurfaceEdgesBuilder< dimension >
-        SurfaceMeshBuilder< dimension >::edges_builder()
-    {
-        return { surface_mesh_->edges( {} ) };
-    }
-
-    template < index_t dimension >
-    std::vector< index_t > SurfaceMeshBuilder< dimension >::delete_polygons(
-        const std::vector< bool >& to_delete )
-    {
-        const auto old2new = detail::mapping_after_deletion( to_delete );
-        if( absl::c_find( to_delete, true ) == to_delete.end() )
-        {
-            return old2new;
-        }
-        if( surface_mesh_->are_edges_enabled() )
-        {
-            auto edges = edges_builder();
-            for( const auto p : Range{ surface_mesh_->nb_polygons() } )
-            {
-                if( to_delete[p] )
-                {
-                    for( const auto e :
-                        LRange{ surface_mesh_->nb_polygon_edges( p ) } )
-                    {
-                        edges.remove_edge(
-                            surface_mesh_->polygon_edge_vertices( { p, e } ) );
-                    }
-                }
-            }
-            edges.delete_isolated_edges();
-        }
-        update_polygon_around( *surface_mesh_, *this, old2new );
-        update_polygon_adjacencies( *surface_mesh_, *this, old2new );
-        surface_mesh_->polygon_attribute_manager().delete_elements( to_delete );
-        do_delete_polygons( to_delete );
-        return old2new;
-    }
-
-    template < index_t dimension >
-    absl::FixedArray< index_t >
-        SurfaceMeshBuilder< dimension >::permute_polygons(
-            absl::Span< const index_t > permutation )
-    {
-        const auto old2new = old2new_permutation( permutation );
-        update_polygon_around( *surface_mesh_, *this, old2new );
-        update_polygon_adjacencies( *surface_mesh_, *this, old2new );
-        surface_mesh_->polygon_attribute_manager().permute_elements(
-            permutation );
-        do_permute_polygons( permutation, old2new );
-        return old2new;
-    }
-
-    template < index_t dimension >
-    std::vector< index_t >
-        SurfaceMeshBuilder< dimension >::delete_isolated_vertices()
-    {
-        std::vector< bool > to_delete( surface_mesh_->nb_vertices(), false );
-        for( const auto v : Range{ surface_mesh_->nb_vertices() } )
-        {
-            to_delete[v] = !surface_mesh_->polygon_around_vertex( v );
-        }
-        return delete_vertices( to_delete );
-    }
-
-    template < index_t dimension >
-    void SurfaceMeshBuilder< dimension >::set_point(
-        index_t vertex_id, Point< dimension > point )
-    {
-        OPENGEODE_ASSERT( vertex_id < surface_mesh_->nb_vertices(),
-            "[SurfaceMeshBuilder::set_point] Accessing a vertex that does "
-            "not exist" );
-        do_set_point( vertex_id, std::move( point ) );
-    }
-
-    template < index_t dimension >
-    index_t SurfaceMeshBuilder< dimension >::create_point(
-        Point< dimension > point )
-    {
-        const auto added_vertex = surface_mesh_->nb_vertices();
-        create_vertex();
-        set_point( added_vertex, std::move( point ) );
-        return added_vertex;
-    }
-
-    template < index_t dimension >
-    void SurfaceMeshBuilder< dimension >::copy(
-        const SurfaceMesh< dimension >& surface_mesh )
-    {
-        VertexSetBuilder::copy( surface_mesh );
-        for( const auto p : Range{ surface_mesh.nb_vertices() } )
-        {
-            set_point( p, surface_mesh.point( p ) );
-        }
-        for( const auto p : Range{ surface_mesh.nb_polygons() } )
-        {
-            absl::FixedArray< index_t > vertices(
-                surface_mesh.nb_polygon_vertices( p ) );
-            for( const auto v :
-                LRange{ surface_mesh.nb_polygon_vertices( p ) } )
-            {
-                vertices[v] = surface_mesh.polygon_vertex( { p, v } );
-            }
-            create_polygon( vertices );
-        }
-        surface_mesh_->polygon_attribute_manager().copy(
-            surface_mesh.polygon_attribute_manager() );
-        if( surface_mesh.are_edges_enabled() )
-        {
-            surface_mesh_->enable_edges();
-            edges_builder().copy( surface_mesh.edges(), {} );
-        }
-    }
-
-    template class opengeode_mesh_api SurfaceMeshBuilder< 2 >;
-    template class opengeode_mesh_api SurfaceMeshBuilder< 3 >;
-} // namespace geode
+/*
+ * Copyright (c) 2019 - 2020 Geode-solutions
+ *
+ * Permission is hereby granted, free of charge, to any person obtaining a copy
+ * of this software and associated documentation files (the "Software"), to deal
+ * in the Software without restriction, including without limitation the rights
+ * to use, copy, modify, merge, publish, distribute, sublicense, and/or sell
+ * copies of the Software, and to permit persons to whom the Software is
+ * furnished to do so, subject to the following conditions:
+ *
+ * The above copyright notice and this permission notice shall be included in
+ * all copies or substantial portions of the Software.
+ *
+ * THE SOFTWARE IS PROVIDED "AS IS", WITHOUT WARRANTY OF ANY KIND, EXPRESS OR
+ * IMPLIED, INCLUDING BUT NOT LIMITED TO THE WARRANTIES OF MERCHANTABILITY,
+ * FITNESS FOR A PARTICULAR PURPOSE AND NONINFRINGEMENT. IN NO EVENT SHALL THE
+ * AUTHORS OR COPYRIGHT HOLDERS BE LIABLE FOR ANY CLAIM, DAMAGES OR OTHER
+ * LIABILITY, WHETHER IN AN ACTION OF CONTRACT, TORT OR OTHERWISE, ARISING FROM,
+ * OUT OF OR IN CONNECTION WITH THE SOFTWARE OR THE USE OR OTHER DEALINGS IN THE
+ * SOFTWARE.
+ *
+ */
+
+#include <geode/mesh/builder/surface_mesh_builder.h>
+
+#include <geode/basic/attribute_manager.h>
+
+#include <geode/geometry/point.h>
+
+#include <geode/mesh/builder/mesh_builder_factory.h>
+#include <geode/mesh/builder/surface_edges_builder.h>
+#include <geode/mesh/core/detail/vertex_cycle.h>
+#include <geode/mesh/core/surface_edges.h>
+#include <geode/mesh/core/surface_mesh.h>
+
+namespace
+{
+    template < geode::index_t dimension >
+    void check_polygon_id( const geode::SurfaceMesh< dimension >& surface,
+        const geode::index_t polygon_id )
+    {
+        geode_unused( surface );
+        geode_unused( polygon_id );
+        OPENGEODE_ASSERT( polygon_id < surface.nb_polygons(),
+            "[check_polygon_id] Trying to access an invalid polygon" );
+    }
+
+    template < geode::index_t dimension >
+    void check_polygon_vertex_id(
+        const geode::SurfaceMesh< dimension >& surface,
+        const geode::index_t polygon_id,
+        const geode::index_t vertex_id )
+    {
+        geode_unused( surface );
+        geode_unused( polygon_id );
+        geode_unused( vertex_id );
+        OPENGEODE_ASSERT( vertex_id < surface.nb_polygon_vertices( polygon_id ),
+            "[check_polygon_vertex_id] Trying to access an invalid polygon "
+            "local vertex" );
+    }
+
+    template < geode::index_t dimension >
+    void check_polygon_edge_id( const geode::SurfaceMesh< dimension >& surface,
+        const geode::index_t polygon_id,
+        const geode::index_t edge_id )
+    {
+        geode_unused( surface );
+        geode_unused( polygon_id );
+        geode_unused( edge_id );
+        OPENGEODE_ASSERT( edge_id < surface.nb_polygon_edges( polygon_id ),
+            "[check_polygon_edge_id] Trying to access an invalid polygon local "
+            "edge" );
+    }
+
+    template < geode::index_t dimension >
+    void update_polygon_adjacencies(
+        const geode::SurfaceMesh< dimension >& surface,
+        geode::SurfaceMeshBuilder< dimension >& builder,
+        absl::Span< const geode::index_t > old2new )
+    {
+        for( const auto p : geode::Range{ surface.nb_polygons() } )
+        {
+            for( const auto e : geode::LRange{ surface.nb_polygon_edges( p ) } )
+            {
+                const geode::PolygonEdge id{ p, e };
+                if( const auto adj = surface.polygon_adjacent( id ) )
+                {
+                    const auto new_adjacent = old2new[adj.value()];
+                    if( new_adjacent == geode::NO_ID )
+                    {
+                        builder.unset_polygon_adjacent( id );
+                    }
+                    else
+                    {
+                        builder.set_polygon_adjacent( id, new_adjacent );
+                    }
+                }
+            }
+        }
+    }
+
+    template < geode::index_t dimension >
+    void update_polygon_around_vertices(
+        const geode::SurfaceMesh< dimension >& surface,
+        geode::SurfaceMeshBuilder< dimension >& builder,
+        absl::Span< const geode::index_t > vertices_old2new )
+    {
+        for( const auto v : geode::Range{ surface.nb_vertices() } )
+        {
+            if( vertices_old2new[v] != geode::NO_ID )
+            {
+                const auto new_polygon_around =
+                    surface.polygon_around_vertex( vertices_old2new[v] );
+                if( new_polygon_around )
+                {
+                    builder.associate_polygon_vertex_to_vertex(
+                        new_polygon_around.value(), v );
+                }
+                else
+                {
+                    builder.disassociate_polygon_vertex_to_vertex( v );
+                }
+            }
+            else
+            {
+                builder.disassociate_polygon_vertex_to_vertex( v );
+            }
+        }
+    }
+
+    template < geode::index_t dimension >
+    std::vector< bool > find_polygons_to_delete(
+        const geode::SurfaceMesh< dimension >& surface,
+        absl::Span< const geode::index_t > vertices_old2new )
+    {
+        std::vector< bool > polygons_to_delete( surface.nb_polygons(), false );
+        for( const auto p : geode::Range{ surface.nb_polygons() } )
+        {
+            for( const auto v :
+                geode::LRange{ surface.nb_polygon_vertices( p ) } )
+            {
+                const geode::PolygonVertex id{ p, v };
+                const auto new_vertex =
+                    vertices_old2new[surface.polygon_vertex( id )];
+                if( new_vertex == geode::NO_ID )
+                {
+                    polygons_to_delete[p] = true;
+                }
+            }
+        }
+        return polygons_to_delete;
+    }
+
+    template < geode::index_t dimension >
+    absl::FixedArray< geode::index_t > get_polygon_vertices(
+        const geode::SurfaceMesh< dimension >& surface,
+        geode::index_t polygon_id )
+    {
+        const auto nb_vertices = surface.nb_polygon_vertices( polygon_id );
+        absl::FixedArray< geode::index_t > vertices_id( nb_vertices );
+        for( const auto v : geode::LRange{ nb_vertices } )
+        {
+            vertices_id[v] = surface.polygon_vertex( { polygon_id, v } );
+        }
+        return vertices_id;
+    }
+
+    template < geode::index_t dimension >
+    absl::optional< geode::PolygonEdge > find_polygon_adjacent_edge(
+        const geode::SurfaceMesh< dimension >& surface,
+        const geode::PolygonEdge& polygon_edge,
+        const std::array< geode::index_t, 2 >& vertices )
+    {
+        const auto polygon_adj = surface.polygon_adjacent( polygon_edge );
+        if( !polygon_adj )
+        {
+            return absl::nullopt;
+        }
+        const auto polygon_adj_id = polygon_adj.value();
+        for( const auto e :
+            geode::LRange{ surface.nb_polygon_edges( polygon_adj_id ) } )
+        {
+            const geode::PolygonEdge adj_edge{ polygon_adj_id, e };
+            const auto adj_v0 = surface.polygon_vertex( adj_edge );
+            const auto adj_v1 = surface.polygon_edge_vertex( adj_edge, 1 );
+            if( ( vertices[0] == adj_v1 && vertices[1] == adj_v0 )
+                || ( vertices[0] == adj_v0 && vertices[1] == adj_v1 ) )
+            {
+                return adj_edge;
+            }
+        }
+        return absl::nullopt;
+    }
+
+    template < geode::index_t dimension >
+    void update_polygon_around( const geode::SurfaceMesh< dimension >& surface,
+        geode::SurfaceMeshBuilder< dimension >& builder,
+        absl::Span< const geode::index_t > old2new )
+    {
+        for( const auto v : geode::Range{ surface.nb_vertices() } )
+        {
+            const auto polygon_vertex = surface.polygon_around_vertex( v );
+            if( !polygon_vertex )
+            {
+                continue;
+            }
+            auto new_polygon_vertex = polygon_vertex.value();
+            new_polygon_vertex.polygon_id = old2new[polygon_vertex->polygon_id];
+            if( new_polygon_vertex.polygon_id == geode::NO_ID )
+            {
+                for( auto&& polygon : surface.polygons_around_vertex( v ) )
+                {
+                    polygon.polygon_id = old2new[polygon.polygon_id];
+                    if( polygon.polygon_id != geode::NO_ID )
+                    {
+                        new_polygon_vertex = std::move( polygon );
+                        break;
+                    }
+                }
+            }
+            if( new_polygon_vertex.polygon_id == geode::NO_ID )
+            {
+                builder.disassociate_polygon_vertex_to_vertex( v );
+            }
+            else
+            {
+                builder.associate_polygon_vertex_to_vertex(
+                    new_polygon_vertex, v );
+            }
+        }
+    }
+
+    template < geode::index_t dimension >
+    absl::optional< geode::PolygonEdge > non_manifold_polygon_adjacent_edge(
+        const geode::SurfaceMesh< dimension >& surface,
+        const geode::PolygonEdge& polygon_edge,
+        const std::array< geode::index_t, 2 >& vertices )
+    {
+        const auto adj_edge =
+            find_polygon_adjacent_edge( surface, polygon_edge, vertices );
+        if( !adj_edge )
+        {
+            return absl::nullopt;
+        }
+        const auto polygon = surface.polygon_adjacent( adj_edge.value() );
+        if( !polygon )
+        {
+            return absl::nullopt;
+        }
+        // Non-manifold edge
+        if( polygon != polygon_edge.polygon_id )
+        {
+            return adj_edge;
+        }
+        return absl::nullopt;
+    }
+} // namespace
+
+namespace geode
+{
+    template < index_t dimension >
+    std::unique_ptr< SurfaceMeshBuilder< dimension > >
+        SurfaceMeshBuilder< dimension >::create(
+            SurfaceMesh< dimension >& mesh )
+    {
+        return MeshBuilderFactory::create_mesh_builder<
+            SurfaceMeshBuilder< dimension > >( mesh );
+    }
+
+    template < index_t dimension >
+    void SurfaceMeshBuilder< dimension >::set_mesh(
+        SurfaceMesh< dimension >& mesh, MeshBuilderFactoryKey key )
+    {
+        surface_mesh_ = &mesh;
+        VertexSetBuilder::set_mesh( mesh, key );
+    }
+
+    template < index_t dimension >
+    index_t SurfaceMeshBuilder< dimension >::create_polygon(
+        absl::Span< const index_t > vertices )
+    {
+        const auto added_polygon = surface_mesh_->nb_polygons();
+        surface_mesh_->polygon_attribute_manager().resize( added_polygon + 1 );
+        for( const auto v : LIndices{ vertices } )
+        {
+            associate_polygon_vertex_to_vertex(
+                { added_polygon, v }, vertices[v] );
+        }
+        if( surface_mesh_->are_edges_enabled() )
+        {
+            auto edges = edges_builder();
+            for( const auto e : Range{ vertices.size() - 1 } )
+            {
+                edges.find_or_create_edge( { vertices[e], vertices[e + 1] } );
+            }
+            edges.find_or_create_edge( { vertices.back(), vertices.front() } );
+        }
+        do_create_polygon( vertices );
+        return added_polygon;
+    }
+
+    template < index_t dimension >
+    void SurfaceMeshBuilder< dimension >::associate_polygon_vertex_to_vertex(
+        const PolygonVertex& polygon_vertex, index_t vertex_id )
+    {
+        OPENGEODE_ASSERT( polygon_vertex.polygon_id != NO_ID,
+            "[SurfaceMeshBuilder::associate_polygon_vertex_to_vertex] "
+            "PolygonVertex invalid" );
+        OPENGEODE_ASSERT( polygon_vertex.vertex_id != NO_ID,
+            "[SurfaceMeshBuilder::associate_polygon_vertex_to_vertex] "
+            "PolygonVertex invalid" );
+        surface_mesh_->associate_polygon_vertex_to_vertex(
+            polygon_vertex, vertex_id, {} );
+    }
+
+    template < index_t dimension >
+    void SurfaceMeshBuilder< dimension >::disassociate_polygon_vertex_to_vertex(
+        index_t vertex_id )
+    {
+        surface_mesh_->associate_polygon_vertex_to_vertex(
+            PolygonVertex{}, vertex_id, {} );
+    }
+
+    template < index_t dimension >
+    void SurfaceMeshBuilder< dimension >::replace_vertex(
+        index_t old_vertex_id, index_t new_vertex_id )
+    {
+        const auto polygons_around =
+            surface_mesh_->polygons_around_vertex( old_vertex_id );
+        disassociate_polygon_vertex_to_vertex( old_vertex_id );
+        for( const auto& polygon_around : polygons_around )
+        {
+            const auto previous_id = surface_mesh_->polygon_vertex(
+                surface_mesh_->previous_polygon_vertex( polygon_around ) );
+            const auto next_id = surface_mesh_->polygon_vertex(
+                surface_mesh_->next_polygon_edge( polygon_around ) );
+            if( surface_mesh_->are_edges_enabled() )
+            {
+                auto edges = edges_builder();
+                edges.update_edge_vertex(
+                    { old_vertex_id, next_id }, 0, new_vertex_id );
+                edges.update_edge_vertex(
+                    { previous_id, old_vertex_id }, 1, new_vertex_id );
+            }
+            update_polygon_vertex( polygon_around, new_vertex_id );
+        }
+    }
+
+    template < index_t dimension >
+    void SurfaceMeshBuilder< dimension >::set_polygon_vertex(
+        const PolygonVertex& polygon_vertex, index_t vertex_id )
+    {
+        const auto polygon_vertex_id =
+            surface_mesh_->polygon_vertex( polygon_vertex );
+        const auto previous_id = surface_mesh_->polygon_vertex(
+            surface_mesh_->previous_polygon_vertex( polygon_vertex ) );
+        const auto next_id = surface_mesh_->polygon_vertex(
+            surface_mesh_->next_polygon_edge( polygon_vertex ) );
+
+        if( polygon_vertex_id != NO_ID )
+        {
+            const auto polygon_around =
+                surface_mesh_->polygon_around_vertex( polygon_vertex_id );
+            if( polygon_around == polygon_vertex )
+            {
+                const auto polygons_around =
+                    surface_mesh_->polygons_around_vertex( polygon_vertex_id );
+                if( polygons_around.size() < 2 )
+                {
+                    disassociate_polygon_vertex_to_vertex( polygon_vertex_id );
+                }
+                else
+                {
+                    associate_polygon_vertex_to_vertex(
+                        polygons_around[1], polygon_vertex_id );
+                }
+            }
+        }
+
+        if( surface_mesh_->are_edges_enabled() )
+        {
+            auto edges = edges_builder();
+            edges.update_edge_vertex(
+                { polygon_vertex_id, next_id }, 0, vertex_id );
+            edges.update_edge_vertex(
+                { previous_id, polygon_vertex_id }, 1, vertex_id );
+        }
+        update_polygon_vertex( polygon_vertex, vertex_id );
+    }
+
+    template < index_t dimension >
+    void SurfaceMeshBuilder< dimension >::update_polygon_vertices(
+        absl::Span< const index_t > old2new )
+    {
+        update_polygon_around_vertices( *surface_mesh_, *this, old2new );
+        const auto polygons_to_delete =
+            find_polygons_to_delete( *surface_mesh_, old2new );
+        delete_polygons( polygons_to_delete );
+
+        for( const auto p : Range{ surface_mesh_->nb_polygons() } )
+        {
+            for( const auto v :
+                LRange{ surface_mesh_->nb_polygon_vertices( p ) } )
+            {
+                const PolygonVertex id{ p, v };
+                const auto new_vertex =
+                    old2new[surface_mesh_->polygon_vertex( id )];
+                OPENGEODE_ASSERT( new_vertex != NO_ID,
+                    "[SurfaceMeshBuilder::update_polygon_vertices] No "
+                    "more polygons with vertices to delete should remain at "
+                    "this point" );
+                update_polygon_vertex( id, new_vertex );
+            }
+        }
+    }
+
+    template < index_t dimension >
+    void SurfaceMeshBuilder< dimension >::update_polygon_vertex(
+        const PolygonVertex& polygon_vertex, index_t vertex_id )
+    {
+        check_polygon_id( *surface_mesh_, polygon_vertex.polygon_id );
+        check_polygon_vertex_id( *surface_mesh_, polygon_vertex.polygon_id,
+            polygon_vertex.vertex_id );
+        OPENGEODE_ASSERT( vertex_id < surface_mesh_->nb_vertices(),
+            "[SurfaceMeshBuilder::update_polygon_vertex] Accessing a "
+            "vertex that does not exist" );
+        associate_polygon_vertex_to_vertex( polygon_vertex, vertex_id );
+        do_set_polygon_vertex( polygon_vertex, vertex_id );
+    }
+
+    template < index_t dimension >
+    void SurfaceMeshBuilder< dimension >::do_delete_vertices(
+        const std::vector< bool >& to_delete,
+        absl::Span< const index_t > old2new )
+    {
+        update_polygon_vertices( old2new );
+        if( surface_mesh_->are_edges_enabled() )
+        {
+            edges_builder().update_edge_vertices( old2new );
+        }
+        do_delete_surface_vertices( to_delete, old2new );
+    }
+
+    template < index_t dimension >
+    void SurfaceMeshBuilder< dimension >::do_permute_vertices(
+        absl::Span< const index_t > permutation,
+        absl::Span< const index_t > old2new )
+    {
+        update_polygon_vertices( old2new );
+        if( surface_mesh_->are_edges_enabled() )
+        {
+            edges_builder().update_edge_vertices( old2new );
+        }
+        do_permute_surface_vertices( permutation, old2new );
+    }
+
+    template < index_t dimension >
+    void SurfaceMeshBuilder< dimension >::set_polygon_adjacent(
+        const PolygonEdge& polygon_edge, index_t adjacent_id )
+    {
+        check_polygon_id( *surface_mesh_, polygon_edge.polygon_id );
+        check_polygon_edge_id(
+            *surface_mesh_, polygon_edge.polygon_id, polygon_edge.edge_id );
+        OPENGEODE_ASSERT( adjacent_id < surface_mesh_->nb_polygons(),
+            "[SurfaceMeshBuilder::set_polygon_adjacent] Accessing a "
+            "polygon that does not exist" );
+        do_set_polygon_adjacent( polygon_edge, adjacent_id );
+    }
+
+    template < index_t dimension >
+    void SurfaceMeshBuilder< dimension >::unset_polygon_adjacent(
+        const PolygonEdge& polygon_edge )
+    {
+        check_polygon_id( *surface_mesh_, polygon_edge.polygon_id );
+        check_polygon_edge_id(
+            *surface_mesh_, polygon_edge.polygon_id, polygon_edge.edge_id );
+        do_unset_polygon_adjacent( polygon_edge );
+    }
+
+    template < index_t dimension >
+    void SurfaceMeshBuilder< dimension >::compute_polygon_adjacencies()
+    {
+        std::vector< index_t > polygons_to_connect(
+            surface_mesh_->nb_polygons() );
+        absl::c_iota( polygons_to_connect, 0 );
+        compute_polygon_adjacencies( polygons_to_connect );
+    }
+
+    template < index_t dimension >
+    void SurfaceMeshBuilder< dimension >::compute_polygon_adjacencies(
+        absl::Span< const index_t > polygons_to_connect )
+    {
+        if( surface_mesh_->are_edges_enabled() )
+        {
+            const auto& edges = surface_mesh_->edges();
+            absl::FixedArray< absl::InlinedVector< PolygonEdge, 2 > >
+                polygon_edges_around( edges.nb_edges() );
+            for( const auto polygon : polygons_to_connect )
+            {
+                const auto vertices_id =
+                    get_polygon_vertices( *surface_mesh_, polygon );
+                const local_index_t nb_vertices = vertices_id.size();
+                for( const auto e : LRange{ nb_vertices } )
+                {
+                    PolygonEdge edge{ polygon, e };
+                    const auto edge_id =
+                        edges.edge_from_vertices( { vertices_id[e],
+                            vertices_id[( e + 1 ) % nb_vertices] } );
+                    polygon_edges_around[edge_id.value()].emplace_back(
+                        std::move( edge ) );
+                }
+            }
+            for( const auto& polygon_edges : polygon_edges_around )
+            {
+                if( polygon_edges.size() != 2 )
+                {
+                    continue;
+                }
+                do_set_polygon_adjacent(
+                    polygon_edges[0], polygon_edges[1].polygon_id );
+                do_set_polygon_adjacent(
+                    polygon_edges[1], polygon_edges[0].polygon_id );
+            }
+        }
+        else
+        {
+            using Edge = detail::VertexCycle< std::array< index_t, 2 > >;
+            absl::flat_hash_map< Edge, PolygonEdge > edges;
+            for( const auto polygon : polygons_to_connect )
+            {
+                for( const auto e :
+                    LRange{ surface_mesh_->nb_polygon_edges( polygon ) } )
+                {
+                    const PolygonEdge edge{ polygon, e };
+                    if( !surface_mesh_->is_edge_on_border( edge ) )
+                    {
+                        continue;
+                    }
+                    auto output = edges.emplace(
+                        surface_mesh_->polygon_edge_vertices( edge ), edge );
+                    if( !output.second )
+                    {
+                        auto& adj_edge = output.first->second;
+                        do_set_polygon_adjacent( edge, adj_edge.polygon_id );
+                        if( surface_mesh_->is_edge_on_border( adj_edge ) )
+                        {
+                            do_set_polygon_adjacent( adj_edge, polygon );
+                        }
+                        else
+                        {
+                            const auto adj_adj_edge =
+                                find_polygon_adjacent_edge( *surface_mesh_,
+                                    adj_edge,
+                                    surface_mesh_->polygon_edge_vertices(
+                                        edge ) );
+                            do_unset_polygon_adjacent( adj_adj_edge.value() );
+                        }
+                        adj_edge = edge;
+                    }
+                }
+            }
+            for( const auto& polygon_edges : edges )
+            {
+                const auto& polygon_edge = polygon_edges.second;
+                if( const auto polygon_adj =
+                        non_manifold_polygon_adjacent_edge( *surface_mesh_,
+                            polygon_edge, polygon_edges.first.vertices() ) )
+                {
+                    do_unset_polygon_adjacent( polygon_edge );
+                    do_unset_polygon_adjacent( polygon_adj.value() );
+                }
+            }
+        }
+    }
+
+    template < index_t dimension >
+    SurfaceEdgesBuilder< dimension >
+        SurfaceMeshBuilder< dimension >::edges_builder()
+    {
+        return { surface_mesh_->edges( {} ) };
+    }
+
+    template < index_t dimension >
+    std::vector< index_t > SurfaceMeshBuilder< dimension >::delete_polygons(
+        const std::vector< bool >& to_delete )
+    {
+        const auto old2new = detail::mapping_after_deletion( to_delete );
+        if( absl::c_find( to_delete, true ) == to_delete.end() )
+        {
+            return old2new;
+        }
+        if( surface_mesh_->are_edges_enabled() )
+        {
+            auto edges = edges_builder();
+            for( const auto p : Range{ surface_mesh_->nb_polygons() } )
+            {
+                if( to_delete[p] )
+                {
+                    for( const auto e :
+                        LRange{ surface_mesh_->nb_polygon_edges( p ) } )
+                    {
+                        edges.remove_edge(
+                            surface_mesh_->polygon_edge_vertices( { p, e } ) );
+                    }
+                }
+            }
+            edges.delete_isolated_edges();
+        }
+        update_polygon_around( *surface_mesh_, *this, old2new );
+        update_polygon_adjacencies( *surface_mesh_, *this, old2new );
+        surface_mesh_->polygon_attribute_manager().delete_elements( to_delete );
+        do_delete_polygons( to_delete, old2new );
+        return old2new;
+    }
+
+    template < index_t dimension >
+    absl::FixedArray< index_t >
+        SurfaceMeshBuilder< dimension >::permute_polygons(
+            absl::Span< const index_t > permutation )
+    {
+        const auto old2new = old2new_permutation( permutation );
+        update_polygon_around( *surface_mesh_, *this, old2new );
+        update_polygon_adjacencies( *surface_mesh_, *this, old2new );
+        surface_mesh_->polygon_attribute_manager().permute_elements(
+            permutation );
+        do_permute_polygons( permutation, old2new );
+        return old2new;
+    }
+
+    template < index_t dimension >
+    std::vector< index_t >
+        SurfaceMeshBuilder< dimension >::delete_isolated_vertices()
+    {
+        std::vector< bool > to_delete( surface_mesh_->nb_vertices(), false );
+        for( const auto v : Range{ surface_mesh_->nb_vertices() } )
+        {
+            to_delete[v] = !surface_mesh_->polygon_around_vertex( v );
+        }
+        return delete_vertices( to_delete );
+    }
+
+    template < index_t dimension >
+    void SurfaceMeshBuilder< dimension >::set_point(
+        index_t vertex_id, Point< dimension > point )
+    {
+        OPENGEODE_ASSERT( vertex_id < surface_mesh_->nb_vertices(),
+            "[SurfaceMeshBuilder::set_point] Accessing a vertex that does "
+            "not exist" );
+        do_set_point( vertex_id, std::move( point ) );
+    }
+
+    template < index_t dimension >
+    index_t SurfaceMeshBuilder< dimension >::create_point(
+        Point< dimension > point )
+    {
+        const auto added_vertex = surface_mesh_->nb_vertices();
+        create_vertex();
+        set_point( added_vertex, std::move( point ) );
+        return added_vertex;
+    }
+
+    template < index_t dimension >
+    void SurfaceMeshBuilder< dimension >::copy(
+        const SurfaceMesh< dimension >& surface_mesh )
+    {
+        VertexSetBuilder::copy( surface_mesh );
+        for( const auto p : Range{ surface_mesh.nb_vertices() } )
+        {
+            set_point( p, surface_mesh.point( p ) );
+        }
+        for( const auto p : Range{ surface_mesh.nb_polygons() } )
+        {
+            absl::FixedArray< index_t > vertices(
+                surface_mesh.nb_polygon_vertices( p ) );
+            for( const auto v :
+                LRange{ surface_mesh.nb_polygon_vertices( p ) } )
+            {
+                vertices[v] = surface_mesh.polygon_vertex( { p, v } );
+            }
+            create_polygon( vertices );
+        }
+        surface_mesh_->polygon_attribute_manager().copy(
+            surface_mesh.polygon_attribute_manager() );
+        if( surface_mesh.are_edges_enabled() )
+        {
+            surface_mesh_->enable_edges();
+            edges_builder().copy( surface_mesh.edges(), {} );
+        }
+    }
+
+    template class opengeode_mesh_api SurfaceMeshBuilder< 2 >;
+    template class opengeode_mesh_api SurfaceMeshBuilder< 3 >;
+} // namespace geode