--- conflicted
+++ resolved
@@ -38,36 +38,6 @@
       uses: actions/setup-python@v2
       with:
         python-version: ${{ matrix.config.python }}
-    - name: Cache Abseil
-      uses: actions/cache@v1.2.0
-      with:
-        path: build/third_party/abseil
-        key: abseil-${{ matrix.config.system }}-${{ matrix.config.build_type }}-${{ hashFiles('cmake/ConfigureAbseil.cmake') }}
-    - name: Cache Async++
-      uses: actions/cache@v1.2.0
-      with:
-        path: build/third_party/asyncplusplus
-        key: asyncplusplus-${{ matrix.config.system }}-${{ matrix.config.build_type }}-${{ hashFiles('cmake/ConfigureAsync++.cmake') }}
-    - name: Cache Filesystem
-      uses: actions/cache@v1.2.0
-      with:
-        path: build/third_party/ghcFilesystem
-        key: ghcFilesystem-${{ matrix.config.system }}-${{ matrix.config.build_type }}-${{ hashFiles('cmake/ConfigureFilesystem.cmake') }}
-    - name: Cache Minizip
-      uses: actions/cache@v1.2.0
-      with:
-        path: build/third_party/minizip
-        key: minizip-${{ matrix.config.system }}-${{ matrix.config.build_type }}-${{ hashFiles('cmake/ConfigureMinizip.cmake') }}
-    - name: Cache Nanoflann
-      uses: actions/cache@v1.2.0
-      with:
-        path: build/third_party/nanoflann
-        key: nanoflann-${{ matrix.config.system }}-${{ matrix.config.build_type }}-${{ hashFiles('cmake/ConfigureNanoflann.cmake') }}
-    - name: Cache Spdlog
-      uses: actions/cache@v1.2.0
-      with:
-        path: build/third_party/spdlog
-        key: spdlog-${{ matrix.config.system }}-${{ matrix.config.build_type }}-${{ hashFiles('cmake/ConfigureSpdlog.cmake') }}
     - name: Compile
       run: |
         mkdir -p build
@@ -105,36 +75,6 @@
 
     steps:
     - uses: actions/checkout@v1
-    - name: Cache Abseil
-      uses: actions/cache@v1.2.0
-      with:
-        path: build/third_party/abseil
-        key: abseil-coverage-Debug-${{ hashFiles('cmake/ConfigureAbseil.cmake') }}
-    - name: Cache Async++
-      uses: actions/cache@v1.2.0
-      with:
-        path: build/third_party/asyncplusplus
-        key: asyncplusplus-coverage-Debug-${{ hashFiles('cmake/ConfigureAsync++.cmake') }}
-    - name: Cache Filesystem
-      uses: actions/cache@v1.2.0
-      with:
-        path: build/third_party/ghcFilesystem
-        key: ghcFilesystem-coverage-Debug-${{ hashFiles('cmake/ConfigureFilesystem.cmake') }}
-    - name: Cache Minizip
-      uses: actions/cache@v1.2.0
-      with:
-        path: build/third_party/minizip
-        key: minizip-coverage-Debug-${{ hashFiles('cmake/ConfigureMinizip.cmake') }}
-    - name: Cache Nanoflann
-      uses: actions/cache@v1.2.0
-      with:
-        path: build/third_party/nanoflann
-        key: nanoflann-coverage-Debug-${{ hashFiles('cmake/ConfigureNanoflann.cmake') }}
-    - name: Cache Spdlog
-      uses: actions/cache@v1.2.0
-      with:
-        path: build/third_party/spdlog
-        key: spdlog-coverage-Debug-${{ hashFiles('cmake/ConfigureSpdlog.cmake') }}
     - name: Compile
       run: |
         mkdir -p build
@@ -170,68 +110,6 @@
       uses: actions/setup-python@v2
       with:
         python-version: ${{ matrix.python }}
-    # - name: Cache Abseil
-<<<<<<< HEAD
-      # uses: actions/cache@v1.2.0
-      # with:
-        # path: build/third_party/abseil
-        # key: abseil-darwin-${{ matrix.config }}-${{ hashFiles('cmake/ConfigureAbseil.cmake') }}
-    # - name: Cache Async++
-      # uses: actions/cache@v1.2.0
-      # with:
-        # path: build/third_party/asyncplusplus
-        # key: asyncplusplus-darwin-${{ matrix.config }}-${{ hashFiles('cmake/ConfigureAsync++.cmake') }}
-    # - name: Cache Filesystem
-      # uses: actions/cache@v1.2.0
-      # with:
-        # path: build/third_party/ghcFilesystem
-        # key: ghcFilesystem-darwin-${{ matrix.config }}-${{ hashFiles('cmake/ConfigureFilesystem.cmake') }}
-    # - name: Cache Minizip
-      # uses: actions/cache@v1.2.0
-      # with:
-        # path: build/third_party/minizip
-        # key: minizip-darwin-${{ matrix.config }}-${{ hashFiles('cmake/ConfigureMinizip.cmake') }}
-    # - name: Cache Nanoflann
-      # uses: actions/cache@v1.2.0
-      # with:
-        # path: build/third_party/nanoflann
-        # key: nanoflann-darwin-${{ matrix.config }}-${{ hashFiles('cmake/ConfigureNanoflann.cmake') }}
-    # - name: Cache Spdlog
-      # uses: actions/cache@v1.2.0
-      # with:
-        # path: build/third_party/spdlog
-        # key: spdlog-darwin-${{ matrix.config }}-${{ hashFiles('cmake/ConfigureSpdlog.cmake') }}
-=======
-    #   uses: actions/cache@v1.2.0
-    #   with:
-    #     path: build/third_party/abseil
-    #     key: abseil-darwin-${{ matrix.config }}-${{ hashFiles('cmake/ConfigureAbseil.cmake') }}
-    # - name: Cache Async++
-    #   uses: actions/cache@v1.2.0
-    #   with:
-    #     path: build/third_party/asyncplusplus
-    #     key: asyncplusplus-darwin-${{ matrix.config }}-${{ hashFiles('cmake/ConfigureAsync++.cmake') }}
-    # - name: Cache Filesystem
-    #   uses: actions/cache@v1.2.0
-    #   with:
-    #     path: build/third_party/ghcFilesystem
-    #     key: ghcFilesystem-darwin-${{ matrix.config }}-${{ hashFiles('cmake/ConfigureFilesystem.cmake') }}
-    # - name: Cache Minizip
-    #   uses: actions/cache@v1.2.0
-    #   with:
-    #     path: build/third_party/minizip
-    #     key: minizip-darwin-${{ matrix.config }}-${{ hashFiles('cmake/ConfigureMinizip.cmake') }}
-    # - name: Cache Nanoflann
-    #   uses: actions/cache@v1.2.0
-    #   with:
-    #     path: build/third_party/nanoflann
-    #     key: nanoflann-darwin-${{ matrix.config }}-${{ hashFiles('cmake/ConfigureNanoflann.cmake') }}
-    # - name: Cache Spdlog
-    #   uses: actions/cache@v1.2.0
-    #   with:
-    #     path: build/third_party/spdlog
-    #     key: spdlog-darwin-${{ matrix.config }}-${{ hashFiles('cmake/ConfigureSpdlog.cmake') }}
->>>>>>> 42403a88
     - name: Compile & Test
       run: |
         mkdir -p build
@@ -263,36 +141,6 @@
       uses: actions/setup-python@v2
       with:
         python-version: ${{ matrix.python }}
-    - name: Cache Abseil
-      uses: actions/cache@v1.2.0
-      with:
-        path: build/third_party/abseil
-        key: abseil-win64-${{ matrix.config }}-${{ hashFiles('cmake/ConfigureAbseil.cmake') }}
-    - name: Cache Async++
-      uses: actions/cache@v1.2.0
-      with:
-        path: build/third_party/asyncplusplus
-        key: asyncplusplus-win64-${{ matrix.config }}-${{ hashFiles('cmake/ConfigureAsync++.cmake') }}
-    - name: Cache Filesystem
-      uses: actions/cache@v1.2.0
-      with:
-        path: build/third_party/ghcFilesystem
-        key: ghcFilesystem-win64-${{ matrix.config }}-${{ hashFiles('cmake/ConfigureFilesystem.cmake') }}
-    - name: Cache Minizip
-      uses: actions/cache@v1.2.0
-      with:
-        path: build/third_party/minizip
-        key: minizip-win64-${{ matrix.config }}-${{ hashFiles('cmake/ConfigureMinizip.cmake') }}
-    - name: Cache Nanoflann
-      uses: actions/cache@v1.2.0
-      with:
-        path: build/third_party/nanoflann
-        key: nanoflann-win64-${{ matrix.config }}-${{ hashFiles('cmake/ConfigureNanoflann.cmake') }}
-    - name: Cache Spdlog
-      uses: actions/cache@v1.2.0
-      with:
-        path: build/third_party/spdlog
-        key: spdlog-win64-${{ matrix.config }}-${{ hashFiles('cmake/ConfigureSpdlog.cmake') }}
     - name: Compile & Test
       run: |
         if(!(test-path build)) { mkdir build }
