--- conflicted
+++ resolved
@@ -51,12 +51,8 @@
     class GraphOutput : public Output< Graph >
     {
     protected:
-<<<<<<< HEAD
-        GraphOutput( std::string_view filename ) : Output< Graph >{ filename }
-=======
-        explicit GraphOutput( absl::string_view filename )
+        explicit GraphOutput( std::string_view filename )
             : Output< Graph >{ filename }
->>>>>>> 97c1eb5e
         {
         }
     };
