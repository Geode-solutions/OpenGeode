/*
 * Copyright (c) 2019 - 2024 Geode-solutions
 *
 * Permission is hereby granted, free of charge, to any person obtaining a copy
 * of this software and associated documentation files (the "Software"), to deal
 * in the Software without restriction, including without limitation the rights
 * to use, copy, modify, merge, publish, distribute, sublicense, and/or sell
 * copies of the Software, and to permit persons to whom the Software is
 * furnished to do so, subject to the following conditions:
 *
 * The above copyright notice and this permission notice shall be included in
 * all copies or substantial portions of the Software.
 *
 * THE SOFTWARE IS PROVIDED "AS IS", WITHOUT WARRANTY OF ANY KIND, EXPRESS OR
 * IMPLIED, INCLUDING BUT NOT LIMITED TO THE WARRANTIES OF MERCHANTABILITY,
 * FITNESS FOR A PARTICULAR PURPOSE AND NONINFRINGEMENT. IN NO EVENT SHALL THE
 * AUTHORS OR COPYRIGHT HOLDERS BE LIABLE FOR ANY CLAIM, DAMAGES OR OTHER
 * LIABILITY, WHETHER IN AN ACTION OF CONTRACT, TORT OR OTHERWISE, ARISING FROM,
 * OUT OF OR IN CONNECTION WITH THE SOFTWARE OR THE USE OR OTHER DEALINGS IN THE
 * SOFTWARE.
 *
 */

#pragma once

#include <string_view>

#include <geode/basic/factory.h>
#include <geode/basic/input.h>

#include <geode/mesh/common.h>
#include <geode/mesh/core/mesh_id.h>

namespace geode
{
    FORWARD_DECLARATION_DIMENSION_CLASS( PolygonalSurface );
} // namespace geode

namespace geode
{
    /*!
     * API function for loading an PolygonalSurface.
     * The adequate loader is called depending on the filename extension.
     * @param[in] impl Data structure implementation.
     * @param[in] filename Path to the file to load.
     */
    template < index_t dimension >
    std::unique_ptr< PolygonalSurface< dimension > > load_polygonal_surface(
        const MeshImpl& impl, std::string_view filename );

    /*!
     * API function for loading an PolygonalSurface.
     * The adequate loader is called depending on the filename extension.
     * Default data structure implémentation is used.
     * @param[in] filename Path to the file to load.
     */
    template < index_t dimension >
    std::unique_ptr< PolygonalSurface< dimension > > load_polygonal_surface(
        std::string_view filename );

    template < index_t dimension >
    class PolygonalSurfaceInput
        : public Input< std::unique_ptr< PolygonalSurface< dimension > >,
              MeshImpl >
    {
    public:
        using Base =
            Input< std::unique_ptr< PolygonalSurface< dimension > >, MeshImpl >;
        using typename Base::InputData;
        using typename Base::MissingFiles;

    protected:
<<<<<<< HEAD
        PolygonalSurfaceInput( std::string_view filename ) : Base{ filename } {}
=======
        explicit PolygonalSurfaceInput( absl::string_view filename )
            : Base{ filename }
        {
        }
>>>>>>> 97c1eb5e
    };

    template < index_t dimension >
    typename PolygonalSurfaceInput< dimension >::MissingFiles
        check_polygonal_surface_missing_files( std::string_view filename );

    template < index_t dimension >
    bool is_polygonal_surface_loadable( std::string_view filename );

    template < index_t dimension >
    using PolygonalSurfaceInputFactory = Factory< std::string,
        PolygonalSurfaceInput< dimension >,
        std::string_view >;
    ALIAS_2D_AND_3D( PolygonalSurfaceInputFactory );
} // namespace geode<|MERGE_RESOLUTION|>--- conflicted
+++ resolved
@@ -70,14 +70,10 @@
         using typename Base::MissingFiles;
 
     protected:
-<<<<<<< HEAD
-        PolygonalSurfaceInput( std::string_view filename ) : Base{ filename } {}
-=======
-        explicit PolygonalSurfaceInput( absl::string_view filename )
+        explicit PolygonalSurfaceInput( std::string_view filename )
             : Base{ filename }
         {
         }
->>>>>>> 97c1eb5e
     };
 
     template < index_t dimension >
