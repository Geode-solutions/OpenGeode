/*
 * Copyright (c) 2019 - 2024 Geode-solutions
 *
 * Permission is hereby granted, free of charge, to any person obtaining a copy
 * of this software and associated documentation files (the "Software"), to deal
 * in the Software without restriction, including without limitation the rights
 * to use, copy, modify, merge, publish, distribute, sublicense, and/or sell
 * copies of the Software, and to permit persons to whom the Software is
 * furnished to do so, subject to the following conditions:
 *
 * The above copyright notice and this permission notice shall be included in
 * all copies or substantial portions of the Software.
 *
 * THE SOFTWARE IS PROVIDED "AS IS", WITHOUT WARRANTY OF ANY KIND, EXPRESS OR
 * IMPLIED, INCLUDING BUT NOT LIMITED TO THE WARRANTIES OF MERCHANTABILITY,
 * FITNESS FOR A PARTICULAR PURPOSE AND NONINFRINGEMENT. IN NO EVENT SHALL THE
 * AUTHORS OR COPYRIGHT HOLDERS BE LIABLE FOR ANY CLAIM, DAMAGES OR OTHER
 * LIABILITY, WHETHER IN AN ACTION OF CONTRACT, TORT OR OTHERWISE, ARISING FROM,
 * OUT OF OR IN CONNECTION WITH THE SOFTWARE OR THE USE OR OTHER DEALINGS IN THE
 * SOFTWARE.
 *
 */

#pragma once

#include <string_view>

#include <geode/basic/factory.h>
#include <geode/basic/input.h>

#include <geode/mesh/common.h>
#include <geode/mesh/core/mesh_id.h>

namespace geode
{
    FORWARD_DECLARATION_DIMENSION_CLASS( TriangulatedSurface );
} // namespace geode

namespace geode
{
    /*!
     * API function for loading an TriangulatedSurface.
     * The adequate loader is called depending on the filename extension.
     * @param[in] impl Data structure implementation.
     * @param[in] filename Path to the file to load.
     */
    template < index_t dimension >
    std::unique_ptr< TriangulatedSurface< dimension > >
        load_triangulated_surface(
            const MeshImpl& impl, std::string_view filename );

    /*!
     * API function for loading an TriangulatedSurface.
     * The adequate loader is called depending on the filename extension.
     * Default data structure implémentation is used.
     * @param[in] filename Path to the file to load.
     */
    template < index_t dimension >
    std::unique_ptr< TriangulatedSurface< dimension > >
        load_triangulated_surface( std::string_view filename );

    template < index_t dimension >
    class TriangulatedSurfaceInput
        : public Input< std::unique_ptr< TriangulatedSurface< dimension > >,
              MeshImpl >
    {
    public:
        using Base = Input< std::unique_ptr< TriangulatedSurface< dimension > >,
            MeshImpl >;
        using typename Base::InputData;
        using typename Base::MissingFiles;

    protected:
<<<<<<< HEAD
        TriangulatedSurfaceInput( std::string_view filename ) : Base{ filename }
=======
        explicit TriangulatedSurfaceInput( absl::string_view filename )
            : Base{ filename }
>>>>>>> 97c1eb5e
        {
        }
    };

    template < index_t dimension >
    typename TriangulatedSurfaceInput< dimension >::MissingFiles
        check_triangulated_surface_missing_files( std::string_view filename );

    template < index_t dimension >
    bool is_triangulated_surface_loadable( std::string_view filename );

    template < index_t dimension >
    using TriangulatedSurfaceInputFactory = Factory< std::string,
        TriangulatedSurfaceInput< dimension >,
        std::string_view >;
    ALIAS_2D_AND_3D( TriangulatedSurfaceInputFactory );
} // namespace geode<|MERGE_RESOLUTION|>--- conflicted
+++ resolved
@@ -71,12 +71,8 @@
         using typename Base::MissingFiles;
 
     protected:
-<<<<<<< HEAD
-        TriangulatedSurfaceInput( std::string_view filename ) : Base{ filename }
-=======
-        explicit TriangulatedSurfaceInput( absl::string_view filename )
+        explicit TriangulatedSurfaceInput( std::string_view filename )
             : Base{ filename }
->>>>>>> 97c1eb5e
         {
         }
     };
