/*
 * Copyright (c) 2019 - 2024 Geode-solutions
 *
 * Permission is hereby granted, free of charge, to any person obtaining a copy
 * of this software and associated documentation files (the "Software"), to deal
 * in the Software without restriction, including without limitation the rights
 * to use, copy, modify, merge, publish, distribute, sublicense, and/or sell
 * copies of the Software, and to permit persons to whom the Software is
 * furnished to do so, subject to the following conditions:
 *
 * The above copyright notice and this permission notice shall be included in
 * all copies or substantial portions of the Software.
 *
 * THE SOFTWARE IS PROVIDED "AS IS", WITHOUT WARRANTY OF ANY KIND, EXPRESS OR
 * IMPLIED, INCLUDING BUT NOT LIMITED TO THE WARRANTIES OF MERCHANTABILITY,
 * FITNESS FOR A PARTICULAR PURPOSE AND NONINFRINGEMENT. IN NO EVENT SHALL THE
 * AUTHORS OR COPYRIGHT HOLDERS BE LIABLE FOR ANY CLAIM, DAMAGES OR OTHER
 * LIABILITY, WHETHER IN AN ACTION OF CONTRACT, TORT OR OTHERWISE, ARISING FROM,
 * OUT OF OR IN CONNECTION WITH THE SOFTWARE OR THE USE OR OTHER DEALINGS IN THE
 * SOFTWARE.
 *
 */

#pragma once

#include <fstream>

#include <geode/geometry/bitsery_archive.h>

#include <geode/image/core/bitsery_archive.h>

#include <geode/mesh/core/bitsery_archive.h>

#define BITSERY_READ( Mesh )                                                   \
    std::unique_ptr< Mesh > read( const MeshImpl& impl ) final                 \
    {                                                                          \
        std::ifstream file{ to_string( this->filename() ),                     \
            std::ifstream::binary };                                           \
        OPENGEODE_EXCEPTION( file, "[Bitsery::read] Failed to open file: ",    \
            to_string( this->filename() ) );                                   \
        TContext context{};                                                    \
        BitseryExtensions::register_deserialize_pcontext(                      \
            std::get< 0 >( context ) );                                        \
        Deserializer archive{ context, file };                                 \
        auto mesh = Mesh::create( impl );                                      \
        archive.object( dynamic_cast< OpenGeode##Mesh& >( *mesh ) );           \
        const auto& adapter = archive.adapter();                               \
        OPENGEODE_EXCEPTION( adapter.error() == bitsery::ReaderError::NoError  \
                                 && adapter.isCompletedSuccessfully()          \
                                 && std::get< 1 >( context ).isValid(),        \
            "[Bitsery::read] Error while reading file: ", this->filename() );  \
        return mesh;                                                           \
    }

#define BITSERY_INPUT_MESH_DIMENSION( Mesh )                                   \
    template < index_t dimension >                                             \
    class OpenGeode##Mesh##Input : public Mesh##Input< dimension >             \
    {                                                                          \
    public:                                                                    \
<<<<<<< HEAD
        OpenGeode##Mesh##Input( std::string_view filename )                    \
=======
        explicit OpenGeode##Mesh##Input( absl::string_view filename )          \
>>>>>>> 97c1eb5e
            : Mesh##Input< dimension >( filename )                             \
        {                                                                      \
        }                                                                      \
                                                                               \
        BITSERY_READ( Mesh< dimension > )                                      \
    };                                                                         \
    ALIAS_2D_AND_3D( OpenGeode##Mesh##Input )

#define BITSERY_INPUT_MESH_NO_DIMENSION( Mesh )                                \
    class OpenGeode##Mesh##Input : public Mesh##Input                          \
    {                                                                          \
    public:                                                                    \
<<<<<<< HEAD
        OpenGeode##Mesh##Input( std::string_view filename )                    \
=======
        explicit OpenGeode##Mesh##Input( absl::string_view filename )          \
>>>>>>> 97c1eb5e
            : Mesh##Input( filename )                                          \
        {                                                                      \
        }                                                                      \
                                                                               \
        BITSERY_READ( Mesh )                                                   \
    }<|MERGE_RESOLUTION|>--- conflicted
+++ resolved
@@ -57,11 +57,7 @@
     class OpenGeode##Mesh##Input : public Mesh##Input< dimension >             \
     {                                                                          \
     public:                                                                    \
-<<<<<<< HEAD
-        OpenGeode##Mesh##Input( std::string_view filename )                    \
-=======
-        explicit OpenGeode##Mesh##Input( absl::string_view filename )          \
->>>>>>> 97c1eb5e
+        explicit OpenGeode##Mesh##Input( std::string_view filename )           \
             : Mesh##Input< dimension >( filename )                             \
         {                                                                      \
         }                                                                      \
@@ -74,11 +70,7 @@
     class OpenGeode##Mesh##Input : public Mesh##Input                          \
     {                                                                          \
     public:                                                                    \
-<<<<<<< HEAD
-        OpenGeode##Mesh##Input( std::string_view filename )                    \
-=======
-        explicit OpenGeode##Mesh##Input( absl::string_view filename )          \
->>>>>>> 97c1eb5e
+        explicit OpenGeode##Mesh##Input( std::string_view filename )           \
             : Mesh##Input( filename )                                          \
         {                                                                      \
         }                                                                      \
