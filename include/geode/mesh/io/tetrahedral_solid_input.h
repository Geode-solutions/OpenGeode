/*
 * Copyright (c) 2019 - 2024 Geode-solutions
 *
 * Permission is hereby granted, free of charge, to any person obtaining a copy
 * of this software and associated documentation files (the "Software"), to deal
 * in the Software without restriction, including without limitation the rights
 * to use, copy, modify, merge, publish, distribute, sublicense, and/or sell
 * copies of the Software, and to permit persons to whom the Software is
 * furnished to do so, subject to the following conditions:
 *
 * The above copyright notice and this permission notice shall be included in
 * all copies or substantial portions of the Software.
 *
 * THE SOFTWARE IS PROVIDED "AS IS", WITHOUT WARRANTY OF ANY KIND, EXPRESS OR
 * IMPLIED, INCLUDING BUT NOT LIMITED TO THE WARRANTIES OF MERCHANTABILITY,
 * FITNESS FOR A PARTICULAR PURPOSE AND NONINFRINGEMENT. IN NO EVENT SHALL THE
 * AUTHORS OR COPYRIGHT HOLDERS BE LIABLE FOR ANY CLAIM, DAMAGES OR OTHER
 * LIABILITY, WHETHER IN AN ACTION OF CONTRACT, TORT OR OTHERWISE, ARISING FROM,
 * OUT OF OR IN CONNECTION WITH THE SOFTWARE OR THE USE OR OTHER DEALINGS IN THE
 * SOFTWARE.
 *
 */

#pragma once

#include <string_view>

#include <geode/basic/factory.h>
#include <geode/basic/input.h>

#include <geode/mesh/common.h>
#include <geode/mesh/core/mesh_id.h>

namespace geode
{
    FORWARD_DECLARATION_DIMENSION_CLASS( TetrahedralSolid );
} // namespace geode

namespace geode
{
    /*!
     * API function for loading an TetrahedralSolid.
     * The adequate loader is called depending on the filename extension.
     * @param[in] impl Data structure implementation.
     * @param[in] filename Path to the file to load.
     */
    template < index_t dimension >
    std::unique_ptr< TetrahedralSolid< dimension > > load_tetrahedral_solid(
        const MeshImpl& impl, std::string_view filename );

    /*!
     * API function for loading an TetrahedralSolid.
     * The adequate loader is called depending on the filename extension.
     * Default data structure implémentation is used.
     * @param[in] filename Path to the file to load.
     */
    template < index_t dimension >
    std::unique_ptr< TetrahedralSolid< dimension > > load_tetrahedral_solid(
        std::string_view filename );

    template < index_t dimension >
    class TetrahedralSolidInput
        : public Input< std::unique_ptr< TetrahedralSolid< dimension > >,
              MeshImpl >
    {
        OPENGEODE_TEMPLATE_ASSERT_3D( dimension );

    public:
        using Base =
            Input< std::unique_ptr< TetrahedralSolid< dimension > >, MeshImpl >;
        using typename Base::InputData;
        using typename Base::MissingFiles;

    protected:
<<<<<<< HEAD
        TetrahedralSolidInput( std::string_view filename ) : Base{ filename } {}
=======
        explicit TetrahedralSolidInput( absl::string_view filename )
            : Base{ filename }
        {
        }
>>>>>>> 97c1eb5e
    };

    template < index_t dimension >
    typename TetrahedralSolidInput< dimension >::MissingFiles
        check_tetrahedral_solid_missing_files( std::string_view filename );

    template < index_t dimension >
    bool is_tetrahedral_solid_loadable( std::string_view filename );

    template < index_t dimension >
    using TetrahedralSolidInputFactory = Factory< std::string,
        TetrahedralSolidInput< dimension >,
        std::string_view >;
    ALIAS_3D( TetrahedralSolidInputFactory );
} // namespace geode<|MERGE_RESOLUTION|>--- conflicted
+++ resolved
@@ -72,14 +72,10 @@
         using typename Base::MissingFiles;
 
     protected:
-<<<<<<< HEAD
-        TetrahedralSolidInput( std::string_view filename ) : Base{ filename } {}
-=======
-        explicit TetrahedralSolidInput( absl::string_view filename )
+        explicit TetrahedralSolidInput( std::string_view filename )
             : Base{ filename }
         {
         }
->>>>>>> 97c1eb5e
     };
 
     template < index_t dimension >
