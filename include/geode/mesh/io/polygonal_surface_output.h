/*
 * Copyright (c) 2019 - 2024 Geode-solutions
 *
 * Permission is hereby granted, free of charge, to any person obtaining a copy
 * of this software and associated documentation files (the "Software"), to deal
 * in the Software without restriction, including without limitation the rights
 * to use, copy, modify, merge, publish, distribute, sublicense, and/or sell
 * copies of the Software, and to permit persons to whom the Software is
 * furnished to do so, subject to the following conditions:
 *
 * The above copyright notice and this permission notice shall be included in
 * all copies or substantial portions of the Software.
 *
 * THE SOFTWARE IS PROVIDED "AS IS", WITHOUT WARRANTY OF ANY KIND, EXPRESS OR
 * IMPLIED, INCLUDING BUT NOT LIMITED TO THE WARRANTIES OF MERCHANTABILITY,
 * FITNESS FOR A PARTICULAR PURPOSE AND NONINFRINGEMENT. IN NO EVENT SHALL THE
 * AUTHORS OR COPYRIGHT HOLDERS BE LIABLE FOR ANY CLAIM, DAMAGES OR OTHER
 * LIABILITY, WHETHER IN AN ACTION OF CONTRACT, TORT OR OTHERWISE, ARISING FROM,
 * OUT OF OR IN CONNECTION WITH THE SOFTWARE OR THE USE OR OTHER DEALINGS IN THE
 * SOFTWARE.
 *
 */

#pragma once

#include <string>
#include <string_view>
#include <vector>

#include <geode/basic/factory.h>
#include <geode/basic/output.h>

#include <geode/mesh/common.h>

namespace geode
{
    FORWARD_DECLARATION_DIMENSION_CLASS( PolygonalSurface );
} // namespace geode

namespace geode
{
    /*!
     * API function for saving a PolygonalSurface.
     * The adequate saver is called depending on the given filename extension.
        const PolygonalSurface< dimension >& polygonal_surface,
     * @param[in] edged_curve PolygonalSurface to save.
     * @param[in] filename Path to the file where save the PolygonalSurface.
     */
    template < index_t dimension >
    std::vector< std::string > save_polygonal_surface(
        const PolygonalSurface< dimension >& polygonal_surface,
        std::string_view filename );

    template < index_t dimension >
    class PolygonalSurfaceOutput
        : public Output< PolygonalSurface< dimension > >
    {
    protected:
<<<<<<< HEAD
        PolygonalSurfaceOutput( std::string_view filename )
=======
        explicit PolygonalSurfaceOutput( absl::string_view filename )
>>>>>>> 97c1eb5e
            : Output< PolygonalSurface< dimension > >{ filename }
        {
        }
    };

    template < index_t dimension >
    bool is_polygonal_surface_saveable(
        const PolygonalSurface< dimension >& polygonal_surface,
        std::string_view filename );

    template < index_t dimension >
    using PolygonalSurfaceOutputFactory = Factory< std::string,
        PolygonalSurfaceOutput< dimension >,
        std::string_view >;
    ALIAS_2D_AND_3D( PolygonalSurfaceOutputFactory );
} // namespace geode<|MERGE_RESOLUTION|>--- conflicted
+++ resolved
@@ -56,11 +56,7 @@
         : public Output< PolygonalSurface< dimension > >
     {
     protected:
-<<<<<<< HEAD
-        PolygonalSurfaceOutput( std::string_view filename )
-=======
-        explicit PolygonalSurfaceOutput( absl::string_view filename )
->>>>>>> 97c1eb5e
+        explicit PolygonalSurfaceOutput( std::string_view filename )
             : Output< PolygonalSurface< dimension > >{ filename }
         {
         }
