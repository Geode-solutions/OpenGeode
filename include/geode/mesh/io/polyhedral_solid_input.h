--- conflicted
+++ resolved
@@ -72,14 +72,10 @@
         using typename Base::MissingFiles;
 
     protected:
-<<<<<<< HEAD
-        PolyhedralSolidInput( std::string_view filename ) : Base{ filename } {}
-=======
-        explicit PolyhedralSolidInput( absl::string_view filename )
+        explicit PolyhedralSolidInput( std::string_view filename )
             : Base{ filename }
         {
         }
->>>>>>> 97c1eb5e
     };
 
     template < index_t dimension >
