--- conflicted
+++ resolved
@@ -56,11 +56,7 @@
         OPENGEODE_TEMPLATE_ASSERT_3D( dimension );
 
     protected:
-<<<<<<< HEAD
-        HybridSolidOutput( std::string_view filename )
-=======
-        explicit HybridSolidOutput( absl::string_view filename )
->>>>>>> 97c1eb5e
+        explicit HybridSolidOutput( std::string_view filename )
             : Output< HybridSolid< dimension > >{ filename }
         {
         }
