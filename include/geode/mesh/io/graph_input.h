--- conflicted
+++ resolved
@@ -64,11 +64,7 @@
         using typename Base::MissingFiles;
 
     protected:
-<<<<<<< HEAD
-        GraphInput( std::string_view filename ) : Base{ filename } {}
-=======
-        explicit GraphInput( absl::string_view filename ) : Base{ filename } {}
->>>>>>> 97c1eb5e
+        explicit GraphInput( std::string_view filename ) : Base{ filename } {}
     };
 
     typename GraphInput::MissingFiles opengeode_mesh_api
