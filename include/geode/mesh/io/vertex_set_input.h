--- conflicted
+++ resolved
@@ -65,13 +65,9 @@
         using typename Base::MissingFiles;
 
     protected:
-<<<<<<< HEAD
-        VertexSetInput( std::string_view filename ) : Base{ filename } {}
-=======
-        explicit VertexSetInput( absl::string_view filename ) : Base{ filename }
+        explicit VertexSetInput( std::string_view filename ) : Base{ filename }
         {
         }
->>>>>>> 97c1eb5e
     };
 
     typename VertexSetInput::MissingFiles opengeode_mesh_api
