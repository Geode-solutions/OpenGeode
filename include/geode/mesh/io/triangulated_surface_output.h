/*
 * Copyright (c) 2019 - 2024 Geode-solutions
 *
 * Permission is hereby granted, free of charge, to any person obtaining a copy
 * of this software and associated documentation files (the "Software"), to deal
 * in the Software without restriction, including without limitation the rights
 * to use, copy, modify, merge, publish, distribute, sublicense, and/or sell
 * copies of the Software, and to permit persons to whom the Software is
 * furnished to do so, subject to the following conditions:
 *
 * The above copyright notice and this permission notice shall be included in
 * all copies or substantial portions of the Software.
 *
 * THE SOFTWARE IS PROVIDED "AS IS", WITHOUT WARRANTY OF ANY KIND, EXPRESS OR
 * IMPLIED, INCLUDING BUT NOT LIMITED TO THE WARRANTIES OF MERCHANTABILITY,
 * FITNESS FOR A PARTICULAR PURPOSE AND NONINFRINGEMENT. IN NO EVENT SHALL THE
 * AUTHORS OR COPYRIGHT HOLDERS BE LIABLE FOR ANY CLAIM, DAMAGES OR OTHER
 * LIABILITY, WHETHER IN AN ACTION OF CONTRACT, TORT OR OTHERWISE, ARISING FROM,
 * OUT OF OR IN CONNECTION WITH THE SOFTWARE OR THE USE OR OTHER DEALINGS IN THE
 * SOFTWARE.
 *
 */

#pragma once

#include <string>
#include <string_view>
#include <vector>

#include <geode/basic/factory.h>
#include <geode/basic/output.h>

#include <geode/mesh/common.h>

namespace geode
{
    FORWARD_DECLARATION_DIMENSION_CLASS( TriangulatedSurface );
} // namespace geode

namespace geode
{
    /*!
     * API function for saving a TriangulatedSurface.
     * The adequate saver is called depending on the given filename extension.
     * @param[in] triangulated_surface TriangulatedSurface to save.
     * @param[in] filename Path to the file where save the TriangulatedSurface.
     */
    template < index_t dimension >
    std::vector< std::string > save_triangulated_surface(
        const TriangulatedSurface< dimension >& triangulated_surface,
        std::string_view filename );

    template < index_t dimension >
    class TriangulatedSurfaceOutput
        : public Output< TriangulatedSurface< dimension > >
    {
    protected:
<<<<<<< HEAD
        TriangulatedSurfaceOutput( std::string_view filename )
=======
        explicit TriangulatedSurfaceOutput( absl::string_view filename )
>>>>>>> 97c1eb5e
            : Output< TriangulatedSurface< dimension > >{ filename }
        {
        }
    };

    template < index_t dimension >
    bool is_triangulated_surface_saveable(
        const TriangulatedSurface< dimension >& triangulated_surface,
        std::string_view filename );

    template < index_t dimension >
    using TriangulatedSurfaceOutputFactory = Factory< std::string,
        TriangulatedSurfaceOutput< dimension >,
        std::string_view >;
    ALIAS_2D_AND_3D( TriangulatedSurfaceOutputFactory );
} // namespace geode<|MERGE_RESOLUTION|>--- conflicted
+++ resolved
@@ -55,11 +55,7 @@
         : public Output< TriangulatedSurface< dimension > >
     {
     protected:
-<<<<<<< HEAD
-        TriangulatedSurfaceOutput( std::string_view filename )
-=======
-        explicit TriangulatedSurfaceOutput( absl::string_view filename )
->>>>>>> 97c1eb5e
+        explicit TriangulatedSurfaceOutput( std::string_view filename )
             : Output< TriangulatedSurface< dimension > >{ filename }
         {
         }
