--- conflicted
+++ resolved
@@ -69,13 +69,9 @@
         using typename Base::MissingFiles;
 
     protected:
-<<<<<<< HEAD
-        PointSetInput( std::string_view filename ) : Base{ filename } {}
-=======
-        explicit PointSetInput( absl::string_view filename ) : Base{ filename }
+        explicit PointSetInput( std::string_view filename ) : Base{ filename }
         {
         }
->>>>>>> 97c1eb5e
     };
 
     template < index_t dimension >
