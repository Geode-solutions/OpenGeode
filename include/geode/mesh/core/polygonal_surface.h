/*
 * Copyright (c) 2019 Geode-solutions
 *
 * Permission is hereby granted, free of charge, to any person obtaining a copy
 * of this software and associated documentation files (the "Software"), to deal
 * in the Software without restriction, including without limitation the rights
 * to use, copy, modify, merge, publish, distribute, sublicense, and/or sell
 * copies of the Software, and to permit persons to whom the Software is
 * furnished to do so, subject to the following conditions:
 *
 * The above copyright notice and this permission notice shall be included in
 * all copies or substantial portions of the Software.
 *
 * THE SOFTWARE IS PROVIDED "AS IS", WITHOUT WARRANTY OF ANY KIND, EXPRESS OR
 * IMPLIED, INCLUDING BUT NOT LIMITED TO THE WARRANTIES OF MERCHANTABILITY,
 * FITNESS FOR A PARTICULAR PURPOSE AND NONINFRINGEMENT. IN NO EVENT SHALL THE
 * AUTHORS OR COPYRIGHT HOLDERS BE LIABLE FOR ANY CLAIM, DAMAGES OR OTHER
 * LIABILITY, WHETHER IN AN ACTION OF CONTRACT, TORT OR OTHERWISE, ARISING FROM,
 * OUT OF OR IN CONNECTION WITH THE SOFTWARE OR THE USE OR OTHER DEALINGS IN THE
 * SOFTWARE.
 *
 */

#pragma once

#include <geode/basic/attribute.h>
#include <geode/basic/bitsery_archive.h>
#include <geode/basic/factory.h>
#include <geode/basic/pimpl.h>

#include <geode/mesh/common.h>
#include <geode/mesh/core/vertex_set.h>

namespace geode
{
    FORWARD_DECLARATION_DIMENSION_CLASS( Point );
    FORWARD_DECLARATION_DIMENSION_CLASS( Vector );
    FORWARD_DECLARATION_DIMENSION_CLASS( PolygonalSurfaceBuilder );

    ALIAS_2D_AND_3D( Vector );

    class AttributeManager;

    struct PolygonEdge;
} // namespace geode

namespace geode
{
    /*!
     * This struct represents a local vertex in a polygon
     */
    struct opengeode_mesh_api PolygonVertex
    {
        PolygonVertex() = default;
        PolygonVertex( index_t polygon_id, index_t vertex_id )
            : polygon_id( polygon_id ), vertex_id( vertex_id )
        {
        }
        PolygonVertex( PolygonEdge polygon_edge );
        bool operator==( const PolygonVertex& other ) const
        {
            return polygon_id == other.polygon_id
                   && vertex_id == other.vertex_id;
        }
        bool operator!=( const PolygonVertex& other ) const
        {
            return !( *this == other );
        }
        template < typename Archive >
        void serialize( Archive& archive )
        {
            archive.ext( *this, DefaultGrowable< Archive, PolygonVertex >{},
                []( Archive& archive, PolygonVertex& polygon_vertex ) {
                    archive.value4b( polygon_vertex.polygon_id );
                    archive.value4b( polygon_vertex.vertex_id );
                } );
        }
        index_t polygon_id{ NO_ID };
        index_t vertex_id{ NO_ID };
    };

    /*!
     * This struct represents an edge in a polygon
     */
    struct opengeode_mesh_api PolygonEdge
    {
        PolygonEdge() = default;
        PolygonEdge( index_t polygon_id, index_t edge_id )
            : polygon_id( polygon_id ), edge_id( edge_id )
        {
        }
        PolygonEdge( PolygonVertex polygon_vertex );
        bool operator==( const PolygonEdge& other ) const
        {
            return polygon_id == other.polygon_id && edge_id == other.edge_id;
        }
        bool operator!=( const PolygonEdge& other ) const
        {
            return !( *this == other );
        }
        template < typename Archive >
        void serialize( Archive& archive )
        {
            archive.ext( *this, DefaultGrowable< Archive, PolygonEdge >{},
                []( Archive& archive, PolygonEdge& polygon_edge ) {
                    archive.value4b( polygon_edge.polygon_id );
                    archive.value4b( polygon_edge.edge_id );
                } );
        }
        index_t polygon_id{ NO_ID };
        index_t edge_id{ NO_ID };
    };

    /*!
     * This class represents a Surface made up with polygons (triangles, quads,
     * ...) of arbitrary dimension and provides mesh functionnalities.
     */
    template < index_t dimension >
    class opengeode_mesh_api PolygonalSurfaceBase : public VertexSet
    {
        OPENGEODE_DISABLE_COPY_AND_MOVE( PolygonalSurfaceBase );
        friend class PolygonalSurfaceBuilder< dimension >;

    public:
        ~PolygonalSurfaceBase();

        const Point< dimension >& point( index_t vertex_id ) const;

        index_t nb_edges() const;

        index_t nb_polygons() const;

        /*!
         * Return the number of vertices in a polygon
         */
        index_t nb_polygon_vertices( index_t polygon_id ) const;

        /*!
         * Return the number of edges in a polygon
         */
        index_t nb_polygon_edges( index_t polygon_id ) const;

        /*!
         * Return the index in the mesh of a local vertex in a polygon
         * @param[in] polygon_vertex Local index of vertex in polygon
         */
        index_t polygon_vertex( const PolygonVertex& polygon_vertex ) const;

        /*!
         * Return the index in the mesh of a local edge in a polygon
         * @param[in] polygon_edge Local index of edge in polygon
         */
        index_t polygon_edge( const PolygonEdge& polygon_edge ) const;

        /*!
         * Return the index in the mesh of a given polygon edge vertex.
         * @param[in] polygon_edge Local index of edge in a polygon.
         * @param[in] vertex_id Local index of vertex in the edge (0 or 1).
         */
        index_t polygon_edge_vertex(
            const PolygonEdge& polygon_edge, index_t vertex_id ) const;

        /*!
         * Return the indices of edge vertices.
         * @param[in] edge_id Index of an edge.
         */
        std::array< index_t, 2 > edge_vertices( index_t edge_id ) const;

        /*!
         * Return the next vertex in a polygon (local indexation)
         * @param[in] polygon_vertex Local index of vertex in polygon
         */
        PolygonVertex next_polygon_vertex(
            const PolygonVertex& polygon_vertex ) const;

        /*!
         * Return the previous vertex in a polygon (local indexation)
         * @param[in] polygon_vertex Local index of vertex in polygon
         */
        PolygonVertex previous_polygon_vertex(
            const PolygonVertex& polygon_vertex ) const;

        /*!
         * Return the next edge in a polygon (local indexation)
         * @param[in] polygon_edge Local index of edge in polygon
         */
        PolygonEdge next_polygon_edge( const PolygonEdge& polygon_edge ) const;

        /*!
         * Return the previous edge in a polygon (local indexation)
         * @param[in] polygon_edge Local index of edge in polygon
         */
        PolygonEdge previous_polygon_edge(
            const PolygonEdge& polygon_edge ) const;

        /*!
         * Return the index of the polygon adjacent through an edge.
         * @param[in] polygon_edge Local index of edge in polygon.
         * @return NO_ID if the polygon edge is on border, else the index of the
         * adjacent polygon.
         */
        index_t polygon_adjacent( const PolygonEdge& polygon_edge ) const;

        /*!
         * Return the index of the edge of the adjacent polygon through which
         * polygons are adjacent.
         * @param[in] polygon_edge Local index of edge in polygon.
         * @return Undefined PolygonEdge if the polygon edge is on border, else
         * the index of the adjacent polygon edge.
         */
        PolygonEdge polygon_adjacent_edge(
            const PolygonEdge& polygon_edge ) const;

        /*!
         * Return true if the edge is on border, i.e. if the polygon has no
         * adjacent through the specified edge.
         * @param[in] polygon_edge Local index of edge in polygon.
         */
        bool is_edge_on_border( const PolygonEdge& polygon_edge ) const;

        /*!
         * Return all the edges of a polygon that are on border
         * @param[in] polygon_id Index of a polygon
         */
        std::vector< PolygonEdge > polygon_edges_on_border(
            index_t polygon_id ) const;

        /*!
         * Return the next edge on the border (local indexation).
         * @param[in] polygon_edge Local index of edge in a polygon.
         * @pre The given polygon edge should be on border.
         */
        PolygonEdge next_on_border( const PolygonEdge& polygon_edge ) const;

        /*!
         * Return the previous edge on the border (local indexation).
         * @param[in] polygon_edge Local index of edge in a polygon.
         * @pre The given polygon edge should be on border.
         */
        PolygonEdge previous_on_border( const PolygonEdge& polygon_edge ) const;

        /*!
         * Return the length of a given edge.
         * @param[in] edge_id Index of edge.
         */
        double edge_length( index_t edge_id ) const;

        /*!
         * Return the coordinates of the barycenter of a given edge.
         * @param[in] edge_id Index of edge polygon.
         */
        Point< dimension > edge_barycenter( index_t edge_id ) const;

        /*!
         * Return the barycenter of a polygon
         * @param[in] polygon_id Index of a polygon
         */
        Point< dimension > polygon_barycenter( index_t polygon_id ) const;

        /*!
         * Return the area of a polygon.
         * @param[in] polygon_id Index of a polygon.
         * @warning Result guaranteed only for convex polygon.
         */
        double polygon_area( index_t polygon_id ) const;

        /*!
         * Get all the polygons with one of the vertices matching given vertex.
         * @param[in] vertex_id Index of the vertex.
         * @pre This function needs that polygon adjacencies are computed
         */
        std::vector< PolygonVertex > polygons_around_vertex(
            index_t vertex_id ) const;

        /*!
         * Find the polygon edge corresponding to an ordered pair of vertex
         * indices.
         * @param[in] from_vertex_id Index of the vertex from which starts the
         * edge
         * @param[in] to_vertex_id Index of the vertex to which ends the edge
         * @return 1) true if such an edge exists, 2) Local index of the found
         * edge.
         */
        std::tuple< bool, PolygonEdge > polygon_edge_from_vertices(
            index_t from_vertex_id, index_t to_vertex_id ) const;
<<<<<<< HEAD
        
        
        /*!
         * Get the index of edge corresponding to given vertices
         * @param[in] vertices Ordered vertex indices
         */
=======

>>>>>>> 4a709476
        index_t edge_from_vertices(
            const std::array< index_t, 2 >& vertices ) const;

        /*!
         * Access to the manager of attributes associated with edges.
         */
        AttributeManager& edge_attribute_manager() const;

        /*!
         * Access to the manager of attributes associated with polygons.
         */
        AttributeManager& polygon_attribute_manager() const;

    protected:
        PolygonalSurfaceBase();

        index_t find_or_create_edge(
            const std::array< index_t, 2 >& edge_vertices );

    private:
        friend class bitsery::Access;
        template < typename Archive >
        void serialize( Archive& archive );

        virtual const Point< dimension >& get_point(
            index_t vertex_id ) const = 0;

        const PolygonVertex& polygon_around_vertex( index_t vertex_id ) const;

        void associate_polygon_vertex_to_vertex(
            const PolygonVertex& polygon_vertex, index_t vertex_id );

        void update_edge_vertices( const std::vector< index_t >& old2new );

        void update_edge_vertex( const std::array< index_t, 2 >& edge_vertices,
            index_t edge_vertex_id,
            index_t new_vertex_id );

        void remove_edge( const std::array< index_t, 2 >& edge_vertices );

        void delete_edges( const std::vector< bool >& to_delete );

        void remove_isolated_edges();

        virtual index_t get_polygon_vertex(
            const PolygonVertex& polygon_vertex ) const = 0;

        virtual index_t get_nb_polygon_vertices( index_t polygon_id ) const = 0;

        virtual index_t get_polygon_adjacent(
            const PolygonEdge& polygon_edge ) const = 0;

    private:
        IMPLEMENTATION_MEMBER( impl_ );
    };
    ALIAS_2D_AND_3D( PolygonalSurfaceBase );

    /*!
     * Interface class for Surface made up with polygons (triangles, quads, ...)
     * of arbitrary dimension.
     */
    template < index_t dimension >
    class PolygonalSurface : public PolygonalSurfaceBase< dimension >
    {
    public:
        /*!
         * Create a new PolygonalSurface using default data structure.
         */
        static std::unique_ptr< PolygonalSurface< dimension > > create();

        /*!
         * Create a new PolygonalSurface using a specified data structure.
         * @param[in] type Data structure type
         */
        static std::unique_ptr< PolygonalSurface< dimension > > create(
            const MeshType& type );

        std::unique_ptr< PolygonalSurface< dimension > > clone() const;

    protected:
        PolygonalSurface() = default;
    };

    /*!
     * Interface class for 3D Surface made up with polygons.
     */
    template <>
    class opengeode_mesh_api PolygonalSurface< 3 >
        : public PolygonalSurfaceBase< 3 >
    {
    public:
        static std::unique_ptr< PolygonalSurface< 3 > > create();

        static std::unique_ptr< PolygonalSurface< 3 > > create(
            const MeshType& type );

        std::unique_ptr< PolygonalSurface< 3 > > clone() const;

        /*!
         * Return the normal of a polygon
         */
        Vector3D polygon_normal( index_t polygon_id ) const;

        /*!
         * Return the normal at a polygon vertex
         */
        Vector3D polygon_vertex_normal( index_t vertex_id ) const;

    protected:
        PolygonalSurface() = default;
    };
    ALIAS_2D_AND_3D( PolygonalSurface );

    template < index_t dimension >
    using PolygonalSurfaceFactory =
        Factory< MeshType, PolygonalSurface< dimension > >;
    ALIAS_2D_AND_3D( PolygonalSurfaceFactory );
} // namespace geode
<|MERGE_RESOLUTION|>--- conflicted
+++ resolved
@@ -1,413 +1,409 @@
-/*
- * Copyright (c) 2019 Geode-solutions
- *
- * Permission is hereby granted, free of charge, to any person obtaining a copy
- * of this software and associated documentation files (the "Software"), to deal
- * in the Software without restriction, including without limitation the rights
- * to use, copy, modify, merge, publish, distribute, sublicense, and/or sell
- * copies of the Software, and to permit persons to whom the Software is
- * furnished to do so, subject to the following conditions:
- *
- * The above copyright notice and this permission notice shall be included in
- * all copies or substantial portions of the Software.
- *
- * THE SOFTWARE IS PROVIDED "AS IS", WITHOUT WARRANTY OF ANY KIND, EXPRESS OR
- * IMPLIED, INCLUDING BUT NOT LIMITED TO THE WARRANTIES OF MERCHANTABILITY,
- * FITNESS FOR A PARTICULAR PURPOSE AND NONINFRINGEMENT. IN NO EVENT SHALL THE
- * AUTHORS OR COPYRIGHT HOLDERS BE LIABLE FOR ANY CLAIM, DAMAGES OR OTHER
- * LIABILITY, WHETHER IN AN ACTION OF CONTRACT, TORT OR OTHERWISE, ARISING FROM,
- * OUT OF OR IN CONNECTION WITH THE SOFTWARE OR THE USE OR OTHER DEALINGS IN THE
- * SOFTWARE.
- *
- */
-
-#pragma once
-
-#include <geode/basic/attribute.h>
-#include <geode/basic/bitsery_archive.h>
-#include <geode/basic/factory.h>
-#include <geode/basic/pimpl.h>
-
-#include <geode/mesh/common.h>
-#include <geode/mesh/core/vertex_set.h>
-
-namespace geode
-{
-    FORWARD_DECLARATION_DIMENSION_CLASS( Point );
-    FORWARD_DECLARATION_DIMENSION_CLASS( Vector );
-    FORWARD_DECLARATION_DIMENSION_CLASS( PolygonalSurfaceBuilder );
-
-    ALIAS_2D_AND_3D( Vector );
-
-    class AttributeManager;
-
-    struct PolygonEdge;
-} // namespace geode
-
-namespace geode
-{
-    /*!
-     * This struct represents a local vertex in a polygon
-     */
-    struct opengeode_mesh_api PolygonVertex
-    {
-        PolygonVertex() = default;
-        PolygonVertex( index_t polygon_id, index_t vertex_id )
-            : polygon_id( polygon_id ), vertex_id( vertex_id )
-        {
-        }
-        PolygonVertex( PolygonEdge polygon_edge );
-        bool operator==( const PolygonVertex& other ) const
-        {
-            return polygon_id == other.polygon_id
-                   && vertex_id == other.vertex_id;
-        }
-        bool operator!=( const PolygonVertex& other ) const
-        {
-            return !( *this == other );
-        }
-        template < typename Archive >
-        void serialize( Archive& archive )
-        {
-            archive.ext( *this, DefaultGrowable< Archive, PolygonVertex >{},
-                []( Archive& archive, PolygonVertex& polygon_vertex ) {
-                    archive.value4b( polygon_vertex.polygon_id );
-                    archive.value4b( polygon_vertex.vertex_id );
-                } );
-        }
-        index_t polygon_id{ NO_ID };
-        index_t vertex_id{ NO_ID };
-    };
-
-    /*!
-     * This struct represents an edge in a polygon
-     */
-    struct opengeode_mesh_api PolygonEdge
-    {
-        PolygonEdge() = default;
-        PolygonEdge( index_t polygon_id, index_t edge_id )
-            : polygon_id( polygon_id ), edge_id( edge_id )
-        {
-        }
-        PolygonEdge( PolygonVertex polygon_vertex );
-        bool operator==( const PolygonEdge& other ) const
-        {
-            return polygon_id == other.polygon_id && edge_id == other.edge_id;
-        }
-        bool operator!=( const PolygonEdge& other ) const
-        {
-            return !( *this == other );
-        }
-        template < typename Archive >
-        void serialize( Archive& archive )
-        {
-            archive.ext( *this, DefaultGrowable< Archive, PolygonEdge >{},
-                []( Archive& archive, PolygonEdge& polygon_edge ) {
-                    archive.value4b( polygon_edge.polygon_id );
-                    archive.value4b( polygon_edge.edge_id );
-                } );
-        }
-        index_t polygon_id{ NO_ID };
-        index_t edge_id{ NO_ID };
-    };
-
-    /*!
-     * This class represents a Surface made up with polygons (triangles, quads,
-     * ...) of arbitrary dimension and provides mesh functionnalities.
-     */
-    template < index_t dimension >
-    class opengeode_mesh_api PolygonalSurfaceBase : public VertexSet
-    {
-        OPENGEODE_DISABLE_COPY_AND_MOVE( PolygonalSurfaceBase );
-        friend class PolygonalSurfaceBuilder< dimension >;
-
-    public:
-        ~PolygonalSurfaceBase();
-
-        const Point< dimension >& point( index_t vertex_id ) const;
-
-        index_t nb_edges() const;
-
-        index_t nb_polygons() const;
-
-        /*!
-         * Return the number of vertices in a polygon
-         */
-        index_t nb_polygon_vertices( index_t polygon_id ) const;
-
-        /*!
-         * Return the number of edges in a polygon
-         */
-        index_t nb_polygon_edges( index_t polygon_id ) const;
-
-        /*!
-         * Return the index in the mesh of a local vertex in a polygon
-         * @param[in] polygon_vertex Local index of vertex in polygon
-         */
-        index_t polygon_vertex( const PolygonVertex& polygon_vertex ) const;
-
-        /*!
-         * Return the index in the mesh of a local edge in a polygon
-         * @param[in] polygon_edge Local index of edge in polygon
-         */
-        index_t polygon_edge( const PolygonEdge& polygon_edge ) const;
-
-        /*!
-         * Return the index in the mesh of a given polygon edge vertex.
-         * @param[in] polygon_edge Local index of edge in a polygon.
-         * @param[in] vertex_id Local index of vertex in the edge (0 or 1).
-         */
-        index_t polygon_edge_vertex(
-            const PolygonEdge& polygon_edge, index_t vertex_id ) const;
-
-        /*!
-         * Return the indices of edge vertices.
-         * @param[in] edge_id Index of an edge.
-         */
-        std::array< index_t, 2 > edge_vertices( index_t edge_id ) const;
-
-        /*!
-         * Return the next vertex in a polygon (local indexation)
-         * @param[in] polygon_vertex Local index of vertex in polygon
-         */
-        PolygonVertex next_polygon_vertex(
-            const PolygonVertex& polygon_vertex ) const;
-
-        /*!
-         * Return the previous vertex in a polygon (local indexation)
-         * @param[in] polygon_vertex Local index of vertex in polygon
-         */
-        PolygonVertex previous_polygon_vertex(
-            const PolygonVertex& polygon_vertex ) const;
-
-        /*!
-         * Return the next edge in a polygon (local indexation)
-         * @param[in] polygon_edge Local index of edge in polygon
-         */
-        PolygonEdge next_polygon_edge( const PolygonEdge& polygon_edge ) const;
-
-        /*!
-         * Return the previous edge in a polygon (local indexation)
-         * @param[in] polygon_edge Local index of edge in polygon
-         */
-        PolygonEdge previous_polygon_edge(
-            const PolygonEdge& polygon_edge ) const;
-
-        /*!
-         * Return the index of the polygon adjacent through an edge.
-         * @param[in] polygon_edge Local index of edge in polygon.
-         * @return NO_ID if the polygon edge is on border, else the index of the
-         * adjacent polygon.
-         */
-        index_t polygon_adjacent( const PolygonEdge& polygon_edge ) const;
-
-        /*!
-         * Return the index of the edge of the adjacent polygon through which
-         * polygons are adjacent.
-         * @param[in] polygon_edge Local index of edge in polygon.
-         * @return Undefined PolygonEdge if the polygon edge is on border, else
-         * the index of the adjacent polygon edge.
-         */
-        PolygonEdge polygon_adjacent_edge(
-            const PolygonEdge& polygon_edge ) const;
-
-        /*!
-         * Return true if the edge is on border, i.e. if the polygon has no
-         * adjacent through the specified edge.
-         * @param[in] polygon_edge Local index of edge in polygon.
-         */
-        bool is_edge_on_border( const PolygonEdge& polygon_edge ) const;
-
-        /*!
-         * Return all the edges of a polygon that are on border
-         * @param[in] polygon_id Index of a polygon
-         */
-        std::vector< PolygonEdge > polygon_edges_on_border(
-            index_t polygon_id ) const;
-
-        /*!
-         * Return the next edge on the border (local indexation).
-         * @param[in] polygon_edge Local index of edge in a polygon.
-         * @pre The given polygon edge should be on border.
-         */
-        PolygonEdge next_on_border( const PolygonEdge& polygon_edge ) const;
-
-        /*!
-         * Return the previous edge on the border (local indexation).
-         * @param[in] polygon_edge Local index of edge in a polygon.
-         * @pre The given polygon edge should be on border.
-         */
-        PolygonEdge previous_on_border( const PolygonEdge& polygon_edge ) const;
-
-        /*!
-         * Return the length of a given edge.
-         * @param[in] edge_id Index of edge.
-         */
-        double edge_length( index_t edge_id ) const;
-
-        /*!
-         * Return the coordinates of the barycenter of a given edge.
-         * @param[in] edge_id Index of edge polygon.
-         */
-        Point< dimension > edge_barycenter( index_t edge_id ) const;
-
-        /*!
-         * Return the barycenter of a polygon
-         * @param[in] polygon_id Index of a polygon
-         */
-        Point< dimension > polygon_barycenter( index_t polygon_id ) const;
-
-        /*!
-         * Return the area of a polygon.
-         * @param[in] polygon_id Index of a polygon.
-         * @warning Result guaranteed only for convex polygon.
-         */
-        double polygon_area( index_t polygon_id ) const;
-
-        /*!
-         * Get all the polygons with one of the vertices matching given vertex.
-         * @param[in] vertex_id Index of the vertex.
-         * @pre This function needs that polygon adjacencies are computed
-         */
-        std::vector< PolygonVertex > polygons_around_vertex(
-            index_t vertex_id ) const;
-
-        /*!
-         * Find the polygon edge corresponding to an ordered pair of vertex
-         * indices.
-         * @param[in] from_vertex_id Index of the vertex from which starts the
-         * edge
-         * @param[in] to_vertex_id Index of the vertex to which ends the edge
-         * @return 1) true if such an edge exists, 2) Local index of the found
-         * edge.
-         */
-        std::tuple< bool, PolygonEdge > polygon_edge_from_vertices(
-            index_t from_vertex_id, index_t to_vertex_id ) const;
-<<<<<<< HEAD
-        
-        
-        /*!
-         * Get the index of edge corresponding to given vertices
-         * @param[in] vertices Ordered vertex indices
-         */
-=======
-
->>>>>>> 4a709476
-        index_t edge_from_vertices(
-            const std::array< index_t, 2 >& vertices ) const;
-
-        /*!
-         * Access to the manager of attributes associated with edges.
-         */
-        AttributeManager& edge_attribute_manager() const;
-
-        /*!
-         * Access to the manager of attributes associated with polygons.
-         */
-        AttributeManager& polygon_attribute_manager() const;
-
-    protected:
-        PolygonalSurfaceBase();
-
-        index_t find_or_create_edge(
-            const std::array< index_t, 2 >& edge_vertices );
-
-    private:
-        friend class bitsery::Access;
-        template < typename Archive >
-        void serialize( Archive& archive );
-
-        virtual const Point< dimension >& get_point(
-            index_t vertex_id ) const = 0;
-
-        const PolygonVertex& polygon_around_vertex( index_t vertex_id ) const;
-
-        void associate_polygon_vertex_to_vertex(
-            const PolygonVertex& polygon_vertex, index_t vertex_id );
-
-        void update_edge_vertices( const std::vector< index_t >& old2new );
-
-        void update_edge_vertex( const std::array< index_t, 2 >& edge_vertices,
-            index_t edge_vertex_id,
-            index_t new_vertex_id );
-
-        void remove_edge( const std::array< index_t, 2 >& edge_vertices );
-
-        void delete_edges( const std::vector< bool >& to_delete );
-
-        void remove_isolated_edges();
-
-        virtual index_t get_polygon_vertex(
-            const PolygonVertex& polygon_vertex ) const = 0;
-
-        virtual index_t get_nb_polygon_vertices( index_t polygon_id ) const = 0;
-
-        virtual index_t get_polygon_adjacent(
-            const PolygonEdge& polygon_edge ) const = 0;
-
-    private:
-        IMPLEMENTATION_MEMBER( impl_ );
-    };
-    ALIAS_2D_AND_3D( PolygonalSurfaceBase );
-
-    /*!
-     * Interface class for Surface made up with polygons (triangles, quads, ...)
-     * of arbitrary dimension.
-     */
-    template < index_t dimension >
-    class PolygonalSurface : public PolygonalSurfaceBase< dimension >
-    {
-    public:
-        /*!
-         * Create a new PolygonalSurface using default data structure.
-         */
-        static std::unique_ptr< PolygonalSurface< dimension > > create();
-
-        /*!
-         * Create a new PolygonalSurface using a specified data structure.
-         * @param[in] type Data structure type
-         */
-        static std::unique_ptr< PolygonalSurface< dimension > > create(
-            const MeshType& type );
-
-        std::unique_ptr< PolygonalSurface< dimension > > clone() const;
-
-    protected:
-        PolygonalSurface() = default;
-    };
-
-    /*!
-     * Interface class for 3D Surface made up with polygons.
-     */
-    template <>
-    class opengeode_mesh_api PolygonalSurface< 3 >
-        : public PolygonalSurfaceBase< 3 >
-    {
-    public:
-        static std::unique_ptr< PolygonalSurface< 3 > > create();
-
-        static std::unique_ptr< PolygonalSurface< 3 > > create(
-            const MeshType& type );
-
-        std::unique_ptr< PolygonalSurface< 3 > > clone() const;
-
-        /*!
-         * Return the normal of a polygon
-         */
-        Vector3D polygon_normal( index_t polygon_id ) const;
-
-        /*!
-         * Return the normal at a polygon vertex
-         */
-        Vector3D polygon_vertex_normal( index_t vertex_id ) const;
-
-    protected:
-        PolygonalSurface() = default;
-    };
-    ALIAS_2D_AND_3D( PolygonalSurface );
-
-    template < index_t dimension >
-    using PolygonalSurfaceFactory =
-        Factory< MeshType, PolygonalSurface< dimension > >;
-    ALIAS_2D_AND_3D( PolygonalSurfaceFactory );
-} // namespace geode
+/*
+ * Copyright (c) 2019 Geode-solutions
+ *
+ * Permission is hereby granted, free of charge, to any person obtaining a copy
+ * of this software and associated documentation files (the "Software"), to deal
+ * in the Software without restriction, including without limitation the rights
+ * to use, copy, modify, merge, publish, distribute, sublicense, and/or sell
+ * copies of the Software, and to permit persons to whom the Software is
+ * furnished to do so, subject to the following conditions:
+ *
+ * The above copyright notice and this permission notice shall be included in
+ * all copies or substantial portions of the Software.
+ *
+ * THE SOFTWARE IS PROVIDED "AS IS", WITHOUT WARRANTY OF ANY KIND, EXPRESS OR
+ * IMPLIED, INCLUDING BUT NOT LIMITED TO THE WARRANTIES OF MERCHANTABILITY,
+ * FITNESS FOR A PARTICULAR PURPOSE AND NONINFRINGEMENT. IN NO EVENT SHALL THE
+ * AUTHORS OR COPYRIGHT HOLDERS BE LIABLE FOR ANY CLAIM, DAMAGES OR OTHER
+ * LIABILITY, WHETHER IN AN ACTION OF CONTRACT, TORT OR OTHERWISE, ARISING FROM,
+ * OUT OF OR IN CONNECTION WITH THE SOFTWARE OR THE USE OR OTHER DEALINGS IN THE
+ * SOFTWARE.
+ *
+ */
+
+#pragma once
+
+#include <geode/basic/attribute.h>
+#include <geode/basic/bitsery_archive.h>
+#include <geode/basic/factory.h>
+#include <geode/basic/pimpl.h>
+
+#include <geode/mesh/common.h>
+#include <geode/mesh/core/vertex_set.h>
+
+namespace geode
+{
+    FORWARD_DECLARATION_DIMENSION_CLASS( Point );
+    FORWARD_DECLARATION_DIMENSION_CLASS( Vector );
+    FORWARD_DECLARATION_DIMENSION_CLASS( PolygonalSurfaceBuilder );
+
+    ALIAS_2D_AND_3D( Vector );
+
+    class AttributeManager;
+
+    struct PolygonEdge;
+} // namespace geode
+
+namespace geode
+{
+    /*!
+     * This struct represents a local vertex in a polygon
+     */
+    struct opengeode_mesh_api PolygonVertex
+    {
+        PolygonVertex() = default;
+        PolygonVertex( index_t polygon_id, index_t vertex_id )
+            : polygon_id( polygon_id ), vertex_id( vertex_id )
+        {
+        }
+        PolygonVertex( PolygonEdge polygon_edge );
+        bool operator==( const PolygonVertex& other ) const
+        {
+            return polygon_id == other.polygon_id
+                   && vertex_id == other.vertex_id;
+        }
+        bool operator!=( const PolygonVertex& other ) const
+        {
+            return !( *this == other );
+        }
+        template < typename Archive >
+        void serialize( Archive& archive )
+        {
+            archive.ext( *this, DefaultGrowable< Archive, PolygonVertex >{},
+                []( Archive& archive, PolygonVertex& polygon_vertex ) {
+                    archive.value4b( polygon_vertex.polygon_id );
+                    archive.value4b( polygon_vertex.vertex_id );
+                } );
+        }
+        index_t polygon_id{ NO_ID };
+        index_t vertex_id{ NO_ID };
+    };
+
+    /*!
+     * This struct represents an edge in a polygon
+     */
+    struct opengeode_mesh_api PolygonEdge
+    {
+        PolygonEdge() = default;
+        PolygonEdge( index_t polygon_id, index_t edge_id )
+            : polygon_id( polygon_id ), edge_id( edge_id )
+        {
+        }
+        PolygonEdge( PolygonVertex polygon_vertex );
+        bool operator==( const PolygonEdge& other ) const
+        {
+            return polygon_id == other.polygon_id && edge_id == other.edge_id;
+        }
+        bool operator!=( const PolygonEdge& other ) const
+        {
+            return !( *this == other );
+        }
+        template < typename Archive >
+        void serialize( Archive& archive )
+        {
+            archive.ext( *this, DefaultGrowable< Archive, PolygonEdge >{},
+                []( Archive& archive, PolygonEdge& polygon_edge ) {
+                    archive.value4b( polygon_edge.polygon_id );
+                    archive.value4b( polygon_edge.edge_id );
+                } );
+        }
+        index_t polygon_id{ NO_ID };
+        index_t edge_id{ NO_ID };
+    };
+
+    /*!
+     * This class represents a Surface made up with polygons (triangles, quads,
+     * ...) of arbitrary dimension and provides mesh functionnalities.
+     */
+    template < index_t dimension >
+    class opengeode_mesh_api PolygonalSurfaceBase : public VertexSet
+    {
+        OPENGEODE_DISABLE_COPY_AND_MOVE( PolygonalSurfaceBase );
+        friend class PolygonalSurfaceBuilder< dimension >;
+
+    public:
+        ~PolygonalSurfaceBase();
+
+        const Point< dimension >& point( index_t vertex_id ) const;
+
+        index_t nb_edges() const;
+
+        index_t nb_polygons() const;
+
+        /*!
+         * Return the number of vertices in a polygon
+         */
+        index_t nb_polygon_vertices( index_t polygon_id ) const;
+
+        /*!
+         * Return the number of edges in a polygon
+         */
+        index_t nb_polygon_edges( index_t polygon_id ) const;
+
+        /*!
+         * Return the index in the mesh of a local vertex in a polygon
+         * @param[in] polygon_vertex Local index of vertex in polygon
+         */
+        index_t polygon_vertex( const PolygonVertex& polygon_vertex ) const;
+
+        /*!
+         * Return the index in the mesh of a local edge in a polygon
+         * @param[in] polygon_edge Local index of edge in polygon
+         */
+        index_t polygon_edge( const PolygonEdge& polygon_edge ) const;
+
+        /*!
+         * Return the index in the mesh of a given polygon edge vertex.
+         * @param[in] polygon_edge Local index of edge in a polygon.
+         * @param[in] vertex_id Local index of vertex in the edge (0 or 1).
+         */
+        index_t polygon_edge_vertex(
+            const PolygonEdge& polygon_edge, index_t vertex_id ) const;
+
+        /*!
+         * Return the indices of edge vertices.
+         * @param[in] edge_id Index of an edge.
+         */
+        std::array< index_t, 2 > edge_vertices( index_t edge_id ) const;
+
+        /*!
+         * Return the next vertex in a polygon (local indexation)
+         * @param[in] polygon_vertex Local index of vertex in polygon
+         */
+        PolygonVertex next_polygon_vertex(
+            const PolygonVertex& polygon_vertex ) const;
+
+        /*!
+         * Return the previous vertex in a polygon (local indexation)
+         * @param[in] polygon_vertex Local index of vertex in polygon
+         */
+        PolygonVertex previous_polygon_vertex(
+            const PolygonVertex& polygon_vertex ) const;
+
+        /*!
+         * Return the next edge in a polygon (local indexation)
+         * @param[in] polygon_edge Local index of edge in polygon
+         */
+        PolygonEdge next_polygon_edge( const PolygonEdge& polygon_edge ) const;
+
+        /*!
+         * Return the previous edge in a polygon (local indexation)
+         * @param[in] polygon_edge Local index of edge in polygon
+         */
+        PolygonEdge previous_polygon_edge(
+            const PolygonEdge& polygon_edge ) const;
+
+        /*!
+         * Return the index of the polygon adjacent through an edge.
+         * @param[in] polygon_edge Local index of edge in polygon.
+         * @return NO_ID if the polygon edge is on border, else the index of the
+         * adjacent polygon.
+         */
+        index_t polygon_adjacent( const PolygonEdge& polygon_edge ) const;
+
+        /*!
+         * Return the index of the edge of the adjacent polygon through which
+         * polygons are adjacent.
+         * @param[in] polygon_edge Local index of edge in polygon.
+         * @return Undefined PolygonEdge if the polygon edge is on border, else
+         * the index of the adjacent polygon edge.
+         */
+        PolygonEdge polygon_adjacent_edge(
+            const PolygonEdge& polygon_edge ) const;
+
+        /*!
+         * Return true if the edge is on border, i.e. if the polygon has no
+         * adjacent through the specified edge.
+         * @param[in] polygon_edge Local index of edge in polygon.
+         */
+        bool is_edge_on_border( const PolygonEdge& polygon_edge ) const;
+
+        /*!
+         * Return all the edges of a polygon that are on border
+         * @param[in] polygon_id Index of a polygon
+         */
+        std::vector< PolygonEdge > polygon_edges_on_border(
+            index_t polygon_id ) const;
+
+        /*!
+         * Return the next edge on the border (local indexation).
+         * @param[in] polygon_edge Local index of edge in a polygon.
+         * @pre The given polygon edge should be on border.
+         */
+        PolygonEdge next_on_border( const PolygonEdge& polygon_edge ) const;
+
+        /*!
+         * Return the previous edge on the border (local indexation).
+         * @param[in] polygon_edge Local index of edge in a polygon.
+         * @pre The given polygon edge should be on border.
+         */
+        PolygonEdge previous_on_border( const PolygonEdge& polygon_edge ) const;
+
+        /*!
+         * Return the length of a given edge.
+         * @param[in] edge_id Index of edge.
+         */
+        double edge_length( index_t edge_id ) const;
+
+        /*!
+         * Return the coordinates of the barycenter of a given edge.
+         * @param[in] edge_id Index of edge polygon.
+         */
+        Point< dimension > edge_barycenter( index_t edge_id ) const;
+
+        /*!
+         * Return the barycenter of a polygon
+         * @param[in] polygon_id Index of a polygon
+         */
+        Point< dimension > polygon_barycenter( index_t polygon_id ) const;
+
+        /*!
+         * Return the area of a polygon.
+         * @param[in] polygon_id Index of a polygon.
+         * @warning Result guaranteed only for convex polygon.
+         */
+        double polygon_area( index_t polygon_id ) const;
+
+        /*!
+         * Get all the polygons with one of the vertices matching given vertex.
+         * @param[in] vertex_id Index of the vertex.
+         * @pre This function needs that polygon adjacencies are computed
+         */
+        std::vector< PolygonVertex > polygons_around_vertex(
+            index_t vertex_id ) const;
+
+        /*!
+         * Find the polygon edge corresponding to an ordered pair of vertex
+         * indices.
+         * @param[in] from_vertex_id Index of the vertex from which starts the
+         * edge
+         * @param[in] to_vertex_id Index of the vertex to which ends the edge
+         * @return 1) true if such an edge exists, 2) Local index of the found
+         * edge.
+         */
+        std::tuple< bool, PolygonEdge > polygon_edge_from_vertices(
+            index_t from_vertex_id, index_t to_vertex_id ) const;
+        
+        
+        /*!
+         * Get the index of edge corresponding to given vertices
+         * @param[in] vertices Ordered vertex indices
+         */
+        index_t edge_from_vertices(
+            const std::array< index_t, 2 >& vertices ) const;
+
+        /*!
+         * Access to the manager of attributes associated with edges.
+         */
+        AttributeManager& edge_attribute_manager() const;
+
+        /*!
+         * Access to the manager of attributes associated with polygons.
+         */
+        AttributeManager& polygon_attribute_manager() const;
+
+    protected:
+        PolygonalSurfaceBase();
+
+        index_t find_or_create_edge(
+            const std::array< index_t, 2 >& edge_vertices );
+
+    private:
+        friend class bitsery::Access;
+        template < typename Archive >
+        void serialize( Archive& archive );
+
+        virtual const Point< dimension >& get_point(
+            index_t vertex_id ) const = 0;
+
+        const PolygonVertex& polygon_around_vertex( index_t vertex_id ) const;
+
+        void associate_polygon_vertex_to_vertex(
+            const PolygonVertex& polygon_vertex, index_t vertex_id );
+
+        void update_edge_vertices( const std::vector< index_t >& old2new );
+
+        void update_edge_vertex( const std::array< index_t, 2 >& edge_vertices,
+            index_t edge_vertex_id,
+            index_t new_vertex_id );
+
+        void remove_edge( const std::array< index_t, 2 >& edge_vertices );
+
+        void delete_edges( const std::vector< bool >& to_delete );
+
+        void remove_isolated_edges();
+
+        virtual index_t get_polygon_vertex(
+            const PolygonVertex& polygon_vertex ) const = 0;
+
+        virtual index_t get_nb_polygon_vertices( index_t polygon_id ) const = 0;
+
+        virtual index_t get_polygon_adjacent(
+            const PolygonEdge& polygon_edge ) const = 0;
+
+    private:
+        IMPLEMENTATION_MEMBER( impl_ );
+    };
+    ALIAS_2D_AND_3D( PolygonalSurfaceBase );
+
+    /*!
+     * Interface class for Surface made up with polygons (triangles, quads, ...)
+     * of arbitrary dimension.
+     */
+    template < index_t dimension >
+    class PolygonalSurface : public PolygonalSurfaceBase< dimension >
+    {
+    public:
+        /*!
+         * Create a new PolygonalSurface using default data structure.
+         */
+        static std::unique_ptr< PolygonalSurface< dimension > > create();
+
+        /*!
+         * Create a new PolygonalSurface using a specified data structure.
+         * @param[in] type Data structure type
+         */
+        static std::unique_ptr< PolygonalSurface< dimension > > create(
+            const MeshType& type );
+
+        std::unique_ptr< PolygonalSurface< dimension > > clone() const;
+
+    protected:
+        PolygonalSurface() = default;
+    };
+
+    /*!
+     * Interface class for 3D Surface made up with polygons.
+     */
+    template <>
+    class opengeode_mesh_api PolygonalSurface< 3 >
+        : public PolygonalSurfaceBase< 3 >
+    {
+    public:
+        static std::unique_ptr< PolygonalSurface< 3 > > create();
+
+        static std::unique_ptr< PolygonalSurface< 3 > > create(
+            const MeshType& type );
+
+        std::unique_ptr< PolygonalSurface< 3 > > clone() const;
+
+        /*!
+         * Return the normal of a polygon
+         */
+        Vector3D polygon_normal( index_t polygon_id ) const;
+
+        /*!
+         * Return the normal at a polygon vertex
+         */
+        Vector3D polygon_vertex_normal( index_t vertex_id ) const;
+
+    protected:
+        PolygonalSurface() = default;
+    };
+    ALIAS_2D_AND_3D( PolygonalSurface );
+
+    template < index_t dimension >
+    using PolygonalSurfaceFactory =
+        Factory< MeshType, PolygonalSurface< dimension > >;
+    ALIAS_2D_AND_3D( PolygonalSurfaceFactory );
+} // namespace geode