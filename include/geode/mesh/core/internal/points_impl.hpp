/*
 * Copyright (c) 2019 - 2025 Geode-solutions
 *
 * Permission is hereby granted, free of charge, to any person obtaining a copy
 * of this software and associated documentation files (the "Software"), to deal
 * in the Software without restriction, including without limitation the rights
 * to use, copy, modify, merge, publish, distribute, sublicense, and/or sell
 * copies of the Software, and to permit persons to whom the Software is
 * furnished to do so, subject to the following conditions:
 *
 * The above copyright notice and this permission notice shall be included in
 * all copies or substantial portions of the Software.
 *
 * THE SOFTWARE IS PROVIDED "AS IS", WITHOUT WARRANTY OF ANY KIND, EXPRESS OR
 * IMPLIED, INCLUDING BUT NOT LIMITED TO THE WARRANTIES OF MERCHANTABILITY,
 * FITNESS FOR A PARTICULAR PURPOSE AND NONINFRINGEMENT. IN NO EVENT SHALL THE
 * AUTHORS OR COPYRIGHT HOLDERS BE LIABLE FOR ANY CLAIM, DAMAGES OR OTHER
 * LIABILITY, WHETHER IN AN ACTION OF CONTRACT, TORT OR OTHERWISE, ARISING FROM,
 * OUT OF OR IN CONNECTION WITH THE SOFTWARE OR THE USE OR OTHER DEALINGS IN THE
 * SOFTWARE.
 *
 */

#pragma once

#include <geode/basic/attribute_manager.hpp>
#include <geode/basic/bitsery_archive.hpp>

#include <geode/geometry/point.hpp>

#include <geode/mesh/builder/coordinate_reference_system_manager_builder.hpp>
#include <geode/mesh/builder/coordinate_reference_system_managers_builder.hpp>
#include <geode/mesh/core/attribute_coordinate_reference_system.hpp>
#include <geode/mesh/core/vertex_set.hpp>

namespace geode
{
    namespace internal
    {
        /*!
         * This class implements the mesh points storage.
         * Pre-v13: this class was used in the Mesh::Impl classes
         * Post-v13: the inheritance in the Mesh::Impl is kept for backward file
         * serialization, and it is now used in the CRS implementation.
         */
        template < index_t dimension >
        class PointsImpl
        {
        public:
            static constexpr auto POINTS_NAME = "points";

            [[nodiscard]] const Point< dimension >& get_point(
                index_t vertex_id ) const
            {
                return points_->value( vertex_id );
            }

            void set_point( index_t vertex_id, Point< dimension > point )
            {
                points_->set_value( vertex_id, std::move( point ) );
            }

            [[nodiscard]] index_t nb_points() const
            {
                return points_->size();
            }

            [[nodiscard]] std::string_view attribute_name() const
            {
                return points_->name();
            }

            template < typename Mesh >
            void initialize_crs( Mesh& mesh )
            {
                CoordinateReferenceSystemManagersBuilder< dimension >{ mesh }
                    .main_coordinate_reference_system_manager_builder()
                    .delete_coordinate_reference_system( POINTS_NAME );
                register_as_active_crs( mesh );
                points_.reset();
            }

        private:
            friend class bitsery::Access;
            template < typename Archive >
            void serialize( Archive& archive )
            {
                archive.ext( *this,
                    Growable< Archive, PointsImpl >{
                        { []( Archive& a, PointsImpl& impl ) {
                             a.ext( impl.points_, bitsery::ext::StdSmartPtr{} );
                             if( !impl.points_ )
                             {
                                 return;
                             }
                             const auto& old_points_properties =
                                 impl.points_->properties();
                             impl.points_->set_properties(
                                 { old_points_properties.assignable,
                                     old_points_properties.interpolable,
                                     false } );
                         },
                            []( Archive& a, PointsImpl& impl ) {
                                a.ext(
                                    impl.points_, bitsery::ext::StdSmartPtr{} );
                            } } } );
            }

            template < typename Mesh >
            void register_as_active_crs( Mesh& mesh )
            {
                auto crs_manager_builder =
                    CoordinateReferenceSystemManagersBuilder< dimension >{
                        mesh
                    }
                        .main_coordinate_reference_system_manager_builder();
                crs_manager_builder.register_coordinate_reference_system(
                    POINTS_NAME,
                    std::shared_ptr< CoordinateReferenceSystem< dimension > >{
                        std::make_shared<
                            AttributeCoordinateReferenceSystem< dimension > >(
                            mesh.vertex_attribute_manager() ) } );
                crs_manager_builder.set_active_coordinate_reference_system(
                    POINTS_NAME );
            }

        protected:
            PointsImpl() = default;

            template < typename Mesh >
            explicit PointsImpl( Mesh& mesh )
                : PointsImpl( mesh.vertex_attribute_manager() )
            {
                register_as_active_crs( mesh );
            }

            explicit PointsImpl( AttributeManager& manager )
                : PointsImpl{ manager, POINTS_NAME }
            {
            }

            PointsImpl(
                AttributeManager& manager, std::string_view attribute_name )
                : points_{ manager
                          .template find_or_create_attribute< VariableAttribute,
<<<<<<< HEAD
                              Point< dimension > >(
                              attribute_name, Point< dimension >{} ) }
=======
                              Point< dimension > >( attribute_name,
                              Point< dimension >{},
                              { false, false, false } ) }
>>>>>>> 8202369f
            {
            }

        private:
            std::shared_ptr< VariableAttribute< Point< dimension > > > points_;
        };
    } // namespace internal
} // namespace geode<|MERGE_RESOLUTION|>--- conflicted
+++ resolved
@@ -143,14 +143,9 @@
                 AttributeManager& manager, std::string_view attribute_name )
                 : points_{ manager
                           .template find_or_create_attribute< VariableAttribute,
-<<<<<<< HEAD
-                              Point< dimension > >(
-                              attribute_name, Point< dimension >{} ) }
-=======
                               Point< dimension > >( attribute_name,
                               Point< dimension >{},
                               { false, false, false } ) }
->>>>>>> 8202369f
             {
             }
 
