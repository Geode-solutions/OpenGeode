/*
 * Copyright (c) 2019 Geode-solutions
 *
 * Permission is hereby granted, free of charge, to any person obtaining a copy
 * of this software and associated documentation files (the "Software"), to deal
 * in the Software without restriction, including without limitation the rights
 * to use, copy, modify, merge, publish, distribute, sublicense, and/or sell
 * copies of the Software, and to permit persons to whom the Software is
 * furnished to do so, subject to the following conditions:
 *
 * The above copyright notice and this permission notice shall be included in
 * all copies or substantial portions of the Software.
 *
 * THE SOFTWARE IS PROVIDED "AS IS", WITHOUT WARRANTY OF ANY KIND, EXPRESS OR
 * IMPLIED, INCLUDING BUT NOT LIMITED TO THE WARRANTIES OF MERCHANTABILITY,
 * FITNESS FOR A PARTICULAR PURPOSE AND NONINFRINGEMENT. IN NO EVENT SHALL THE
 * AUTHORS OR COPYRIGHT HOLDERS BE LIABLE FOR ANY CLAIM, DAMAGES OR OTHER
 * LIABILITY, WHETHER IN AN ACTION OF CONTRACT, TORT OR OTHERWISE, ARISING FROM,
 * OUT OF OR IN CONNECTION WITH THE SOFTWARE OR THE USE OR OTHER DEALINGS IN THE
 * SOFTWARE.
 *
 */

#pragma once

#include <geode/basic/common.h>

#include <array>
#include <algorithm>
#include <numeric>
#include <utility>
#include <vector>

namespace geode
{
    namespace detail
    {
        class VertexCycle
        {
        public:
            VertexCycle( std::vector< index_t > vertices )
                : vertices_( std::move( vertices ) )
            {
                auto min_itr =
                    std::min_element( vertices_.begin(), vertices_.end() );
                std::rotate( vertices_.begin(), min_itr, vertices_.end() );
            }

            VertexCycle( const std::array< index_t, 2 >& vertices )
<<<<<<< HEAD
                : vertices_{ vertices[0], vertices[1] }
=======
                : vertices_(
                    std::vector< index_t >{ vertices[0], vertices[1] } )
>>>>>>> 41b81864
            {
                auto min_itr =
                    std::min_element( vertices_.begin(), vertices_.end() );
                std::rotate( vertices_.begin(), min_itr, vertices_.end() );
            }

            const std::vector< index_t >& vertices() const
            {
                return vertices_;
            }

            bool operator==( const VertexCycle& other ) const
            {
                auto other_vertices = other.vertices();
                if( other_vertices.size() != this->vertices_.size() )
                {
                    return false;
                }
                if( this->vertices().front() != other_vertices.front() )
                {
                    return false;
                }
                if( this->vertices() == other_vertices )
                {
                    return true;
                }
                std::reverse(
                    other_vertices.begin() + 1, other_vertices.end() );
                return this->vertices() == other_vertices;
            }

            bool operator!=( const VertexCycle& other ) const
            {
                return !operator==( other );
            }

        private:
            std::vector< index_t > vertices_;
        };
    } // namespace detail
} // namespace geode

namespace std
{
    template <>
    struct hash< geode::detail::VertexCycle >
    {
        std::size_t operator()( const geode::detail::VertexCycle& cycle ) const
        {
            return std::accumulate(
                cycle.vertices().begin(), cycle.vertices().end(), 0 );
        }
    };
} // namespace std<|MERGE_RESOLUTION|>--- conflicted
+++ resolved
@@ -46,13 +46,9 @@
                 std::rotate( vertices_.begin(), min_itr, vertices_.end() );
             }
 
+
             VertexCycle( const std::array< index_t, 2 >& vertices )
-<<<<<<< HEAD
                 : vertices_{ vertices[0], vertices[1] }
-=======
-                : vertices_(
-                    std::vector< index_t >{ vertices[0], vertices[1] } )
->>>>>>> 41b81864
             {
                 auto min_itr =
                     std::min_element( vertices_.begin(), vertices_.end() );
