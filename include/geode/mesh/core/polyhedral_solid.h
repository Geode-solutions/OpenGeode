/*
 * Copyright (c) 2019 - 2020 Geode-solutions
 *
 * Permission is hereby granted, free of charge, to any person obtaining a copy
 * of this software and associated documentation files (the "Software"), to deal
 * in the Software without restriction, including without limitation the rights
 * to use, copy, modify, merge, publish, distribute, sublicense, and/or sell
 * copies of the Software, and to permit persons to whom the Software is
 * furnished to do so, subject to the following conditions:
 *
 * The above copyright notice and this permission notice shall be included in
 * all copies or substantial portions of the Software.
 *
 * THE SOFTWARE IS PROVIDED "AS IS", WITHOUT WARRANTY OF ANY KIND, EXPRESS OR
 * IMPLIED, INCLUDING BUT NOT LIMITED TO THE WARRANTIES OF MERCHANTABILITY,
 * FITNESS FOR A PARTICULAR PURPOSE AND NONINFRINGEMENT. IN NO EVENT SHALL THE
 * AUTHORS OR COPYRIGHT HOLDERS BE LIABLE FOR ANY CLAIM, DAMAGES OR OTHER
 * LIABILITY, WHETHER IN AN ACTION OF CONTRACT, TORT OR OTHERWISE, ARISING FROM,
 * OUT OF OR IN CONNECTION WITH THE SOFTWARE OR THE USE OR OTHER DEALINGS IN THE
 * SOFTWARE.
 *
 */

#pragma once

#include <vector>

#include <absl/container/inlined_vector.h>

#include <geode/basic/attribute.h>
#include <geode/basic/bitsery_archive.h>
#include <geode/basic/factory.h>
#include <geode/basic/pimpl.h>

#include <geode/mesh/common.h>
#include <geode/mesh/core/vertex_set.h>

namespace geode
{
    FORWARD_DECLARATION_DIMENSION_CLASS( Point );
    FORWARD_DECLARATION_DIMENSION_CLASS( BoundingBox );
    FORWARD_DECLARATION_DIMENSION_CLASS( PolyhedralSolidBuilder );

    class AttributeManager;
} // namespace geode

namespace geode
{
    /*!
     * This struct represents a local vertex in a polyhedron
     */
    struct opengeode_mesh_api PolyhedronVertex
    {
        PolyhedronVertex() = default;
        PolyhedronVertex( index_t polyhedron_id, index_t vertex_id )
            : polyhedron_id( polyhedron_id ), vertex_id( vertex_id )
        {
        }
        bool operator==( const PolyhedronVertex& other ) const
        {
            return polyhedron_id == other.polyhedron_id
                   && vertex_id == other.vertex_id;
        }
        bool operator!=( const PolyhedronVertex& other ) const
        {
            return !( *this == other );
        }
        template < typename Archive >
        void serialize( Archive& archive )
        {
            archive.ext( *this, DefaultGrowable< Archive, PolyhedronVertex >{},
                []( Archive& archive, PolyhedronVertex& polyhedron_vertex ) {
                    archive.value4b( polyhedron_vertex.polyhedron_id );
                    archive.value4b( polyhedron_vertex.vertex_id );
                } );
        }
        index_t polyhedron_id{ NO_ID };
        index_t vertex_id{ NO_ID };
    };

    /*!
     * This struct represents a facet in a polyhedron
     */
    struct opengeode_mesh_api PolyhedronFacet
    {
        PolyhedronFacet() = default;
        PolyhedronFacet( index_t polyhedron_id, index_t facet_id )
            : polyhedron_id( polyhedron_id ), facet_id( facet_id )
        {
        }
        bool operator==( const PolyhedronFacet& other ) const
        {
            return polyhedron_id == other.polyhedron_id
                   && facet_id == other.facet_id;
        }
        bool operator!=( const PolyhedronFacet& other ) const
        {
            return !( *this == other );
        }
        template < typename Archive >
        void serialize( Archive& archive )
        {
            archive.ext( *this, DefaultGrowable< Archive, PolyhedronFacet >{},
                []( Archive& archive, PolyhedronFacet& polyhedron_facet ) {
                    archive.value4b( polyhedron_facet.polyhedron_id );
                    archive.value4b( polyhedron_facet.facet_id );
                } );
        }
        index_t polyhedron_id{ NO_ID };
        index_t facet_id{ NO_ID };
    };

    struct opengeode_mesh_api PolyhedronFacetVertex
    {
        PolyhedronFacetVertex() = default;
        PolyhedronFacetVertex( PolyhedronFacet facet, index_t vertex_id )
            : polyhedron_facet( std::move( facet ) ), vertex_id( vertex_id )
        {
        }
        bool operator==( const PolyhedronFacetVertex& other ) const
        {
            return polyhedron_facet == other.polyhedron_facet
                   && vertex_id == other.vertex_id;
        }
        bool operator!=( const PolyhedronFacetVertex& other ) const
        {
            return !( *this == other );
        }
        template < typename Archive >
        void serialize( Archive& archive )
        {
            archive.ext( *this,
                DefaultGrowable< Archive, PolyhedronFacetVertex >{},
                []( Archive& archive,
                    PolyhedronFacetVertex& polyhedron_facet_vertex ) {
                    archive.object( polyhedron_facet_vertex.polyhedron_facet );
                    archive.value4b( polyhedron_facet_vertex.vertex_id );
                } );
        }
        PolyhedronFacet polyhedron_facet;
        index_t vertex_id{ NO_ID };
    };

<<<<<<< HEAD
    using PolyhedronFacetVertices = absl::InlinedVector< index_t, 4 >;

    using PolyhedronFacetsOnBorder = absl::InlinedVector< PolyhedronFacet, 4 >;

    using PolyhedraAroundVertex = absl::InlinedVector< PolyhedronVertex, 20 >;

    using PolyhedraAroundEdge = absl::InlinedVector< index_t, 10 >;

    using PolyhedraAroundFacet = absl::InlinedVector< index_t, 2 >;
=======
    struct opengeode_mesh_api PolyhedronFacetEdge
    {
        PolyhedronFacetEdge() = default;
        PolyhedronFacetEdge( PolyhedronFacet facet, index_t edge_id )
            : polyhedron_facet( std::move( facet ) ), edge_id( edge_id )
        {
        }
        bool operator==( const PolyhedronFacetEdge& other ) const
        {
            return polyhedron_facet == other.polyhedron_facet
                   && edge_id == other.edge_id;
        }
        bool operator!=( const PolyhedronFacetEdge& other ) const
        {
            return !( *this == other );
        }
        template < typename Archive >
        void serialize( Archive& archive )
        {
            archive.ext( *this,
                DefaultGrowable< Archive, PolyhedronFacetEdge >{},
                []( Archive& archive,
                    PolyhedronFacetEdge& polyhedron_facet_edge ) {
                    archive.object( polyhedron_facet_edge.polyhedron_facet );
                    archive.value4b( polyhedron_facet_edge.edge_id );
                } );
        }
        PolyhedronFacet polyhedron_facet;
        index_t edge_id{ NO_ID };
    };
>>>>>>> c53eec70

    /*!
     * This class represents a 3D Solid made up with polyhedra and provides mesh
     * functionnalities.
     */
    template < index_t dimension >
    class PolyhedralSolid : public VertexSet
    {
        OPENGEODE_DISABLE_COPY_AND_MOVE( PolyhedralSolid );
        OPENGEODE_TEMPLATE_ASSERT_3D( dimension );
        friend class PolyhedralSolidBuilder< dimension >;

    public:
        /*!
         * Create a new PolyhedralSolid using default data structure.
         */
        static std::unique_ptr< PolyhedralSolid< dimension > > create();

        /*!
         * Create a new PolyhedralSolid using a specified data structure.
         * @param[in] type Data structure type.
         */
        static std::unique_ptr< PolyhedralSolid< dimension > > create(
            const MeshType& type );

        std::unique_ptr< PolyhedralSolid< dimension > > clone() const;

        ~PolyhedralSolid();

        const Point< dimension >& point( index_t vertex_id ) const;

        index_t nb_polyhedra() const;

        index_t nb_facets() const;

        index_t nb_edges() const;

        bool isolated_vertex( index_t vertex_id ) const;

        bool isolated_edge( index_t edge_id ) const;

        bool isolated_facet( index_t facet_id ) const;

        /*!
         * Return the number of vertices in a polyhedron.
         */
        index_t nb_polyhedron_vertices( index_t polyhedron_id ) const;

        /*!
         * Return the number of facets in a polyhedron.
         */
        index_t nb_polyhedron_facets( index_t polyhedron_id ) const;

        /*!
         * Return the number of vertices in polyhedron facet.
         * @param[in] polyhedron_facet Local index of the facet in polyhedron.
         */
        index_t nb_polyhedron_facet_vertices(
            const PolyhedronFacet& polyhedron_facet ) const;

        /*!
         * Return the index in the mesh of a local vertex in a polyhedron.
         * @param[in] polyhedron_vertex Local index of vertex in polyhedron.
         */
        index_t polyhedron_vertex(
            const PolyhedronVertex& polyhedron_vertex ) const;

        /*!
         * Return the index in the mesh of a local facet in a polyhedron.
         * @param[in] polyhedron_facet Local index of facet in polyhedron.
         */
        index_t polyhedron_facet(
            const PolyhedronFacet& polyhedron_facet ) const;

        /*!
         * Return the index in the mesh of a given polyhedron facet vertex.
         * @param[in] polyhedron_facet_vertex Local index of the vertex in the
         * facet of a polyhedron.
         */
        index_t polyhedron_facet_vertex(
            const PolyhedronFacetVertex& polyhedron_facet_vertex ) const;

        /*!
         * Return the index in the mesh of a given polyhedron facet edge.
         * @param[in] polyhedron_facet_edge Local index of the edge in the
         * facet of a polyhedron.
         */
        index_t polyhedron_facet_edge(
            const PolyhedronFacetEdge& polyhedron_facet_edge ) const;

        /*!
         * Return the indices of facet vertices.
         * @param[in] edge_id Index of an edge.
         */
        const PolyhedronFacetVertices& facet_vertices( index_t facet_id ) const;

        /*!
         * Return the indices of edge vertices.
         * @param[in] edge_id Index of an edge.
         */
        const std::array< index_t, 2 >& edge_vertices( index_t edge_id ) const;

        /*!
         * Get the index of facet corresponding to given vertices
         * @param[in] vertices Ordered vertex indices
         */
        index_t facet_from_vertices(
            const PolyhedronFacetVertices& vertices ) const;

        /*!
         * Get the index of edge corresponding to given vertices
         * @param[in] vertices Ordered vertex indices
         */
        index_t edge_from_vertices(
            const std::array< index_t, 2 >& vertices ) const;

        /*!
         * Return the index of the polyhedron adjacent through a facet.
         * @param[in] polyhedron_facet Local index of facet in polyhedron.
         * @return NO_ID if the polyhedron facet is on border, else the index of
         * the adjacent polyhedron.
         */
        index_t polyhedron_adjacent(
            const PolyhedronFacet& polyhedron_facet ) const;

        /*!
         * Return the index of the facet of the adjacent polyhedron through
         * which polyhedra are adjacent.
         * @param[in] polyhedron_facet Local index of facet in polyhedron.
         * @return Undefined PolyhedronFacet if the polyhedron facet is on
         * border, else the index of the adjacent polyhedron facet.
         */
        PolyhedronFacet polyhedron_adjacent_facet(
            const PolyhedronFacet& polyhedron_facet ) const;

        /*!
         * Return true if the facet is on border, i.e. if the polyhedron has no
         * adjacent through the specified facet.
         * @param[in] polyhedron_facet Local index of facet in polyhedron.
         */
        bool is_polyhedron_facet_on_border(
            const PolyhedronFacet& polyhedron_facet ) const;

        /*!
         * Return all the facets of a polyhedron that are on border
         * @param[in] polyhedron_id Index of a polyhedron
         */
        PolyhedronFacetsOnBorder polyhedron_facets_on_border(
            index_t polyhedron_id ) const;

        /*!
         * Return the volume of a polyhedron.
         * @param[in] polyhedron_id Index of a polyhedron.
         * @warning Not implemented yet.
         */
        double polyhedron_volume( index_t polyhedron_id ) const;

        /*!
         * Return the area of a facet.
         * @param[in] facet_id Index of facet.
         * @warning Not implemented yet.
         */
        double facet_area( index_t facet_id ) const;

        /*!
         * Return the length of a given edge.
         * @param[in] edge_id Index of edge.
         */
        double edge_length( index_t edge_id ) const;

        /*!
         * Return the barycenter of a polyhedron
         * @param[in] polyhedron_id Index of a polyhedron
         */
        Point< dimension > polyhedron_barycenter( index_t polyhedron_id ) const;

        /*!
         * Return the barycenter coordinates of a given facet.
         * @param[in] facet_id Index of facet.
         */
        Point< dimension > facet_barycenter( index_t facet_id ) const;

        /*!
         * Return the coordinates of the barycenter of a given edge.
         * @param[in] edge_id Index of edge.
         */
        Point< dimension > edge_barycenter( index_t edge_id ) const;

        /*!
         * Get all the polyhedra with one of the vertices matching given vertex.
         * @param[in] vertex_id Index of the vertex
         */
        PolyhedraAroundVertex polyhedra_around_vertex(
            index_t vertex_id ) const;

        /*!
         * Get all the polyhedra with both edge vertices.
         * @param[in] edge_id Index of the edge
         */
        PolyhedraAroundEdge polyhedra_around_edge( index_t edge_id ) const;

        /*!
         * Return all polyhedra made with the given facet.
         * @param[in] facet_id Index of the facet
         */
        PolyhedraAroundFacet polyhedra_from_facet( index_t facet_id ) const;

        /*!
         * Access to the manager of attributes associated with polyhedra.
         */
        AttributeManager& polyhedron_attribute_manager() const;

        /*!
         * Access to the manager of attributes associated with facets.
         */
        AttributeManager& facet_attribute_manager() const;

        /*!
         * Access to the manager of attributes associated with edges.
         */
        AttributeManager& edge_attribute_manager() const;

        /*!
         * Compute the bounding box from mesh vertices
         */
        BoundingBox< dimension > bounding_box() const;

    protected:
        PolyhedralSolid();

        index_t find_or_create_facet( PolyhedronFacetVertices facet_vertices );

        index_t find_or_create_edge( std::array< index_t, 2 > edge_vertices );

    private:
        friend class bitsery::Access;
        template < typename Archive >
        void serialize( Archive& archive );

        virtual const Point< dimension >& get_point(
            index_t vertex_id ) const = 0;

        const PolyhedronVertex& polyhedron_around_vertex(
            index_t vertex_id ) const;

        void associate_polyhedron_vertex_to_vertex(
            const PolyhedronVertex& polyhedron_vertex, index_t vertex_id );

        void update_facet_vertices( const std::vector< index_t >& old2new );

        void update_edge_vertices( const std::vector< index_t >& old2new );

        void update_facet_vertex( PolyhedronFacetVertices facet_vertices,
            index_t facet_vertex_id,
            index_t new_vertex_id );

        void update_edge_vertex( std::array< index_t, 2 > edge_vertices,
            index_t edge_vertex_id,
            index_t new_vertex_id );

        void remove_facet( PolyhedronFacetVertices facet_vertices );

        void remove_edge( std::array< index_t, 2 > edge_vertices );

        std::vector< index_t > delete_facets(
            const std::vector< bool >& to_delete );

        std::vector< index_t > delete_edges(
            const std::vector< bool >& to_delete );

        std::vector< index_t > remove_isolated_facets();

        std::vector< index_t > remove_isolated_edges();

        virtual index_t get_polyhedron_vertex(
            const PolyhedronVertex& polyhedron_vertex ) const = 0;

        virtual index_t get_nb_polyhedron_vertices(
            index_t polyhedron_id ) const = 0;

        virtual index_t get_nb_polyhedron_facets(
            index_t polyhedron_id ) const = 0;

        virtual index_t get_nb_polyhedron_facet_vertices(
            const PolyhedronFacet& polyhedron_facet ) const = 0;

        virtual index_t get_polyhedron_facet_vertex(
            const PolyhedronFacetVertex& polyhedron_facet_vertex ) const = 0;

        virtual PolyhedronVertex get_polyhedron_facet_vertex_id(
            const PolyhedronFacetVertex& polyhedron_facet_vertex ) const = 0;

        virtual index_t get_polyhedron_adjacent(
            const PolyhedronFacet& polyhedron_facet ) const = 0;

    private:
        IMPLEMENTATION_MEMBER( impl_ );
    };
    ALIAS_3D( PolyhedralSolid );

    template < index_t dimension >
    using PolyhedralSolidFactory =
        Factory< MeshType, PolyhedralSolid< dimension > >;
    ALIAS_3D( PolyhedralSolidFactory );
} // namespace geode
<|MERGE_RESOLUTION|>--- conflicted
+++ resolved
@@ -1,490 +1,488 @@
-/*
- * Copyright (c) 2019 - 2020 Geode-solutions
- *
- * Permission is hereby granted, free of charge, to any person obtaining a copy
- * of this software and associated documentation files (the "Software"), to deal
- * in the Software without restriction, including without limitation the rights
- * to use, copy, modify, merge, publish, distribute, sublicense, and/or sell
- * copies of the Software, and to permit persons to whom the Software is
- * furnished to do so, subject to the following conditions:
- *
- * The above copyright notice and this permission notice shall be included in
- * all copies or substantial portions of the Software.
- *
- * THE SOFTWARE IS PROVIDED "AS IS", WITHOUT WARRANTY OF ANY KIND, EXPRESS OR
- * IMPLIED, INCLUDING BUT NOT LIMITED TO THE WARRANTIES OF MERCHANTABILITY,
- * FITNESS FOR A PARTICULAR PURPOSE AND NONINFRINGEMENT. IN NO EVENT SHALL THE
- * AUTHORS OR COPYRIGHT HOLDERS BE LIABLE FOR ANY CLAIM, DAMAGES OR OTHER
- * LIABILITY, WHETHER IN AN ACTION OF CONTRACT, TORT OR OTHERWISE, ARISING FROM,
- * OUT OF OR IN CONNECTION WITH THE SOFTWARE OR THE USE OR OTHER DEALINGS IN THE
- * SOFTWARE.
- *
- */
-
-#pragma once
-
-#include <vector>
-
-#include <absl/container/inlined_vector.h>
-
-#include <geode/basic/attribute.h>
-#include <geode/basic/bitsery_archive.h>
-#include <geode/basic/factory.h>
-#include <geode/basic/pimpl.h>
-
-#include <geode/mesh/common.h>
-#include <geode/mesh/core/vertex_set.h>
-
-namespace geode
-{
-    FORWARD_DECLARATION_DIMENSION_CLASS( Point );
-    FORWARD_DECLARATION_DIMENSION_CLASS( BoundingBox );
-    FORWARD_DECLARATION_DIMENSION_CLASS( PolyhedralSolidBuilder );
-
-    class AttributeManager;
-} // namespace geode
-
-namespace geode
-{
-    /*!
-     * This struct represents a local vertex in a polyhedron
-     */
-    struct opengeode_mesh_api PolyhedronVertex
-    {
-        PolyhedronVertex() = default;
-        PolyhedronVertex( index_t polyhedron_id, index_t vertex_id )
-            : polyhedron_id( polyhedron_id ), vertex_id( vertex_id )
-        {
-        }
-        bool operator==( const PolyhedronVertex& other ) const
-        {
-            return polyhedron_id == other.polyhedron_id
-                   && vertex_id == other.vertex_id;
-        }
-        bool operator!=( const PolyhedronVertex& other ) const
-        {
-            return !( *this == other );
-        }
-        template < typename Archive >
-        void serialize( Archive& archive )
-        {
-            archive.ext( *this, DefaultGrowable< Archive, PolyhedronVertex >{},
-                []( Archive& archive, PolyhedronVertex& polyhedron_vertex ) {
-                    archive.value4b( polyhedron_vertex.polyhedron_id );
-                    archive.value4b( polyhedron_vertex.vertex_id );
-                } );
-        }
-        index_t polyhedron_id{ NO_ID };
-        index_t vertex_id{ NO_ID };
-    };
-
-    /*!
-     * This struct represents a facet in a polyhedron
-     */
-    struct opengeode_mesh_api PolyhedronFacet
-    {
-        PolyhedronFacet() = default;
-        PolyhedronFacet( index_t polyhedron_id, index_t facet_id )
-            : polyhedron_id( polyhedron_id ), facet_id( facet_id )
-        {
-        }
-        bool operator==( const PolyhedronFacet& other ) const
-        {
-            return polyhedron_id == other.polyhedron_id
-                   && facet_id == other.facet_id;
-        }
-        bool operator!=( const PolyhedronFacet& other ) const
-        {
-            return !( *this == other );
-        }
-        template < typename Archive >
-        void serialize( Archive& archive )
-        {
-            archive.ext( *this, DefaultGrowable< Archive, PolyhedronFacet >{},
-                []( Archive& archive, PolyhedronFacet& polyhedron_facet ) {
-                    archive.value4b( polyhedron_facet.polyhedron_id );
-                    archive.value4b( polyhedron_facet.facet_id );
-                } );
-        }
-        index_t polyhedron_id{ NO_ID };
-        index_t facet_id{ NO_ID };
-    };
-
-    struct opengeode_mesh_api PolyhedronFacetVertex
-    {
-        PolyhedronFacetVertex() = default;
-        PolyhedronFacetVertex( PolyhedronFacet facet, index_t vertex_id )
-            : polyhedron_facet( std::move( facet ) ), vertex_id( vertex_id )
-        {
-        }
-        bool operator==( const PolyhedronFacetVertex& other ) const
-        {
-            return polyhedron_facet == other.polyhedron_facet
-                   && vertex_id == other.vertex_id;
-        }
-        bool operator!=( const PolyhedronFacetVertex& other ) const
-        {
-            return !( *this == other );
-        }
-        template < typename Archive >
-        void serialize( Archive& archive )
-        {
-            archive.ext( *this,
-                DefaultGrowable< Archive, PolyhedronFacetVertex >{},
-                []( Archive& archive,
-                    PolyhedronFacetVertex& polyhedron_facet_vertex ) {
-                    archive.object( polyhedron_facet_vertex.polyhedron_facet );
-                    archive.value4b( polyhedron_facet_vertex.vertex_id );
-                } );
-        }
-        PolyhedronFacet polyhedron_facet;
-        index_t vertex_id{ NO_ID };
-    };
-
-<<<<<<< HEAD
-    using PolyhedronFacetVertices = absl::InlinedVector< index_t, 4 >;
-
-    using PolyhedronFacetsOnBorder = absl::InlinedVector< PolyhedronFacet, 4 >;
-
-    using PolyhedraAroundVertex = absl::InlinedVector< PolyhedronVertex, 20 >;
-
-    using PolyhedraAroundEdge = absl::InlinedVector< index_t, 10 >;
-
-    using PolyhedraAroundFacet = absl::InlinedVector< index_t, 2 >;
-=======
-    struct opengeode_mesh_api PolyhedronFacetEdge
-    {
-        PolyhedronFacetEdge() = default;
-        PolyhedronFacetEdge( PolyhedronFacet facet, index_t edge_id )
-            : polyhedron_facet( std::move( facet ) ), edge_id( edge_id )
-        {
-        }
-        bool operator==( const PolyhedronFacetEdge& other ) const
-        {
-            return polyhedron_facet == other.polyhedron_facet
-                   && edge_id == other.edge_id;
-        }
-        bool operator!=( const PolyhedronFacetEdge& other ) const
-        {
-            return !( *this == other );
-        }
-        template < typename Archive >
-        void serialize( Archive& archive )
-        {
-            archive.ext( *this,
-                DefaultGrowable< Archive, PolyhedronFacetEdge >{},
-                []( Archive& archive,
-                    PolyhedronFacetEdge& polyhedron_facet_edge ) {
-                    archive.object( polyhedron_facet_edge.polyhedron_facet );
-                    archive.value4b( polyhedron_facet_edge.edge_id );
-                } );
-        }
-        PolyhedronFacet polyhedron_facet;
-        index_t edge_id{ NO_ID };
-    };
->>>>>>> c53eec70
-
-    /*!
-     * This class represents a 3D Solid made up with polyhedra and provides mesh
-     * functionnalities.
-     */
-    template < index_t dimension >
-    class PolyhedralSolid : public VertexSet
-    {
-        OPENGEODE_DISABLE_COPY_AND_MOVE( PolyhedralSolid );
-        OPENGEODE_TEMPLATE_ASSERT_3D( dimension );
-        friend class PolyhedralSolidBuilder< dimension >;
-
-    public:
-        /*!
-         * Create a new PolyhedralSolid using default data structure.
-         */
-        static std::unique_ptr< PolyhedralSolid< dimension > > create();
-
-        /*!
-         * Create a new PolyhedralSolid using a specified data structure.
-         * @param[in] type Data structure type.
-         */
-        static std::unique_ptr< PolyhedralSolid< dimension > > create(
-            const MeshType& type );
-
-        std::unique_ptr< PolyhedralSolid< dimension > > clone() const;
-
-        ~PolyhedralSolid();
-
-        const Point< dimension >& point( index_t vertex_id ) const;
-
-        index_t nb_polyhedra() const;
-
-        index_t nb_facets() const;
-
-        index_t nb_edges() const;
-
-        bool isolated_vertex( index_t vertex_id ) const;
-
-        bool isolated_edge( index_t edge_id ) const;
-
-        bool isolated_facet( index_t facet_id ) const;
-
-        /*!
-         * Return the number of vertices in a polyhedron.
-         */
-        index_t nb_polyhedron_vertices( index_t polyhedron_id ) const;
-
-        /*!
-         * Return the number of facets in a polyhedron.
-         */
-        index_t nb_polyhedron_facets( index_t polyhedron_id ) const;
-
-        /*!
-         * Return the number of vertices in polyhedron facet.
-         * @param[in] polyhedron_facet Local index of the facet in polyhedron.
-         */
-        index_t nb_polyhedron_facet_vertices(
-            const PolyhedronFacet& polyhedron_facet ) const;
-
-        /*!
-         * Return the index in the mesh of a local vertex in a polyhedron.
-         * @param[in] polyhedron_vertex Local index of vertex in polyhedron.
-         */
-        index_t polyhedron_vertex(
-            const PolyhedronVertex& polyhedron_vertex ) const;
-
-        /*!
-         * Return the index in the mesh of a local facet in a polyhedron.
-         * @param[in] polyhedron_facet Local index of facet in polyhedron.
-         */
-        index_t polyhedron_facet(
-            const PolyhedronFacet& polyhedron_facet ) const;
-
-        /*!
-         * Return the index in the mesh of a given polyhedron facet vertex.
-         * @param[in] polyhedron_facet_vertex Local index of the vertex in the
-         * facet of a polyhedron.
-         */
-        index_t polyhedron_facet_vertex(
-            const PolyhedronFacetVertex& polyhedron_facet_vertex ) const;
-
-        /*!
-         * Return the index in the mesh of a given polyhedron facet edge.
-         * @param[in] polyhedron_facet_edge Local index of the edge in the
-         * facet of a polyhedron.
-         */
-        index_t polyhedron_facet_edge(
-            const PolyhedronFacetEdge& polyhedron_facet_edge ) const;
-
-        /*!
-         * Return the indices of facet vertices.
-         * @param[in] edge_id Index of an edge.
-         */
-        const PolyhedronFacetVertices& facet_vertices( index_t facet_id ) const;
-
-        /*!
-         * Return the indices of edge vertices.
-         * @param[in] edge_id Index of an edge.
-         */
-        const std::array< index_t, 2 >& edge_vertices( index_t edge_id ) const;
-
-        /*!
-         * Get the index of facet corresponding to given vertices
-         * @param[in] vertices Ordered vertex indices
-         */
-        index_t facet_from_vertices(
-            const PolyhedronFacetVertices& vertices ) const;
-
-        /*!
-         * Get the index of edge corresponding to given vertices
-         * @param[in] vertices Ordered vertex indices
-         */
-        index_t edge_from_vertices(
-            const std::array< index_t, 2 >& vertices ) const;
-
-        /*!
-         * Return the index of the polyhedron adjacent through a facet.
-         * @param[in] polyhedron_facet Local index of facet in polyhedron.
-         * @return NO_ID if the polyhedron facet is on border, else the index of
-         * the adjacent polyhedron.
-         */
-        index_t polyhedron_adjacent(
-            const PolyhedronFacet& polyhedron_facet ) const;
-
-        /*!
-         * Return the index of the facet of the adjacent polyhedron through
-         * which polyhedra are adjacent.
-         * @param[in] polyhedron_facet Local index of facet in polyhedron.
-         * @return Undefined PolyhedronFacet if the polyhedron facet is on
-         * border, else the index of the adjacent polyhedron facet.
-         */
-        PolyhedronFacet polyhedron_adjacent_facet(
-            const PolyhedronFacet& polyhedron_facet ) const;
-
-        /*!
-         * Return true if the facet is on border, i.e. if the polyhedron has no
-         * adjacent through the specified facet.
-         * @param[in] polyhedron_facet Local index of facet in polyhedron.
-         */
-        bool is_polyhedron_facet_on_border(
-            const PolyhedronFacet& polyhedron_facet ) const;
-
-        /*!
-         * Return all the facets of a polyhedron that are on border
-         * @param[in] polyhedron_id Index of a polyhedron
-         */
-        PolyhedronFacetsOnBorder polyhedron_facets_on_border(
-            index_t polyhedron_id ) const;
-
-        /*!
-         * Return the volume of a polyhedron.
-         * @param[in] polyhedron_id Index of a polyhedron.
-         * @warning Not implemented yet.
-         */
-        double polyhedron_volume( index_t polyhedron_id ) const;
-
-        /*!
-         * Return the area of a facet.
-         * @param[in] facet_id Index of facet.
-         * @warning Not implemented yet.
-         */
-        double facet_area( index_t facet_id ) const;
-
-        /*!
-         * Return the length of a given edge.
-         * @param[in] edge_id Index of edge.
-         */
-        double edge_length( index_t edge_id ) const;
-
-        /*!
-         * Return the barycenter of a polyhedron
-         * @param[in] polyhedron_id Index of a polyhedron
-         */
-        Point< dimension > polyhedron_barycenter( index_t polyhedron_id ) const;
-
-        /*!
-         * Return the barycenter coordinates of a given facet.
-         * @param[in] facet_id Index of facet.
-         */
-        Point< dimension > facet_barycenter( index_t facet_id ) const;
-
-        /*!
-         * Return the coordinates of the barycenter of a given edge.
-         * @param[in] edge_id Index of edge.
-         */
-        Point< dimension > edge_barycenter( index_t edge_id ) const;
-
-        /*!
-         * Get all the polyhedra with one of the vertices matching given vertex.
-         * @param[in] vertex_id Index of the vertex
-         */
-        PolyhedraAroundVertex polyhedra_around_vertex(
-            index_t vertex_id ) const;
-
-        /*!
-         * Get all the polyhedra with both edge vertices.
-         * @param[in] edge_id Index of the edge
-         */
-        PolyhedraAroundEdge polyhedra_around_edge( index_t edge_id ) const;
-
-        /*!
-         * Return all polyhedra made with the given facet.
-         * @param[in] facet_id Index of the facet
-         */
-        PolyhedraAroundFacet polyhedra_from_facet( index_t facet_id ) const;
-
-        /*!
-         * Access to the manager of attributes associated with polyhedra.
-         */
-        AttributeManager& polyhedron_attribute_manager() const;
-
-        /*!
-         * Access to the manager of attributes associated with facets.
-         */
-        AttributeManager& facet_attribute_manager() const;
-
-        /*!
-         * Access to the manager of attributes associated with edges.
-         */
-        AttributeManager& edge_attribute_manager() const;
-
-        /*!
-         * Compute the bounding box from mesh vertices
-         */
-        BoundingBox< dimension > bounding_box() const;
-
-    protected:
-        PolyhedralSolid();
-
-        index_t find_or_create_facet( PolyhedronFacetVertices facet_vertices );
-
-        index_t find_or_create_edge( std::array< index_t, 2 > edge_vertices );
-
-    private:
-        friend class bitsery::Access;
-        template < typename Archive >
-        void serialize( Archive& archive );
-
-        virtual const Point< dimension >& get_point(
-            index_t vertex_id ) const = 0;
-
-        const PolyhedronVertex& polyhedron_around_vertex(
-            index_t vertex_id ) const;
-
-        void associate_polyhedron_vertex_to_vertex(
-            const PolyhedronVertex& polyhedron_vertex, index_t vertex_id );
-
-        void update_facet_vertices( const std::vector< index_t >& old2new );
-
-        void update_edge_vertices( const std::vector< index_t >& old2new );
-
-        void update_facet_vertex( PolyhedronFacetVertices facet_vertices,
-            index_t facet_vertex_id,
-            index_t new_vertex_id );
-
-        void update_edge_vertex( std::array< index_t, 2 > edge_vertices,
-            index_t edge_vertex_id,
-            index_t new_vertex_id );
-
-        void remove_facet( PolyhedronFacetVertices facet_vertices );
-
-        void remove_edge( std::array< index_t, 2 > edge_vertices );
-
-        std::vector< index_t > delete_facets(
-            const std::vector< bool >& to_delete );
-
-        std::vector< index_t > delete_edges(
-            const std::vector< bool >& to_delete );
-
-        std::vector< index_t > remove_isolated_facets();
-
-        std::vector< index_t > remove_isolated_edges();
-
-        virtual index_t get_polyhedron_vertex(
-            const PolyhedronVertex& polyhedron_vertex ) const = 0;
-
-        virtual index_t get_nb_polyhedron_vertices(
-            index_t polyhedron_id ) const = 0;
-
-        virtual index_t get_nb_polyhedron_facets(
-            index_t polyhedron_id ) const = 0;
-
-        virtual index_t get_nb_polyhedron_facet_vertices(
-            const PolyhedronFacet& polyhedron_facet ) const = 0;
-
-        virtual index_t get_polyhedron_facet_vertex(
-            const PolyhedronFacetVertex& polyhedron_facet_vertex ) const = 0;
-
-        virtual PolyhedronVertex get_polyhedron_facet_vertex_id(
-            const PolyhedronFacetVertex& polyhedron_facet_vertex ) const = 0;
-
-        virtual index_t get_polyhedron_adjacent(
-            const PolyhedronFacet& polyhedron_facet ) const = 0;
-
-    private:
-        IMPLEMENTATION_MEMBER( impl_ );
-    };
-    ALIAS_3D( PolyhedralSolid );
-
-    template < index_t dimension >
-    using PolyhedralSolidFactory =
-        Factory< MeshType, PolyhedralSolid< dimension > >;
-    ALIAS_3D( PolyhedralSolidFactory );
-} // namespace geode
+/*
+ * Copyright (c) 2019 - 2020 Geode-solutions
+ *
+ * Permission is hereby granted, free of charge, to any person obtaining a copy
+ * of this software and associated documentation files (the "Software"), to deal
+ * in the Software without restriction, including without limitation the rights
+ * to use, copy, modify, merge, publish, distribute, sublicense, and/or sell
+ * copies of the Software, and to permit persons to whom the Software is
+ * furnished to do so, subject to the following conditions:
+ *
+ * The above copyright notice and this permission notice shall be included in
+ * all copies or substantial portions of the Software.
+ *
+ * THE SOFTWARE IS PROVIDED "AS IS", WITHOUT WARRANTY OF ANY KIND, EXPRESS OR
+ * IMPLIED, INCLUDING BUT NOT LIMITED TO THE WARRANTIES OF MERCHANTABILITY,
+ * FITNESS FOR A PARTICULAR PURPOSE AND NONINFRINGEMENT. IN NO EVENT SHALL THE
+ * AUTHORS OR COPYRIGHT HOLDERS BE LIABLE FOR ANY CLAIM, DAMAGES OR OTHER
+ * LIABILITY, WHETHER IN AN ACTION OF CONTRACT, TORT OR OTHERWISE, ARISING FROM,
+ * OUT OF OR IN CONNECTION WITH THE SOFTWARE OR THE USE OR OTHER DEALINGS IN THE
+ * SOFTWARE.
+ *
+ */
+
+#pragma once
+
+#include <vector>
+
+#include <absl/container/inlined_vector.h>
+
+#include <geode/basic/attribute.h>
+#include <geode/basic/bitsery_archive.h>
+#include <geode/basic/factory.h>
+#include <geode/basic/pimpl.h>
+
+#include <geode/mesh/common.h>
+#include <geode/mesh/core/vertex_set.h>
+
+namespace geode
+{
+    FORWARD_DECLARATION_DIMENSION_CLASS( Point );
+    FORWARD_DECLARATION_DIMENSION_CLASS( BoundingBox );
+    FORWARD_DECLARATION_DIMENSION_CLASS( PolyhedralSolidBuilder );
+
+    class AttributeManager;
+} // namespace geode
+
+namespace geode
+{
+    /*!
+     * This struct represents a local vertex in a polyhedron
+     */
+    struct opengeode_mesh_api PolyhedronVertex
+    {
+        PolyhedronVertex() = default;
+        PolyhedronVertex( index_t polyhedron_id, index_t vertex_id )
+            : polyhedron_id( polyhedron_id ), vertex_id( vertex_id )
+        {
+        }
+        bool operator==( const PolyhedronVertex& other ) const
+        {
+            return polyhedron_id == other.polyhedron_id
+                   && vertex_id == other.vertex_id;
+        }
+        bool operator!=( const PolyhedronVertex& other ) const
+        {
+            return !( *this == other );
+        }
+        template < typename Archive >
+        void serialize( Archive& archive )
+        {
+            archive.ext( *this, DefaultGrowable< Archive, PolyhedronVertex >{},
+                []( Archive& archive, PolyhedronVertex& polyhedron_vertex ) {
+                    archive.value4b( polyhedron_vertex.polyhedron_id );
+                    archive.value4b( polyhedron_vertex.vertex_id );
+                } );
+        }
+        index_t polyhedron_id{ NO_ID };
+        index_t vertex_id{ NO_ID };
+    };
+
+    /*!
+     * This struct represents a facet in a polyhedron
+     */
+    struct opengeode_mesh_api PolyhedronFacet
+    {
+        PolyhedronFacet() = default;
+        PolyhedronFacet( index_t polyhedron_id, index_t facet_id )
+            : polyhedron_id( polyhedron_id ), facet_id( facet_id )
+        {
+        }
+        bool operator==( const PolyhedronFacet& other ) const
+        {
+            return polyhedron_id == other.polyhedron_id
+                   && facet_id == other.facet_id;
+        }
+        bool operator!=( const PolyhedronFacet& other ) const
+        {
+            return !( *this == other );
+        }
+        template < typename Archive >
+        void serialize( Archive& archive )
+        {
+            archive.ext( *this, DefaultGrowable< Archive, PolyhedronFacet >{},
+                []( Archive& archive, PolyhedronFacet& polyhedron_facet ) {
+                    archive.value4b( polyhedron_facet.polyhedron_id );
+                    archive.value4b( polyhedron_facet.facet_id );
+                } );
+        }
+        index_t polyhedron_id{ NO_ID };
+        index_t facet_id{ NO_ID };
+    };
+
+    struct opengeode_mesh_api PolyhedronFacetVertex
+    {
+        PolyhedronFacetVertex() = default;
+        PolyhedronFacetVertex( PolyhedronFacet facet, index_t vertex_id )
+            : polyhedron_facet( std::move( facet ) ), vertex_id( vertex_id )
+        {
+        }
+        bool operator==( const PolyhedronFacetVertex& other ) const
+        {
+            return polyhedron_facet == other.polyhedron_facet
+                   && vertex_id == other.vertex_id;
+        }
+        bool operator!=( const PolyhedronFacetVertex& other ) const
+        {
+            return !( *this == other );
+        }
+        template < typename Archive >
+        void serialize( Archive& archive )
+        {
+            archive.ext( *this,
+                DefaultGrowable< Archive, PolyhedronFacetVertex >{},
+                []( Archive& archive,
+                    PolyhedronFacetVertex& polyhedron_facet_vertex ) {
+                    archive.object( polyhedron_facet_vertex.polyhedron_facet );
+                    archive.value4b( polyhedron_facet_vertex.vertex_id );
+                } );
+        }
+        PolyhedronFacet polyhedron_facet;
+        index_t vertex_id{ NO_ID };
+    };
+
+    struct opengeode_mesh_api PolyhedronFacetEdge
+    {
+        PolyhedronFacetEdge() = default;
+        PolyhedronFacetEdge( PolyhedronFacet facet, index_t edge_id )
+            : polyhedron_facet( std::move( facet ) ), edge_id( edge_id )
+        {
+        }
+        bool operator==( const PolyhedronFacetEdge& other ) const
+        {
+            return polyhedron_facet == other.polyhedron_facet
+                   && edge_id == other.edge_id;
+        }
+        bool operator!=( const PolyhedronFacetEdge& other ) const
+        {
+            return !( *this == other );
+        }
+        template < typename Archive >
+        void serialize( Archive& archive )
+        {
+            archive.ext( *this,
+                DefaultGrowable< Archive, PolyhedronFacetEdge >{},
+                []( Archive& archive,
+                    PolyhedronFacetEdge& polyhedron_facet_edge ) {
+                    archive.object( polyhedron_facet_edge.polyhedron_facet );
+                    archive.value4b( polyhedron_facet_edge.edge_id );
+                } );
+        }
+        PolyhedronFacet polyhedron_facet;
+        index_t edge_id{ NO_ID };
+    };
+
+    using PolyhedronFacetVertices = absl::InlinedVector< index_t, 4 >;
+
+    using PolyhedronFacetsOnBorder = absl::InlinedVector< PolyhedronFacet, 4 >;
+
+    using PolyhedraAroundVertex = absl::InlinedVector< PolyhedronVertex, 20 >;
+
+    using PolyhedraAroundEdge = absl::InlinedVector< index_t, 10 >;
+
+    using PolyhedraAroundFacet = absl::InlinedVector< index_t, 2 >;
+
+    /*!
+     * This class represents a 3D Solid made up with polyhedra and provides mesh
+     * functionnalities.
+     */
+    template < index_t dimension >
+    class PolyhedralSolid : public VertexSet
+    {
+        OPENGEODE_DISABLE_COPY_AND_MOVE( PolyhedralSolid );
+        OPENGEODE_TEMPLATE_ASSERT_3D( dimension );
+        friend class PolyhedralSolidBuilder< dimension >;
+
+    public:
+        /*!
+         * Create a new PolyhedralSolid using default data structure.
+         */
+        static std::unique_ptr< PolyhedralSolid< dimension > > create();
+
+        /*!
+         * Create a new PolyhedralSolid using a specified data structure.
+         * @param[in] type Data structure type.
+         */
+        static std::unique_ptr< PolyhedralSolid< dimension > > create(
+            const MeshType& type );
+
+        std::unique_ptr< PolyhedralSolid< dimension > > clone() const;
+
+        ~PolyhedralSolid();
+
+        const Point< dimension >& point( index_t vertex_id ) const;
+
+        index_t nb_polyhedra() const;
+
+        index_t nb_facets() const;
+
+        index_t nb_edges() const;
+
+        bool isolated_vertex( index_t vertex_id ) const;
+
+        bool isolated_edge( index_t edge_id ) const;
+
+        bool isolated_facet( index_t facet_id ) const;
+
+        /*!
+         * Return the number of vertices in a polyhedron.
+         */
+        index_t nb_polyhedron_vertices( index_t polyhedron_id ) const;
+
+        /*!
+         * Return the number of facets in a polyhedron.
+         */
+        index_t nb_polyhedron_facets( index_t polyhedron_id ) const;
+
+        /*!
+         * Return the number of vertices in polyhedron facet.
+         * @param[in] polyhedron_facet Local index of the facet in polyhedron.
+         */
+        index_t nb_polyhedron_facet_vertices(
+            const PolyhedronFacet& polyhedron_facet ) const;
+
+        /*!
+         * Return the index in the mesh of a local vertex in a polyhedron.
+         * @param[in] polyhedron_vertex Local index of vertex in polyhedron.
+         */
+        index_t polyhedron_vertex(
+            const PolyhedronVertex& polyhedron_vertex ) const;
+
+        /*!
+         * Return the index in the mesh of a local facet in a polyhedron.
+         * @param[in] polyhedron_facet Local index of facet in polyhedron.
+         */
+        index_t polyhedron_facet(
+            const PolyhedronFacet& polyhedron_facet ) const;
+
+        /*!
+         * Return the index in the mesh of a given polyhedron facet vertex.
+         * @param[in] polyhedron_facet_vertex Local index of the vertex in the
+         * facet of a polyhedron.
+         */
+        index_t polyhedron_facet_vertex(
+            const PolyhedronFacetVertex& polyhedron_facet_vertex ) const;
+
+        /*!
+         * Return the index in the mesh of a given polyhedron facet edge.
+         * @param[in] polyhedron_facet_edge Local index of the edge in the
+         * facet of a polyhedron.
+         */
+        index_t polyhedron_facet_edge(
+            const PolyhedronFacetEdge& polyhedron_facet_edge ) const;
+
+        /*!
+         * Return the indices of facet vertices.
+         * @param[in] edge_id Index of an edge.
+         */
+        const PolyhedronFacetVertices& facet_vertices( index_t facet_id ) const;
+
+        /*!
+         * Return the indices of edge vertices.
+         * @param[in] edge_id Index of an edge.
+         */
+        const std::array< index_t, 2 >& edge_vertices( index_t edge_id ) const;
+
+        /*!
+         * Get the index of facet corresponding to given vertices
+         * @param[in] vertices Ordered vertex indices
+         */
+        index_t facet_from_vertices(
+            const PolyhedronFacetVertices& vertices ) const;
+
+        /*!
+         * Get the index of edge corresponding to given vertices
+         * @param[in] vertices Ordered vertex indices
+         */
+        index_t edge_from_vertices(
+            const std::array< index_t, 2 >& vertices ) const;
+
+        /*!
+         * Return the index of the polyhedron adjacent through a facet.
+         * @param[in] polyhedron_facet Local index of facet in polyhedron.
+         * @return NO_ID if the polyhedron facet is on border, else the index of
+         * the adjacent polyhedron.
+         */
+        index_t polyhedron_adjacent(
+            const PolyhedronFacet& polyhedron_facet ) const;
+
+        /*!
+         * Return the index of the facet of the adjacent polyhedron through
+         * which polyhedra are adjacent.
+         * @param[in] polyhedron_facet Local index of facet in polyhedron.
+         * @return Undefined PolyhedronFacet if the polyhedron facet is on
+         * border, else the index of the adjacent polyhedron facet.
+         */
+        PolyhedronFacet polyhedron_adjacent_facet(
+            const PolyhedronFacet& polyhedron_facet ) const;
+
+        /*!
+         * Return true if the facet is on border, i.e. if the polyhedron has no
+         * adjacent through the specified facet.
+         * @param[in] polyhedron_facet Local index of facet in polyhedron.
+         */
+        bool is_polyhedron_facet_on_border(
+            const PolyhedronFacet& polyhedron_facet ) const;
+
+        /*!
+         * Return all the facets of a polyhedron that are on border
+         * @param[in] polyhedron_id Index of a polyhedron
+         */
+        PolyhedronFacetsOnBorder polyhedron_facets_on_border(
+            index_t polyhedron_id ) const;
+
+        /*!
+         * Return the volume of a polyhedron.
+         * @param[in] polyhedron_id Index of a polyhedron.
+         * @warning Not implemented yet.
+         */
+        double polyhedron_volume( index_t polyhedron_id ) const;
+
+        /*!
+         * Return the area of a facet.
+         * @param[in] facet_id Index of facet.
+         * @warning Not implemented yet.
+         */
+        double facet_area( index_t facet_id ) const;
+
+        /*!
+         * Return the length of a given edge.
+         * @param[in] edge_id Index of edge.
+         */
+        double edge_length( index_t edge_id ) const;
+
+        /*!
+         * Return the barycenter of a polyhedron
+         * @param[in] polyhedron_id Index of a polyhedron
+         */
+        Point< dimension > polyhedron_barycenter( index_t polyhedron_id ) const;
+
+        /*!
+         * Return the barycenter coordinates of a given facet.
+         * @param[in] facet_id Index of facet.
+         */
+        Point< dimension > facet_barycenter( index_t facet_id ) const;
+
+        /*!
+         * Return the coordinates of the barycenter of a given edge.
+         * @param[in] edge_id Index of edge.
+         */
+        Point< dimension > edge_barycenter( index_t edge_id ) const;
+
+        /*!
+         * Get all the polyhedra with one of the vertices matching given vertex.
+         * @param[in] vertex_id Index of the vertex
+         */
+        PolyhedraAroundVertex polyhedra_around_vertex(
+            index_t vertex_id ) const;
+
+        /*!
+         * Get all the polyhedra with both edge vertices.
+         * @param[in] edge_id Index of the edge
+         */
+        PolyhedraAroundEdge polyhedra_around_edge( index_t edge_id ) const;
+
+        /*!
+         * Return all polyhedra made with the given facet.
+         * @param[in] facet_id Index of the facet
+         */
+        PolyhedraAroundFacet polyhedra_from_facet( index_t facet_id ) const;
+
+        /*!
+         * Access to the manager of attributes associated with polyhedra.
+         */
+        AttributeManager& polyhedron_attribute_manager() const;
+
+        /*!
+         * Access to the manager of attributes associated with facets.
+         */
+        AttributeManager& facet_attribute_manager() const;
+
+        /*!
+         * Access to the manager of attributes associated with edges.
+         */
+        AttributeManager& edge_attribute_manager() const;
+
+        /*!
+         * Compute the bounding box from mesh vertices
+         */
+        BoundingBox< dimension > bounding_box() const;
+
+    protected:
+        PolyhedralSolid();
+
+        index_t find_or_create_facet( PolyhedronFacetVertices facet_vertices );
+
+        index_t find_or_create_edge( std::array< index_t, 2 > edge_vertices );
+
+    private:
+        friend class bitsery::Access;
+        template < typename Archive >
+        void serialize( Archive& archive );
+
+        virtual const Point< dimension >& get_point(
+            index_t vertex_id ) const = 0;
+
+        const PolyhedronVertex& polyhedron_around_vertex(
+            index_t vertex_id ) const;
+
+        void associate_polyhedron_vertex_to_vertex(
+            const PolyhedronVertex& polyhedron_vertex, index_t vertex_id );
+
+        void update_facet_vertices( const std::vector< index_t >& old2new );
+
+        void update_edge_vertices( const std::vector< index_t >& old2new );
+
+        void update_facet_vertex( PolyhedronFacetVertices facet_vertices,
+            index_t facet_vertex_id,
+            index_t new_vertex_id );
+
+        void update_edge_vertex( std::array< index_t, 2 > edge_vertices,
+            index_t edge_vertex_id,
+            index_t new_vertex_id );
+
+        void remove_facet( PolyhedronFacetVertices facet_vertices );
+
+        void remove_edge( std::array< index_t, 2 > edge_vertices );
+
+        std::vector< index_t > delete_facets(
+            const std::vector< bool >& to_delete );
+
+        std::vector< index_t > delete_edges(
+            const std::vector< bool >& to_delete );
+
+        std::vector< index_t > remove_isolated_facets();
+
+        std::vector< index_t > remove_isolated_edges();
+
+        virtual index_t get_polyhedron_vertex(
+            const PolyhedronVertex& polyhedron_vertex ) const = 0;
+
+        virtual index_t get_nb_polyhedron_vertices(
+            index_t polyhedron_id ) const = 0;
+
+        virtual index_t get_nb_polyhedron_facets(
+            index_t polyhedron_id ) const = 0;
+
+        virtual index_t get_nb_polyhedron_facet_vertices(
+            const PolyhedronFacet& polyhedron_facet ) const = 0;
+
+        virtual index_t get_polyhedron_facet_vertex(
+            const PolyhedronFacetVertex& polyhedron_facet_vertex ) const = 0;
+
+        virtual PolyhedronVertex get_polyhedron_facet_vertex_id(
+            const PolyhedronFacetVertex& polyhedron_facet_vertex ) const = 0;
+
+        virtual index_t get_polyhedron_adjacent(
+            const PolyhedronFacet& polyhedron_facet ) const = 0;
+
+    private:
+        IMPLEMENTATION_MEMBER( impl_ );
+    };
+    ALIAS_3D( PolyhedralSolid );
+
+    template < index_t dimension >
+    using PolyhedralSolidFactory =
+        Factory< MeshType, PolyhedralSolid< dimension > >;
+    ALIAS_3D( PolyhedralSolidFactory );
+} // namespace geode