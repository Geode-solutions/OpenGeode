/*
 * Copyright (c) 2019 Geode-solutions
 *
 * Permission is hereby granted, free of charge, to any person obtaining a copy
 * of this software and associated documentation files (the "Software"), to deal
 * in the Software without restriction, including without limitation the rights
 * to use, copy, modify, merge, publish, distribute, sublicense, and/or sell
 * copies of the Software, and to permit persons to whom the Software is
 * furnished to do so, subject to the following conditions:
 *
 * The above copyright notice and this permission notice shall be included in
 * all copies or substantial portions of the Software.
 *
 * THE SOFTWARE IS PROVIDED "AS IS", WITHOUT WARRANTY OF ANY KIND, EXPRESS OR
 * IMPLIED, INCLUDING BUT NOT LIMITED TO THE WARRANTIES OF MERCHANTABILITY,
 * FITNESS FOR A PARTICULAR PURPOSE AND NONINFRINGEMENT. IN NO EVENT SHALL THE
 * AUTHORS OR COPYRIGHT HOLDERS BE LIABLE FOR ANY CLAIM, DAMAGES OR OTHER
 * LIABILITY, WHETHER IN AN ACTION OF CONTRACT, TORT OR OTHERWISE, ARISING FROM,
 * OUT OF OR IN CONNECTION WITH THE SOFTWARE OR THE USE OR OTHER DEALINGS IN THE
 * SOFTWARE.
 *
 */

#pragma once

#include <vector>

#include <geode/basic/factory.h>

#include <geode/mesh/builder/vertex_set_builder.h>
#include <geode/mesh/common.h>

namespace geode
{
    FORWARD_DECLARATION_DIMENSION_CLASS( Point );
    FORWARD_DECLARATION_DIMENSION_CLASS( PolyhedralSolid );

    struct PolyhedronFacet;
    struct PolyhedronVertex;
} // namespace geode

namespace geode
{
    /*!
     * Interface class to represent the builder of a PolyhedralSolid
     */
    template < index_t dimension >
    class PolyhedralSolidBuilder : public VertexSetBuilder
    {
    public:
        /*!
         * Create the builder associated with a PolyhedralSolid.
         * @param[in] mesh The PolyhedralSolid to build/modify
         */
        static std::unique_ptr< PolyhedralSolidBuilder< dimension > > create(
            PolyhedralSolid< dimension >& mesh );

        /*!
         * Set coordinates to a vertex. This vertex should be created before.
         * @param[in] vertex_id The vertex, in [0, nb_vertices()-1].
         * @param[in] point The vertex coordinates
         */
        void set_point( index_t vertex_id, const Point< dimension >& point );

        /*!
         * Create a new point with associated coordinates.
         * @param[in] point The point to create
         * @return the index of the created point
         */
        index_t create_point( const Point< dimension >& point );

        /*!
         * Create a new polyhedron from vertices and facets.
         * @param[in] vertices The vertices defining the polyhedron to create
         * @param[in] facets The list of ordered vertices defining all the
         * facets of the polyhedron
         * @return the index of the created polyhedron
         */
        index_t create_polyhedron( const std::vector< index_t >& vertices,
            const std::vector< std::vector< index_t > >& facets );

        /*!
         * Modify a polyhedron vertex.
         * @param[in] polyhedron_vertex The index of the polyhedron vertex to
         * modify
         * @param[in] vertex_id Index of the mesh vertex to set as polyhedron
         * vertex
         */
        void set_polyhedron_vertex(
            const PolyhedronVertex& polyhedron_vertex, index_t vertex_id );

        /*!
         * Set a polyhedron adgjacent through a facet.
         * @param[in] polygon_facet The index of the polygon facet
         * @param[in] adjacent_id Index of the adjacent polyhedron
         */
        void set_polyhedron_adjacent(
            const PolyhedronFacet& polyhedron_facet, index_t adjacent_id );

        /*!
         * Compute all the adjacencies between the solid polyhedra
         */
        void compute_polyhedron_adjacencies();

        /*!
         * Compute the adjacencies between the given solid polyhedra
         * @param[in] polyhedra_to_connect Set of polyhedra for which compute
         * adjacencies
         */
        void compute_polyhedron_adjacencies(
            const std::vector< index_t >& polyhedra_to_connect );

        /*!
         * Delete a set of solid polyhedra
         * @param[in] to_delete Vector of size polyhedral_solid_.nb_polyhedra().
         * If to_delete[i] is true the polyhedra of index i is deleted, else it
         * is kept.
         */
        void delete_polyhedra( const std::vector< bool >& to_delete );

        /*!
         * Return one polyhedron with one of the vertices matching given vertex.
         * @param[in] vertex_id Index of the vertex.
         * @detail If vertex is isolated (no incident polyhedron), default
         * PolyhedronVertex is returned.
         */
        const PolyhedronVertex& polyhedron_around_vertex(
            index_t vertex_id ) const;

        /*!
         * Set a polyhedron vertex to a given vertex.
         * @param[in] polyhedron_vertex PolyhedronVertex corresponding to the
         * vertex.
         * @param[in] vertex_id Index of the vertex.
         */
        void associate_polyhedron_vertex_to_vertex(
            const PolyhedronVertex& polyhedron_vertex, index_t vertex_id );

    protected:
        PolyhedralSolidBuilder( PolyhedralSolid< dimension >& polyhedral_solid )
            : VertexSetBuilder( polyhedral_solid ),
              polyhedral_solid_( polyhedral_solid )
        {
        }

<<<<<<< HEAD
        index_t find_or_create_facet(
            const std::vector< index_t >& facet_vertices );
=======
        friend class PolyhedralSolid< dimension >;
        void copy( const PolyhedralSolid< dimension >& polyhedral_solid );
>>>>>>> 4a765ea8

    private:
        /*!
         * @brief Sets a point.
         * @param[in] vertex_id the vertex, in 0.. @function nb_vetices()-1.
         * @param[in] vertex the vertex coordinates
         * @return reference to the point that corresponds to the vertex.
         */
        virtual void do_set_point(
            index_t vertex_id, const Point< dimension >& point ) = 0;

        void do_delete_vertices( const std::vector< bool >& to_delete ) final;

        virtual void do_delete_solid_vertices(
            const std::vector< bool >& to_delete ) = 0;

        virtual void do_set_polyhedron_vertex(
            const PolyhedronVertex& polyhedron_vertex, index_t vertex_id ) = 0;

        virtual void do_create_polyhedron(
            const std::vector< index_t >& vertices,
            const std::vector< std::vector< index_t > >& facets ) = 0;

        virtual void do_delete_polyhedra(
            const std::vector< bool >& to_delete ) = 0;

        virtual void do_set_polyhedron_adjacent(
            const PolyhedronFacet& polyhedron_facet, index_t adjacent_id ) = 0;

        void delete_facets( const std::vector< bool >& to_delete );

        void update_facet_vertices( const std::vector< index_t >& old2new );

        virtual std::vector< std::vector< index_t > >
            get_polyhedron_facet_vertices(
                const std::vector< index_t >& vertices,
                const std::vector< std::vector< index_t > >& facets ) const;

    private:
        PolyhedralSolid< dimension >& polyhedral_solid_;
    };
    ALIAS_3D( PolyhedralSolidBuilder );

    template < index_t dimension >
    using PolyhedralSolidBuilderFactory = Factory< MeshType,
        PolyhedralSolidBuilder< dimension >,
        PolyhedralSolid< dimension >& >;
    ALIAS_3D( PolyhedralSolidBuilderFactory );
} // namespace geode
<|MERGE_RESOLUTION|>--- conflicted
+++ resolved
@@ -1,201 +1,199 @@
-/*
- * Copyright (c) 2019 Geode-solutions
- *
- * Permission is hereby granted, free of charge, to any person obtaining a copy
- * of this software and associated documentation files (the "Software"), to deal
- * in the Software without restriction, including without limitation the rights
- * to use, copy, modify, merge, publish, distribute, sublicense, and/or sell
- * copies of the Software, and to permit persons to whom the Software is
- * furnished to do so, subject to the following conditions:
- *
- * The above copyright notice and this permission notice shall be included in
- * all copies or substantial portions of the Software.
- *
- * THE SOFTWARE IS PROVIDED "AS IS", WITHOUT WARRANTY OF ANY KIND, EXPRESS OR
- * IMPLIED, INCLUDING BUT NOT LIMITED TO THE WARRANTIES OF MERCHANTABILITY,
- * FITNESS FOR A PARTICULAR PURPOSE AND NONINFRINGEMENT. IN NO EVENT SHALL THE
- * AUTHORS OR COPYRIGHT HOLDERS BE LIABLE FOR ANY CLAIM, DAMAGES OR OTHER
- * LIABILITY, WHETHER IN AN ACTION OF CONTRACT, TORT OR OTHERWISE, ARISING FROM,
- * OUT OF OR IN CONNECTION WITH THE SOFTWARE OR THE USE OR OTHER DEALINGS IN THE
- * SOFTWARE.
- *
- */
-
-#pragma once
-
-#include <vector>
-
-#include <geode/basic/factory.h>
-
-#include <geode/mesh/builder/vertex_set_builder.h>
-#include <geode/mesh/common.h>
-
-namespace geode
-{
-    FORWARD_DECLARATION_DIMENSION_CLASS( Point );
-    FORWARD_DECLARATION_DIMENSION_CLASS( PolyhedralSolid );
-
-    struct PolyhedronFacet;
-    struct PolyhedronVertex;
-} // namespace geode
-
-namespace geode
-{
-    /*!
-     * Interface class to represent the builder of a PolyhedralSolid
-     */
-    template < index_t dimension >
-    class PolyhedralSolidBuilder : public VertexSetBuilder
-    {
-    public:
-        /*!
-         * Create the builder associated with a PolyhedralSolid.
-         * @param[in] mesh The PolyhedralSolid to build/modify
-         */
-        static std::unique_ptr< PolyhedralSolidBuilder< dimension > > create(
-            PolyhedralSolid< dimension >& mesh );
-
-        /*!
-         * Set coordinates to a vertex. This vertex should be created before.
-         * @param[in] vertex_id The vertex, in [0, nb_vertices()-1].
-         * @param[in] point The vertex coordinates
-         */
-        void set_point( index_t vertex_id, const Point< dimension >& point );
-
-        /*!
-         * Create a new point with associated coordinates.
-         * @param[in] point The point to create
-         * @return the index of the created point
-         */
-        index_t create_point( const Point< dimension >& point );
-
-        /*!
-         * Create a new polyhedron from vertices and facets.
-         * @param[in] vertices The vertices defining the polyhedron to create
-         * @param[in] facets The list of ordered vertices defining all the
-         * facets of the polyhedron
-         * @return the index of the created polyhedron
-         */
-        index_t create_polyhedron( const std::vector< index_t >& vertices,
-            const std::vector< std::vector< index_t > >& facets );
-
-        /*!
-         * Modify a polyhedron vertex.
-         * @param[in] polyhedron_vertex The index of the polyhedron vertex to
-         * modify
-         * @param[in] vertex_id Index of the mesh vertex to set as polyhedron
-         * vertex
-         */
-        void set_polyhedron_vertex(
-            const PolyhedronVertex& polyhedron_vertex, index_t vertex_id );
-
-        /*!
-         * Set a polyhedron adgjacent through a facet.
-         * @param[in] polygon_facet The index of the polygon facet
-         * @param[in] adjacent_id Index of the adjacent polyhedron
-         */
-        void set_polyhedron_adjacent(
-            const PolyhedronFacet& polyhedron_facet, index_t adjacent_id );
-
-        /*!
-         * Compute all the adjacencies between the solid polyhedra
-         */
-        void compute_polyhedron_adjacencies();
-
-        /*!
-         * Compute the adjacencies between the given solid polyhedra
-         * @param[in] polyhedra_to_connect Set of polyhedra for which compute
-         * adjacencies
-         */
-        void compute_polyhedron_adjacencies(
-            const std::vector< index_t >& polyhedra_to_connect );
-
-        /*!
-         * Delete a set of solid polyhedra
-         * @param[in] to_delete Vector of size polyhedral_solid_.nb_polyhedra().
-         * If to_delete[i] is true the polyhedra of index i is deleted, else it
-         * is kept.
-         */
-        void delete_polyhedra( const std::vector< bool >& to_delete );
-
-        /*!
-         * Return one polyhedron with one of the vertices matching given vertex.
-         * @param[in] vertex_id Index of the vertex.
-         * @detail If vertex is isolated (no incident polyhedron), default
-         * PolyhedronVertex is returned.
-         */
-        const PolyhedronVertex& polyhedron_around_vertex(
-            index_t vertex_id ) const;
-
-        /*!
-         * Set a polyhedron vertex to a given vertex.
-         * @param[in] polyhedron_vertex PolyhedronVertex corresponding to the
-         * vertex.
-         * @param[in] vertex_id Index of the vertex.
-         */
-        void associate_polyhedron_vertex_to_vertex(
-            const PolyhedronVertex& polyhedron_vertex, index_t vertex_id );
-
-    protected:
-        PolyhedralSolidBuilder( PolyhedralSolid< dimension >& polyhedral_solid )
-            : VertexSetBuilder( polyhedral_solid ),
-              polyhedral_solid_( polyhedral_solid )
-        {
-        }
-
-<<<<<<< HEAD
-        index_t find_or_create_facet(
-            const std::vector< index_t >& facet_vertices );
-=======
-        friend class PolyhedralSolid< dimension >;
-        void copy( const PolyhedralSolid< dimension >& polyhedral_solid );
->>>>>>> 4a765ea8
-
-    private:
-        /*!
-         * @brief Sets a point.
-         * @param[in] vertex_id the vertex, in 0.. @function nb_vetices()-1.
-         * @param[in] vertex the vertex coordinates
-         * @return reference to the point that corresponds to the vertex.
-         */
-        virtual void do_set_point(
-            index_t vertex_id, const Point< dimension >& point ) = 0;
-
-        void do_delete_vertices( const std::vector< bool >& to_delete ) final;
-
-        virtual void do_delete_solid_vertices(
-            const std::vector< bool >& to_delete ) = 0;
-
-        virtual void do_set_polyhedron_vertex(
-            const PolyhedronVertex& polyhedron_vertex, index_t vertex_id ) = 0;
-
-        virtual void do_create_polyhedron(
-            const std::vector< index_t >& vertices,
-            const std::vector< std::vector< index_t > >& facets ) = 0;
-
-        virtual void do_delete_polyhedra(
-            const std::vector< bool >& to_delete ) = 0;
-
-        virtual void do_set_polyhedron_adjacent(
-            const PolyhedronFacet& polyhedron_facet, index_t adjacent_id ) = 0;
-
-        void delete_facets( const std::vector< bool >& to_delete );
-
-        void update_facet_vertices( const std::vector< index_t >& old2new );
-
-        virtual std::vector< std::vector< index_t > >
-            get_polyhedron_facet_vertices(
-                const std::vector< index_t >& vertices,
-                const std::vector< std::vector< index_t > >& facets ) const;
-
-    private:
-        PolyhedralSolid< dimension >& polyhedral_solid_;
-    };
-    ALIAS_3D( PolyhedralSolidBuilder );
-
-    template < index_t dimension >
-    using PolyhedralSolidBuilderFactory = Factory< MeshType,
-        PolyhedralSolidBuilder< dimension >,
-        PolyhedralSolid< dimension >& >;
-    ALIAS_3D( PolyhedralSolidBuilderFactory );
-} // namespace geode
+/*
+ * Copyright (c) 2019 Geode-solutions
+ *
+ * Permission is hereby granted, free of charge, to any person obtaining a copy
+ * of this software and associated documentation files (the "Software"), to deal
+ * in the Software without restriction, including without limitation the rights
+ * to use, copy, modify, merge, publish, distribute, sublicense, and/or sell
+ * copies of the Software, and to permit persons to whom the Software is
+ * furnished to do so, subject to the following conditions:
+ *
+ * The above copyright notice and this permission notice shall be included in
+ * all copies or substantial portions of the Software.
+ *
+ * THE SOFTWARE IS PROVIDED "AS IS", WITHOUT WARRANTY OF ANY KIND, EXPRESS OR
+ * IMPLIED, INCLUDING BUT NOT LIMITED TO THE WARRANTIES OF MERCHANTABILITY,
+ * FITNESS FOR A PARTICULAR PURPOSE AND NONINFRINGEMENT. IN NO EVENT SHALL THE
+ * AUTHORS OR COPYRIGHT HOLDERS BE LIABLE FOR ANY CLAIM, DAMAGES OR OTHER
+ * LIABILITY, WHETHER IN AN ACTION OF CONTRACT, TORT OR OTHERWISE, ARISING FROM,
+ * OUT OF OR IN CONNECTION WITH THE SOFTWARE OR THE USE OR OTHER DEALINGS IN THE
+ * SOFTWARE.
+ *
+ */
+
+#pragma once
+
+#include <vector>
+
+#include <geode/basic/factory.h>
+
+#include <geode/mesh/builder/vertex_set_builder.h>
+#include <geode/mesh/common.h>
+
+namespace geode
+{
+    FORWARD_DECLARATION_DIMENSION_CLASS( Point );
+    FORWARD_DECLARATION_DIMENSION_CLASS( PolyhedralSolid );
+
+    struct PolyhedronFacet;
+    struct PolyhedronVertex;
+} // namespace geode
+
+namespace geode
+{
+    /*!
+     * Interface class to represent the builder of a PolyhedralSolid
+     */
+    template < index_t dimension >
+    class PolyhedralSolidBuilder : public VertexSetBuilder
+    {
+    public:
+        /*!
+         * Create the builder associated with a PolyhedralSolid.
+         * @param[in] mesh The PolyhedralSolid to build/modify
+         */
+        static std::unique_ptr< PolyhedralSolidBuilder< dimension > > create(
+            PolyhedralSolid< dimension >& mesh );
+
+        /*!
+         * Set coordinates to a vertex. This vertex should be created before.
+         * @param[in] vertex_id The vertex, in [0, nb_vertices()-1].
+         * @param[in] point The vertex coordinates
+         */
+        void set_point( index_t vertex_id, const Point< dimension >& point );
+
+        /*!
+         * Create a new point with associated coordinates.
+         * @param[in] point The point to create
+         * @return the index of the created point
+         */
+        index_t create_point( const Point< dimension >& point );
+
+        /*!
+         * Create a new polyhedron from vertices and facets.
+         * @param[in] vertices The vertices defining the polyhedron to create
+         * @param[in] facets The list of ordered vertices defining all the
+         * facets of the polyhedron
+         * @return the index of the created polyhedron
+         */
+        index_t create_polyhedron( const std::vector< index_t >& vertices,
+            const std::vector< std::vector< index_t > >& facets );
+
+        /*!
+         * Modify a polyhedron vertex.
+         * @param[in] polyhedron_vertex The index of the polyhedron vertex to
+         * modify
+         * @param[in] vertex_id Index of the mesh vertex to set as polyhedron
+         * vertex
+         */
+        void set_polyhedron_vertex(
+            const PolyhedronVertex& polyhedron_vertex, index_t vertex_id );
+
+        /*!
+         * Set a polyhedron adgjacent through a facet.
+         * @param[in] polygon_facet The index of the polygon facet
+         * @param[in] adjacent_id Index of the adjacent polyhedron
+         */
+        void set_polyhedron_adjacent(
+            const PolyhedronFacet& polyhedron_facet, index_t adjacent_id );
+
+        /*!
+         * Compute all the adjacencies between the solid polyhedra
+         */
+        void compute_polyhedron_adjacencies();
+
+        /*!
+         * Compute the adjacencies between the given solid polyhedra
+         * @param[in] polyhedra_to_connect Set of polyhedra for which compute
+         * adjacencies
+         */
+        void compute_polyhedron_adjacencies(
+            const std::vector< index_t >& polyhedra_to_connect );
+
+        /*!
+         * Delete a set of solid polyhedra
+         * @param[in] to_delete Vector of size polyhedral_solid_.nb_polyhedra().
+         * If to_delete[i] is true the polyhedra of index i is deleted, else it
+         * is kept.
+         */
+        void delete_polyhedra( const std::vector< bool >& to_delete );
+
+        /*!
+         * Return one polyhedron with one of the vertices matching given vertex.
+         * @param[in] vertex_id Index of the vertex.
+         * @detail If vertex is isolated (no incident polyhedron), default
+         * PolyhedronVertex is returned.
+         */
+        const PolyhedronVertex& polyhedron_around_vertex(
+            index_t vertex_id ) const;
+
+        /*!
+         * Set a polyhedron vertex to a given vertex.
+         * @param[in] polyhedron_vertex PolyhedronVertex corresponding to the
+         * vertex.
+         * @param[in] vertex_id Index of the vertex.
+         */
+        void associate_polyhedron_vertex_to_vertex(
+            const PolyhedronVertex& polyhedron_vertex, index_t vertex_id );
+
+    protected:
+        PolyhedralSolidBuilder( PolyhedralSolid< dimension >& polyhedral_solid )
+            : VertexSetBuilder( polyhedral_solid ),
+              polyhedral_solid_( polyhedral_solid )
+        {
+        }
+
+        index_t find_or_create_facet(
+            const std::vector< index_t >& facet_vertices );
+
+        friend class PolyhedralSolid< dimension >;
+        void copy( const PolyhedralSolid< dimension >& polyhedral_solid );
+
+    private:
+        /*!
+         * @brief Sets a point.
+         * @param[in] vertex_id the vertex, in 0.. @function nb_vetices()-1.
+         * @param[in] vertex the vertex coordinates
+         * @return reference to the point that corresponds to the vertex.
+         */
+        virtual void do_set_point(
+            index_t vertex_id, const Point< dimension >& point ) = 0;
+
+        void do_delete_vertices( const std::vector< bool >& to_delete ) final;
+
+        virtual void do_delete_solid_vertices(
+            const std::vector< bool >& to_delete ) = 0;
+
+        virtual void do_set_polyhedron_vertex(
+            const PolyhedronVertex& polyhedron_vertex, index_t vertex_id ) = 0;
+
+        virtual void do_create_polyhedron(
+            const std::vector< index_t >& vertices,
+            const std::vector< std::vector< index_t > >& facets ) = 0;
+
+        virtual void do_delete_polyhedra(
+            const std::vector< bool >& to_delete ) = 0;
+
+        virtual void do_set_polyhedron_adjacent(
+            const PolyhedronFacet& polyhedron_facet, index_t adjacent_id ) = 0;
+
+        void delete_facets( const std::vector< bool >& to_delete );
+
+        void update_facet_vertices( const std::vector< index_t >& old2new );
+
+        virtual std::vector< std::vector< index_t > >
+            get_polyhedron_facet_vertices(
+                const std::vector< index_t >& vertices,
+                const std::vector< std::vector< index_t > >& facets ) const;
+
+    private:
+        PolyhedralSolid< dimension >& polyhedral_solid_;
+    };
+    ALIAS_3D( PolyhedralSolidBuilder );
+
+    template < index_t dimension >
+    using PolyhedralSolidBuilderFactory = Factory< MeshType,
+        PolyhedralSolidBuilder< dimension >,
+        PolyhedralSolid< dimension >& >;
+    ALIAS_3D( PolyhedralSolidBuilderFactory );
+} // namespace geode