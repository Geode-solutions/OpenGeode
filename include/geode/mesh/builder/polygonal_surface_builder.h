/*
 * Copyright (c) 2019 Geode-solutions
 *
 * Permission is hereby granted, free of charge, to any person obtaining a copy
 * of this software and associated documentation files (the "Software"), to deal
 * in the Software without restriction, including without limitation the rights
 * to use, copy, modify, merge, publish, distribute, sublicense, and/or sell
 * copies of the Software, and to permit persons to whom the Software is
 * furnished to do so, subject to the following conditions:
 *
 * The above copyright notice and this permission notice shall be included in
 * all copies or substantial portions of the Software.
 *
 * THE SOFTWARE IS PROVIDED "AS IS", WITHOUT WARRANTY OF ANY KIND, EXPRESS OR
 * IMPLIED, INCLUDING BUT NOT LIMITED TO THE WARRANTIES OF MERCHANTABILITY,
 * FITNESS FOR A PARTICULAR PURPOSE AND NONINFRINGEMENT. IN NO EVENT SHALL THE
 * AUTHORS OR COPYRIGHT HOLDERS BE LIABLE FOR ANY CLAIM, DAMAGES OR OTHER
 * LIABILITY, WHETHER IN AN ACTION OF CONTRACT, TORT OR OTHERWISE, ARISING FROM,
 * OUT OF OR IN CONNECTION WITH THE SOFTWARE OR THE USE OR OTHER DEALINGS IN THE
 * SOFTWARE.
 *
 */

#pragma once

#include <vector>

#include <geode/basic/factory.h>

#include <geode/mesh/builder/vertex_set_builder.h>
#include <geode/mesh/common.h>

namespace geode
{
    FORWARD_DECLARATION_DIMENSION_CLASS( Point );
    FORWARD_DECLARATION_DIMENSION_CLASS( PolygonalSurface );

    struct PolygonEdge;
    struct PolygonVertex;
} // namespace geode

namespace geode
{
    /*!
     * Interface class to represent the builder of a PolygonalSurface
     */
    template < index_t dimension >
    class PolygonalSurfaceBuilder : public VertexSetBuilder
    {
    public:
        /*!
         * Create the builder associated with a PolygonalSurface.
         * @param[in] mesh The PolygonalSurface to build/modify
         */
        static std::unique_ptr< PolygonalSurfaceBuilder< dimension > > create(
            PolygonalSurface< dimension >& mesh );

        /*!
         * Set coordinates to a vertex. This vertex should be created before.
         * @param[in] vertex_id The vertex, in [0, nb_vertices()-1].
         * @param[in] point The vertex coordinates
         */
        void set_point( index_t vertex_id, const Point< dimension >& point );

        /*!
         * Create a new point with associated coordinates.
         * @param[in] point The point to create
         * @return the index of the created point
         */
        index_t create_point( const Point< dimension >& point );

        /*!
         * Create a new polygon from vertices.
         * @param[in] vertices The ordered vertices defining the polygon to
         * create
         * @return the index of the created polygon
         */
        index_t create_polygon( const std::vector< index_t >& vertices );

        /*!
         * Modify a polygon vertex.
         * @param[in] polygon_vertex The index of the polygon vertex to modify
         * @param[in] vertex_id Index of the mesh vertex to set as polygon
         * vertex
         */
        void set_polygon_vertex(
            const PolygonVertex& polygon_vertex, index_t vertex_id );

        /*!
         * Set a polygon adjacent through an edge.
         * @param[in] polygon_edge The index of the polygon edge
         * @param[in] adjacent_id Index of the adjacent polygon
         */
        void set_polygon_adjacent(
            const PolygonEdge& polygon_edge, index_t adjacent_id );

        /*!
         * Compute all the adjacencies between the surface polygons
         */
        void compute_polygon_adjacencies();

        /*!
         * Compute the adjacencies between the given surface polygons
         * @param[in] polygons_to_connect Set of polygons for which compute
         * adjacencies
         */
        void compute_polygon_adjacencies(
            const std::vector< index_t >& polygons_to_connect );

        /*!
         * Delete a set of surface polygons
         * @param[in] to_delete Vector of size polygonal_surface_.nb_polygons().
         * If to_delete[i] is true the polygon of index i is deleted, else it is
         * kept.
         */
        void delete_polygons( const std::vector< bool >& to_delete );

        /*!
         * Return one polygon with one of the vertices matching given vertex.
         * @param[in] vertex_id Index of the vertex.
         * @detail If vertex is isolated (no incident polygon), default
         * PolygonVertex is returned.
         */
        const PolygonVertex& polygon_around_vertex( index_t vertex_id ) const;

        /*!
         * Set a polygon vertex to a given vertex.
         * @param[in] polygon_vertex PolygonVertex corresponding to the vertex.
         * @param[in] vertex_id Index of the vertex.
         */
        void associate_polygon_vertex_to_vertex(
            const PolygonVertex& polygon_vertex, index_t vertex_id );

    protected:
        PolygonalSurfaceBuilder(
            PolygonalSurface< dimension >& polygonal_surface )
            : VertexSetBuilder( polygonal_surface ),
              polygonal_surface_( polygonal_surface )
        {
        }

<<<<<<< HEAD
        index_t find_or_create_edge(
            const std::array< index_t, 2 >& edge_vertices );
=======
        friend class PolygonalSurface< dimension >;
        void copy( const PolygonalSurface< dimension >& polygonal_surface );
>>>>>>> 4a765ea8

    private:
        virtual void do_set_point(
            index_t vertex_id, const Point< dimension >& point ) = 0;

        void do_delete_vertices( const std::vector< bool >& to_delete ) final;

        virtual void do_delete_surface_vertices(
            const std::vector< bool >& to_delete ) = 0;

        virtual void do_set_polygon_vertex(
            const PolygonVertex& polygon_vertex, index_t vertex_id ) = 0;

        virtual void do_create_polygon(
            const std::vector< index_t >& vertices ) = 0;

        virtual void do_delete_polygons(
            const std::vector< bool >& to_delete ) = 0;

        virtual void do_set_polygon_adjacent(
            const PolygonEdge& polygon_edge, index_t adjacent_id ) = 0;

        void delete_edges( const std::vector< bool >& to_delete );

        void update_edge_vertices( const std::vector< index_t >& old2new );

    private:
        PolygonalSurface< dimension >& polygonal_surface_;
    };
    ALIAS_2D_AND_3D( PolygonalSurfaceBuilder );

    template < index_t dimension >
    using PolygonalSurfaceBuilderFactory = Factory< MeshType,
        PolygonalSurfaceBuilder< dimension >,
        PolygonalSurface< dimension >& >;
    ALIAS_2D_AND_3D( PolygonalSurfaceBuilderFactory );
} // namespace geode
<|MERGE_RESOLUTION|>--- conflicted
+++ resolved
@@ -1,185 +1,183 @@
-/*
- * Copyright (c) 2019 Geode-solutions
- *
- * Permission is hereby granted, free of charge, to any person obtaining a copy
- * of this software and associated documentation files (the "Software"), to deal
- * in the Software without restriction, including without limitation the rights
- * to use, copy, modify, merge, publish, distribute, sublicense, and/or sell
- * copies of the Software, and to permit persons to whom the Software is
- * furnished to do so, subject to the following conditions:
- *
- * The above copyright notice and this permission notice shall be included in
- * all copies or substantial portions of the Software.
- *
- * THE SOFTWARE IS PROVIDED "AS IS", WITHOUT WARRANTY OF ANY KIND, EXPRESS OR
- * IMPLIED, INCLUDING BUT NOT LIMITED TO THE WARRANTIES OF MERCHANTABILITY,
- * FITNESS FOR A PARTICULAR PURPOSE AND NONINFRINGEMENT. IN NO EVENT SHALL THE
- * AUTHORS OR COPYRIGHT HOLDERS BE LIABLE FOR ANY CLAIM, DAMAGES OR OTHER
- * LIABILITY, WHETHER IN AN ACTION OF CONTRACT, TORT OR OTHERWISE, ARISING FROM,
- * OUT OF OR IN CONNECTION WITH THE SOFTWARE OR THE USE OR OTHER DEALINGS IN THE
- * SOFTWARE.
- *
- */
-
-#pragma once
-
-#include <vector>
-
-#include <geode/basic/factory.h>
-
-#include <geode/mesh/builder/vertex_set_builder.h>
-#include <geode/mesh/common.h>
-
-namespace geode
-{
-    FORWARD_DECLARATION_DIMENSION_CLASS( Point );
-    FORWARD_DECLARATION_DIMENSION_CLASS( PolygonalSurface );
-
-    struct PolygonEdge;
-    struct PolygonVertex;
-} // namespace geode
-
-namespace geode
-{
-    /*!
-     * Interface class to represent the builder of a PolygonalSurface
-     */
-    template < index_t dimension >
-    class PolygonalSurfaceBuilder : public VertexSetBuilder
-    {
-    public:
-        /*!
-         * Create the builder associated with a PolygonalSurface.
-         * @param[in] mesh The PolygonalSurface to build/modify
-         */
-        static std::unique_ptr< PolygonalSurfaceBuilder< dimension > > create(
-            PolygonalSurface< dimension >& mesh );
-
-        /*!
-         * Set coordinates to a vertex. This vertex should be created before.
-         * @param[in] vertex_id The vertex, in [0, nb_vertices()-1].
-         * @param[in] point The vertex coordinates
-         */
-        void set_point( index_t vertex_id, const Point< dimension >& point );
-
-        /*!
-         * Create a new point with associated coordinates.
-         * @param[in] point The point to create
-         * @return the index of the created point
-         */
-        index_t create_point( const Point< dimension >& point );
-
-        /*!
-         * Create a new polygon from vertices.
-         * @param[in] vertices The ordered vertices defining the polygon to
-         * create
-         * @return the index of the created polygon
-         */
-        index_t create_polygon( const std::vector< index_t >& vertices );
-
-        /*!
-         * Modify a polygon vertex.
-         * @param[in] polygon_vertex The index of the polygon vertex to modify
-         * @param[in] vertex_id Index of the mesh vertex to set as polygon
-         * vertex
-         */
-        void set_polygon_vertex(
-            const PolygonVertex& polygon_vertex, index_t vertex_id );
-
-        /*!
-         * Set a polygon adjacent through an edge.
-         * @param[in] polygon_edge The index of the polygon edge
-         * @param[in] adjacent_id Index of the adjacent polygon
-         */
-        void set_polygon_adjacent(
-            const PolygonEdge& polygon_edge, index_t adjacent_id );
-
-        /*!
-         * Compute all the adjacencies between the surface polygons
-         */
-        void compute_polygon_adjacencies();
-
-        /*!
-         * Compute the adjacencies between the given surface polygons
-         * @param[in] polygons_to_connect Set of polygons for which compute
-         * adjacencies
-         */
-        void compute_polygon_adjacencies(
-            const std::vector< index_t >& polygons_to_connect );
-
-        /*!
-         * Delete a set of surface polygons
-         * @param[in] to_delete Vector of size polygonal_surface_.nb_polygons().
-         * If to_delete[i] is true the polygon of index i is deleted, else it is
-         * kept.
-         */
-        void delete_polygons( const std::vector< bool >& to_delete );
-
-        /*!
-         * Return one polygon with one of the vertices matching given vertex.
-         * @param[in] vertex_id Index of the vertex.
-         * @detail If vertex is isolated (no incident polygon), default
-         * PolygonVertex is returned.
-         */
-        const PolygonVertex& polygon_around_vertex( index_t vertex_id ) const;
-
-        /*!
-         * Set a polygon vertex to a given vertex.
-         * @param[in] polygon_vertex PolygonVertex corresponding to the vertex.
-         * @param[in] vertex_id Index of the vertex.
-         */
-        void associate_polygon_vertex_to_vertex(
-            const PolygonVertex& polygon_vertex, index_t vertex_id );
-
-    protected:
-        PolygonalSurfaceBuilder(
-            PolygonalSurface< dimension >& polygonal_surface )
-            : VertexSetBuilder( polygonal_surface ),
-              polygonal_surface_( polygonal_surface )
-        {
-        }
-
-<<<<<<< HEAD
-        index_t find_or_create_edge(
-            const std::array< index_t, 2 >& edge_vertices );
-=======
-        friend class PolygonalSurface< dimension >;
-        void copy( const PolygonalSurface< dimension >& polygonal_surface );
->>>>>>> 4a765ea8
-
-    private:
-        virtual void do_set_point(
-            index_t vertex_id, const Point< dimension >& point ) = 0;
-
-        void do_delete_vertices( const std::vector< bool >& to_delete ) final;
-
-        virtual void do_delete_surface_vertices(
-            const std::vector< bool >& to_delete ) = 0;
-
-        virtual void do_set_polygon_vertex(
-            const PolygonVertex& polygon_vertex, index_t vertex_id ) = 0;
-
-        virtual void do_create_polygon(
-            const std::vector< index_t >& vertices ) = 0;
-
-        virtual void do_delete_polygons(
-            const std::vector< bool >& to_delete ) = 0;
-
-        virtual void do_set_polygon_adjacent(
-            const PolygonEdge& polygon_edge, index_t adjacent_id ) = 0;
-
-        void delete_edges( const std::vector< bool >& to_delete );
-
-        void update_edge_vertices( const std::vector< index_t >& old2new );
-
-    private:
-        PolygonalSurface< dimension >& polygonal_surface_;
-    };
-    ALIAS_2D_AND_3D( PolygonalSurfaceBuilder );
-
-    template < index_t dimension >
-    using PolygonalSurfaceBuilderFactory = Factory< MeshType,
-        PolygonalSurfaceBuilder< dimension >,
-        PolygonalSurface< dimension >& >;
-    ALIAS_2D_AND_3D( PolygonalSurfaceBuilderFactory );
-} // namespace geode
+/*
+ * Copyright (c) 2019 Geode-solutions
+ *
+ * Permission is hereby granted, free of charge, to any person obtaining a copy
+ * of this software and associated documentation files (the "Software"), to deal
+ * in the Software without restriction, including without limitation the rights
+ * to use, copy, modify, merge, publish, distribute, sublicense, and/or sell
+ * copies of the Software, and to permit persons to whom the Software is
+ * furnished to do so, subject to the following conditions:
+ *
+ * The above copyright notice and this permission notice shall be included in
+ * all copies or substantial portions of the Software.
+ *
+ * THE SOFTWARE IS PROVIDED "AS IS", WITHOUT WARRANTY OF ANY KIND, EXPRESS OR
+ * IMPLIED, INCLUDING BUT NOT LIMITED TO THE WARRANTIES OF MERCHANTABILITY,
+ * FITNESS FOR A PARTICULAR PURPOSE AND NONINFRINGEMENT. IN NO EVENT SHALL THE
+ * AUTHORS OR COPYRIGHT HOLDERS BE LIABLE FOR ANY CLAIM, DAMAGES OR OTHER
+ * LIABILITY, WHETHER IN AN ACTION OF CONTRACT, TORT OR OTHERWISE, ARISING FROM,
+ * OUT OF OR IN CONNECTION WITH THE SOFTWARE OR THE USE OR OTHER DEALINGS IN THE
+ * SOFTWARE.
+ *
+ */
+
+#pragma once
+
+#include <vector>
+
+#include <geode/basic/factory.h>
+
+#include <geode/mesh/builder/vertex_set_builder.h>
+#include <geode/mesh/common.h>
+
+namespace geode
+{
+    FORWARD_DECLARATION_DIMENSION_CLASS( Point );
+    FORWARD_DECLARATION_DIMENSION_CLASS( PolygonalSurface );
+
+    struct PolygonEdge;
+    struct PolygonVertex;
+} // namespace geode
+
+namespace geode
+{
+    /*!
+     * Interface class to represent the builder of a PolygonalSurface
+     */
+    template < index_t dimension >
+    class PolygonalSurfaceBuilder : public VertexSetBuilder
+    {
+    public:
+        /*!
+         * Create the builder associated with a PolygonalSurface.
+         * @param[in] mesh The PolygonalSurface to build/modify
+         */
+        static std::unique_ptr< PolygonalSurfaceBuilder< dimension > > create(
+            PolygonalSurface< dimension >& mesh );
+
+        /*!
+         * Set coordinates to a vertex. This vertex should be created before.
+         * @param[in] vertex_id The vertex, in [0, nb_vertices()-1].
+         * @param[in] point The vertex coordinates
+         */
+        void set_point( index_t vertex_id, const Point< dimension >& point );
+
+        /*!
+         * Create a new point with associated coordinates.
+         * @param[in] point The point to create
+         * @return the index of the created point
+         */
+        index_t create_point( const Point< dimension >& point );
+
+        /*!
+         * Create a new polygon from vertices.
+         * @param[in] vertices The ordered vertices defining the polygon to
+         * create
+         * @return the index of the created polygon
+         */
+        index_t create_polygon( const std::vector< index_t >& vertices );
+
+        /*!
+         * Modify a polygon vertex.
+         * @param[in] polygon_vertex The index of the polygon vertex to modify
+         * @param[in] vertex_id Index of the mesh vertex to set as polygon
+         * vertex
+         */
+        void set_polygon_vertex(
+            const PolygonVertex& polygon_vertex, index_t vertex_id );
+
+        /*!
+         * Set a polygon adjacent through an edge.
+         * @param[in] polygon_edge The index of the polygon edge
+         * @param[in] adjacent_id Index of the adjacent polygon
+         */
+        void set_polygon_adjacent(
+            const PolygonEdge& polygon_edge, index_t adjacent_id );
+
+        /*!
+         * Compute all the adjacencies between the surface polygons
+         */
+        void compute_polygon_adjacencies();
+
+        /*!
+         * Compute the adjacencies between the given surface polygons
+         * @param[in] polygons_to_connect Set of polygons for which compute
+         * adjacencies
+         */
+        void compute_polygon_adjacencies(
+            const std::vector< index_t >& polygons_to_connect );
+
+        /*!
+         * Delete a set of surface polygons
+         * @param[in] to_delete Vector of size polygonal_surface_.nb_polygons().
+         * If to_delete[i] is true the polygon of index i is deleted, else it is
+         * kept.
+         */
+        void delete_polygons( const std::vector< bool >& to_delete );
+
+        /*!
+         * Return one polygon with one of the vertices matching given vertex.
+         * @param[in] vertex_id Index of the vertex.
+         * @detail If vertex is isolated (no incident polygon), default
+         * PolygonVertex is returned.
+         */
+        const PolygonVertex& polygon_around_vertex( index_t vertex_id ) const;
+
+        /*!
+         * Set a polygon vertex to a given vertex.
+         * @param[in] polygon_vertex PolygonVertex corresponding to the vertex.
+         * @param[in] vertex_id Index of the vertex.
+         */
+        void associate_polygon_vertex_to_vertex(
+            const PolygonVertex& polygon_vertex, index_t vertex_id );
+
+    protected:
+        PolygonalSurfaceBuilder(
+            PolygonalSurface< dimension >& polygonal_surface )
+            : VertexSetBuilder( polygonal_surface ),
+              polygonal_surface_( polygonal_surface )
+        {
+        }
+
+        index_t find_or_create_edge(
+            const std::array< index_t, 2 >& edge_vertices );
+
+        friend class PolygonalSurface< dimension >;
+        void copy( const PolygonalSurface< dimension >& polygonal_surface );
+
+    private:
+        virtual void do_set_point(
+            index_t vertex_id, const Point< dimension >& point ) = 0;
+
+        void do_delete_vertices( const std::vector< bool >& to_delete ) final;
+
+        virtual void do_delete_surface_vertices(
+            const std::vector< bool >& to_delete ) = 0;
+
+        virtual void do_set_polygon_vertex(
+            const PolygonVertex& polygon_vertex, index_t vertex_id ) = 0;
+
+        virtual void do_create_polygon(
+            const std::vector< index_t >& vertices ) = 0;
+
+        virtual void do_delete_polygons(
+            const std::vector< bool >& to_delete ) = 0;
+
+        virtual void do_set_polygon_adjacent(
+            const PolygonEdge& polygon_edge, index_t adjacent_id ) = 0;
+
+        void delete_edges( const std::vector< bool >& to_delete );
+
+        void update_edge_vertices( const std::vector< index_t >& old2new );
+
+    private:
+        PolygonalSurface< dimension >& polygonal_surface_;
+    };
+    ALIAS_2D_AND_3D( PolygonalSurfaceBuilder );
+
+    template < index_t dimension >
+    using PolygonalSurfaceBuilderFactory = Factory< MeshType,
+        PolygonalSurfaceBuilder< dimension >,
+        PolygonalSurface< dimension >& >;
+    ALIAS_2D_AND_3D( PolygonalSurfaceBuilderFactory );
+} // namespace geode