/*
 * Copyright (c) 2019 - 2023 Geode-solutions
 *
 * Permission is hereby granted, free of charge, to any person obtaining a copy
 * of this software and associated documentation files (the "Software"), to deal
 * in the Software without restriction, including without limitation the rights
 * to use, copy, modify, merge, publish, distribute, sublicense, and/or sell
 * copies of the Software, and to permit persons to whom the Software is
 * furnished to do so, subject to the following conditions:
 *
 * The above copyright notice and this permission notice shall be included in
 * all copies or substantial portions of the Software.
 *
 * THE SOFTWARE IS PROVIDED "AS IS", WITHOUT WARRANTY OF ANY KIND, EXPRESS OR
 * IMPLIED, INCLUDING BUT NOT LIMITED TO THE WARRANTIES OF MERCHANTABILITY,
 * FITNESS FOR A PARTICULAR PURPOSE AND NONINFRINGEMENT. IN NO EVENT SHALL THE
 * AUTHORS OR COPYRIGHT HOLDERS BE LIABLE FOR ANY CLAIM, DAMAGES OR OTHER
 * LIABILITY, WHETHER IN AN ACTION OF CONTRACT, TORT OR OTHERWISE, ARISING FROM,
 * OUT OF OR IN CONNECTION WITH THE SOFTWARE OR THE USE OR OTHER DEALINGS IN THE
 * SOFTWARE.
 *
 */

#pragma once

#include <geode/basic/identifier.h>

#include <geode/model/common.h>
#include <geode/model/mixin/core/blocks.h>
#include <geode/model/mixin/core/corners.h>
#include <geode/model/mixin/core/lines.h>
#include <geode/model/mixin/core/model_boundaries.h>
#include <geode/model/mixin/core/surfaces.h>
#include <geode/model/mixin/core/topology.h>

namespace geode
{
    ALIAS_2D( Corner );
    ALIAS_2D( Line );
    ALIAS_2D( Surface );
    ALIAS_2D( ModelBoundary );
    FORWARD_DECLARATION_DIMENSION_CLASS( BoundingBox );
    ALIAS_2D( BoundingBox );
    class SectionBuilder;
} // namespace geode

namespace geode
{
    /*!
     * A Section is a 2D model composed of
     * Corners, Lines, and Surfaces.
     * This class provides classes for range-based iteration on Component
     * boundaries and incidences.
     * @extends Corners
     * @extends Lines
     * @extends Surfaces
     * @extends ModelBoundaries
     */
    class opengeode_model_api Section : public Topology,
                                        public Corners2D,
                                        public Lines2D,
                                        public Surfaces2D,
                                        public ModelBoundaries2D,
                                        public Identifier
    {
    public:
<<<<<<< HEAD
        static constexpr index_t dimension{ 2 };
=======
        static constexpr index_t dim{ 2 };
>>>>>>> b31f30f9
        using Builder = SectionBuilder;

        class opengeode_model_api BoundaryCornerRange
            : public Relationships::BoundaryRangeIterator,
              public BeginEnd< BoundaryCornerRange >
        {
        public:
            BoundaryCornerRange( const Section& section, const Line2D& line );

            const Corner2D& operator*() const;

        private:
            const Section& section_;
        };

        class opengeode_model_api BoundaryLineRange
            : public Relationships::BoundaryRangeIterator,
              public BeginEnd< BoundaryLineRange >
        {
        public:
            BoundaryLineRange(
                const Section& section, const Surface2D& surface );

            const Line2D& operator*() const;

        private:
            const Section& section_;
        };

        class opengeode_model_api IncidentLineRange
            : public Relationships::IncidenceRangeIterator,
              public BeginEnd< IncidentLineRange >
        {
        public:
            IncidentLineRange( const Section& section, const Corner2D& corner );

            const Line2D& operator*() const;

        private:
            const Section& section_;
        };

        class opengeode_model_api IncidentSurfaceRange
            : public Relationships::IncidenceRangeIterator,
              public BeginEnd< IncidentSurfaceRange >
        {
        public:
            IncidentSurfaceRange( const Section& section, const Line2D& line );

            const Surface2D& operator*() const;

        private:
            const Section& section_;
        };

        class opengeode_model_api InternalLineRange
            : public Relationships::InternalRangeIterator,
              public BeginEnd< InternalLineRange >
        {
        public:
            InternalLineRange(
                const Section& section, const Surface2D& surface );

            void operator++();

            const Line2D& operator*() const;

        private:
            const Section& section_;
        };

        class opengeode_model_api InternalCornerRange
            : public Relationships::InternalRangeIterator,
              public BeginEnd< InternalCornerRange >
        {
        public:
            InternalCornerRange(
                const Section& section, const Surface2D& surface );

            void operator++();

            const Corner2D& operator*() const;

        private:
            const Section& section_;
        };

        class opengeode_model_api EmbeddingSurfaceRange
            : public Relationships::EmbeddingRangeIterator,
              public BeginEnd< EmbeddingSurfaceRange >
        {
        public:
            EmbeddingSurfaceRange( const Section& section, const Line2D& line );

            EmbeddingSurfaceRange(
                const Section& section, const Corner2D& corner );

            void operator++();

            const Surface2D& operator*() const;

        private:
            const Section& section_;
        };

        class opengeode_model_api ItemLineRange
            : public Relationships::ItemRangeIterator,
              public BeginEnd< ItemLineRange >
        {
        public:
            ItemLineRange(
                const Section& section, const ModelBoundary2D& boundary );

            const Line2D& operator*() const;

        private:
            const Section& section_;
        };

    public:
        Section();
        Section( Section&& section );
        ~Section();

        BoundaryCornerRange boundaries( const Line2D& line ) const;

        BoundaryLineRange boundaries( const Surface2D& surface ) const;

        IncidentLineRange incidences( const Corner2D& corner ) const;

        IncidentSurfaceRange incidences( const Line2D& line ) const;

        index_t nb_internal_corners( const Surface2D& surface ) const;

        InternalCornerRange internal_corners( const Surface2D& surface ) const;

        index_t nb_internal_lines( const Surface2D& surface ) const;

        InternalLineRange internal_lines( const Surface2D& surface ) const;

        index_t nb_embedding_surfaces( const Corner2D& corner ) const;

        EmbeddingSurfaceRange embedding_surfaces(
            const Corner2D& corner ) const;

        index_t nb_embedding_surfaces( const Line2D& line ) const;

        EmbeddingSurfaceRange embedding_surfaces( const Line2D& line ) const;

        ItemLineRange model_boundary_items(
            const ModelBoundary2D& boundary ) const;

        bool is_closed( const Line2D& line ) const;

        bool is_boundary( const Corner2D& corner, const Line2D& line ) const;

        bool is_boundary( const Line2D& line, const Surface2D& surface ) const;

        bool is_internal(
            const Corner2D& corner, const Surface2D& surface ) const;

        bool is_internal( const Line2D& line, const Surface2D& surface ) const;

        bool is_model_boundary_item(
            const Line2D& line, const ModelBoundary2D& boundary ) const;

        /*!
         * Compute the bounding box from component meshes
         */
        BoundingBox2D bounding_box() const;

        static absl::string_view native_extension_static()
        {
            static const auto extension = "og_sctn";
            return extension;
        }

        absl::string_view native_extension() const
        {
            return native_extension_static();
        }
    };
} // namespace geode<|MERGE_RESOLUTION|>--- conflicted
+++ resolved
@@ -64,11 +64,7 @@
                                         public Identifier
     {
     public:
-<<<<<<< HEAD
-        static constexpr index_t dimension{ 2 };
-=======
         static constexpr index_t dim{ 2 };
->>>>>>> b31f30f9
         using Builder = SectionBuilder;
 
         class opengeode_model_api BoundaryCornerRange
