--- conflicted
+++ resolved
@@ -51,11 +51,7 @@
     class SectionOutput : public Output< Section >
     {
     protected:
-<<<<<<< HEAD
-        SectionOutput( std::string_view filename )
-=======
-        explicit SectionOutput( absl::string_view filename )
->>>>>>> 97c1eb5e
+        explicit SectionOutput( std::string_view filename )
             : Output< Section >{ filename }
         {
         }
