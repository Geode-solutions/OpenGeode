/*
 * Copyright (c) 2019 - 2024 Geode-solutions
 *
 * Permission is hereby granted, free of charge, to any person obtaining a copy
 * of this software and associated documentation files (the "Software"), to
 * deal in the Software without restriction, including without limitation the
 * rights to use, copy, modify, merge, publish, distribute, sublicense, and/or
 * sell copies of the Software, and to permit persons to whom the Software is
 * furnished to do so, subject to the following conditions:
 *
 * The above copyright notice and this permission notice shall be included in
 * all copies or substantial portions of the Software.
 *
 * THE SOFTWARE IS PROVIDED "AS IS", WITHOUT WARRANTY OF ANY KIND, EXPRESS OR
 * IMPLIED, INCLUDING BUT NOT LIMITED TO THE WARRANTIES OF MERCHANTABILITY,
 * FITNESS FOR A PARTICULAR PURPOSE AND NONINFRINGEMENT. IN NO EVENT SHALL THE
 * AUTHORS OR COPYRIGHT HOLDERS BE LIABLE FOR ANY CLAIM, DAMAGES OR OTHER
 * LIABILITY, WHETHER IN AN ACTION OF CONTRACT, TORT OR OTHERWISE, ARISING FROM,
 * OUT OF OR IN CONNECTION WITH THE SOFTWARE OR THE USE OR OTHER DEALINGS IN THE
 * SOFTWARE.
 *
 */

#pragma once

#include <string>
#include <vector>

#include <geode/model/representation/core/brep.h>
#include <geode/model/representation/io/brep_output.h>

namespace geode
{
    class ZipFile;
}

namespace geode
{
    class opengeode_model_api OpenGeodeBRepOutput final : public BRepOutput
    {
    public:
<<<<<<< HEAD
        OpenGeodeBRepOutput( std::string_view filename )
=======
        explicit OpenGeodeBRepOutput( absl::string_view filename )
>>>>>>> 97c1eb5e
            : BRepOutput( filename )
        {
        }

        static std::string_view extension()
        {
            return BRep::native_extension_static();
        }

        void archive_brep_files( const ZipFile& zip_writer ) const;

        void save_brep_files(
            const BRep& brep, std::string_view directory ) const;

        std::vector< std::string > write( const BRep& brep ) const final;
    };
} // namespace geode<|MERGE_RESOLUTION|>--- conflicted
+++ resolved
@@ -39,11 +39,7 @@
     class opengeode_model_api OpenGeodeBRepOutput final : public BRepOutput
     {
     public:
-<<<<<<< HEAD
-        OpenGeodeBRepOutput( std::string_view filename )
-=======
-        explicit OpenGeodeBRepOutput( absl::string_view filename )
->>>>>>> 97c1eb5e
+        explicit OpenGeodeBRepOutput( std::string_view filename )
             : BRepOutput( filename )
         {
         }
