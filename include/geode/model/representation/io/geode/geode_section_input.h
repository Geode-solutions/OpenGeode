/*
 * Copyright (c) 2019 - 2024 Geode-solutions
 *
 * Permission is hereby granted, free of charge, to any person obtaining a copy
 * of this software and associated documentation files (the "Software"), to deal
 * in the Software without restriction, including without limitation the rights
 * to use, copy, modify, merge, publish, distribute, sublicense, and/or sell
 * copies of the Software, and to permit persons to whom the Software is
 * furnished to do so, subject to the following conditions:
 *
 * The above copyright notice and this permission notice shall be included in
 * all copies or substantial portions of the Software.
 *
 * THE SOFTWARE IS PROVIDED "AS IS", WITHOUT WARRANTY OF ANY KIND, EXPRESS OR
 * IMPLIED, INCLUDING BUT NOT LIMITED TO THE WARRANTIES OF MERCHANTABILITY,
 * FITNESS FOR A PARTICULAR PURPOSE AND NONINFRINGEMENT. IN NO EVENT SHALL THE
 * AUTHORS OR COPYRIGHT HOLDERS BE LIABLE FOR ANY CLAIM, DAMAGES OR OTHER
 * LIABILITY, WHETHER IN AN ACTION OF CONTRACT, TORT OR OTHERWISE, ARISING FROM,
 * OUT OF OR IN CONNECTION WITH THE SOFTWARE OR THE USE OR OTHER DEALINGS IN THE
 * SOFTWARE.
 *
 */

#pragma once

#include <geode/model/representation/core/section.h>
#include <geode/model/representation/io/section_input.h>

namespace geode
{
    class opengeode_model_api OpenGeodeSectionInput final : public SectionInput
    {
    public:
<<<<<<< HEAD
        OpenGeodeSectionInput( std::string_view filename )
=======
        explicit OpenGeodeSectionInput( absl::string_view filename )
>>>>>>> 97c1eb5e
            : SectionInput( filename )
        {
        }

        static std::string_view extension()
        {
            return Section::native_extension_static();
        }

        void load_section_files( Section& section, std::string_view directory );

        Section read() final;
    };
} // namespace geode<|MERGE_RESOLUTION|>--- conflicted
+++ resolved
@@ -31,11 +31,7 @@
     class opengeode_model_api OpenGeodeSectionInput final : public SectionInput
     {
     public:
-<<<<<<< HEAD
-        OpenGeodeSectionInput( std::string_view filename )
-=======
-        explicit OpenGeodeSectionInput( absl::string_view filename )
->>>>>>> 97c1eb5e
+        explicit OpenGeodeSectionInput( std::string_view filename )
             : SectionInput( filename )
         {
         }
