/*
 * Copyright (c) 2019 - 2024 Geode-solutions
 *
 * Permission is hereby granted, free of charge, to any person obtaining a copy
 * of this software and associated documentation files (the "Software"), to deal
 * in the Software without restriction, including without limitation the rights
 * to use, copy, modify, merge, publish, distribute, sublicense, and/or sell
 * copies of the Software, and to permit persons to whom the Software is
 * furnished to do so, subject to the following conditions:
 *
 * The above copyright notice and this permission notice shall be included in
 * all copies or substantial portions of the Software.
 *
 * THE SOFTWARE IS PROVIDED "AS IS", WITHOUT WARRANTY OF ANY KIND, EXPRESS OR
 * IMPLIED, INCLUDING BUT NOT LIMITED TO THE WARRANTIES OF MERCHANTABILITY,
 * FITNESS FOR A PARTICULAR PURPOSE AND NONINFRINGEMENT. IN NO EVENT SHALL THE
 * AUTHORS OR COPYRIGHT HOLDERS BE LIABLE FOR ANY CLAIM, DAMAGES OR OTHER
 * LIABILITY, WHETHER IN AN ACTION OF CONTRACT, TORT OR OTHERWISE, ARISING FROM,
 * OUT OF OR IN CONNECTION WITH THE SOFTWARE OR THE USE OR OTHER DEALINGS IN THE
 * SOFTWARE.
 *
 */

#pragma once

#include <string_view>

#include <geode/basic/factory.h>
#include <geode/basic/input.h>

#include <geode/model/common.h>

namespace geode
{
    class Section;
    class SectionBuilder;
} // namespace geode

namespace geode
{
    /*!
     * API function for loading a Section.
     * The adequate loader is called depending on the filename extension.
     * @param[in] filename Path to the file to load.
     * @return Loaded Section.
     */
    Section opengeode_model_api load_section( std::string_view filename );

    class SectionInput : public Input< Section >
    {
    public:
        using Base = Input< Section >;
        using typename Base::InputData;
        using typename Base::MissingFiles;

    protected:
<<<<<<< HEAD
        SectionInput( std::string_view filename ) : Base{ filename } {}
=======
        explicit SectionInput( absl::string_view filename ) : Base{ filename }
        {
        }
>>>>>>> 97c1eb5e
    };

    typename SectionInput::MissingFiles opengeode_model_api
        check_section_missing_files( std::string_view filename );

    bool opengeode_model_api is_section_loadable( std::string_view filename );

    using SectionInputFactory =
        Factory< std::string, SectionInput, std::string_view >;
} // namespace geode<|MERGE_RESOLUTION|>--- conflicted
+++ resolved
@@ -54,13 +54,7 @@
         using typename Base::MissingFiles;
 
     protected:
-<<<<<<< HEAD
-        SectionInput( std::string_view filename ) : Base{ filename } {}
-=======
-        explicit SectionInput( absl::string_view filename ) : Base{ filename }
-        {
-        }
->>>>>>> 97c1eb5e
+        explicit SectionInput( std::string_view filename ) : Base{ filename } {}
     };
 
     typename SectionInput::MissingFiles opengeode_model_api
