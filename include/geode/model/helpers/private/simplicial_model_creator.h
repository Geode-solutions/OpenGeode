--- conflicted
+++ resolved
@@ -47,11 +47,7 @@
         class SimplicialModelCreator
         {
             using ModelBuilder = typename Model::Builder;
-<<<<<<< HEAD
-            static constexpr auto dimension = Model::dimension;
-=======
             static constexpr auto dimension = Model::dim;
->>>>>>> d1d88693
 
         public:
             SimplicialModelCreator(
