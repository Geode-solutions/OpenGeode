--- conflicted
+++ resolved
@@ -103,11 +103,7 @@
     {
     public:
         uuid();
-<<<<<<< HEAD
-        uuid( std::string_view string );
-=======
-        explicit uuid( absl::string_view string );
->>>>>>> 97c1eb5e
+        explicit uuid( std::string_view string );
         uuid( const uuid & ) = default;
         uuid( uuid && ) = default;
         uuid &operator=( uuid &&other ) = default;
