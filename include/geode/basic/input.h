--- conflicted
+++ resolved
@@ -33,13 +33,20 @@
     class Input : public IOFile
     {
     public:
-<<<<<<< HEAD
         using InputData = Object;
 
-=======
->>>>>>> 94bdff88
         struct MissingFiles
         {
+            bool has_missing_files() const
+            {
+                return !additional_files.empty() || !mandatory_files.empty();
+            }
+
+            operator bool() const
+            {
+                return has_missing_files();
+            }
+
             std::vector< std::string > additional_files;
             std::vector< std::string > mandatory_files;
         };
