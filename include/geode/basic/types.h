/*
 * Copyright (c) 2019 - 2024 Geode-solutions
 *
 * Permission is hereby granted, free of charge, to any person obtaining a copy
 * of this software and associated documentation files (the "Software"), to deal
 * in the Software without restriction, including without limitation the rights
 * to use, copy, modify, merge, publish, distribute, sublicense, and/or sell
 * copies of the Software, and to permit persons to whom the Software is
 * furnished to do so, subject to the following conditions:
 *
 * The above copyright notice and this permission notice shall be included in
 * all copies or substantial portions of the Software.
 *
 * THE SOFTWARE IS PROVIDED "AS IS", WITHOUT WARRANTY OF ANY KIND, EXPRESS OR
 * IMPLIED, INCLUDING BUT NOT LIMITED TO THE WARRANTIES OF MERCHANTABILITY,
 * FITNESS FOR A PARTICULAR PURPOSE AND NONINFRINGEMENT. IN NO EVENT SHALL THE
 * AUTHORS OR COPYRIGHT HOLDERS BE LIABLE FOR ANY CLAIM, DAMAGES OR OTHER
 * LIABILITY, WHETHER IN AN ACTION OF CONTRACT, TORT OR OTHERWISE, ARISING FROM,
 * OUT OF OR IN CONNECTION WITH THE SOFTWARE OR THE USE OR OTHER DEALINGS IN THE
 * SOFTWARE.
 *
 */

#pragma once

#ifndef M_PI
#    define M_PI 3.14159265358979323846
#endif

#include <array>
#include <string_view>

namespace geode
{
    static constexpr double GLOBAL_EPSILON{ 1E-6 };
<<<<<<< HEAD
    static constexpr double GLOBAL_ANGULAREPSILON{ 1E-3 };
=======
    static constexpr double GLOBAL_ANGULAR_EPSILON{ 1E-3 };
>>>>>>> 518d1bad

    using index_t = unsigned int;
    using signed_index_t = int;
    using local_index_t = unsigned char;

    /// Value used for a invalid index
    static constexpr index_t NO_ID = index_t( -1 );
    static constexpr local_index_t NO_LID = local_index_t( -1 );

    inline constexpr unsigned char operator"" _uc(
        unsigned long long arg ) noexcept
    {
        return static_cast< unsigned char >( arg );
    }

    inline std::string to_string( std::string_view view )
    {
        return static_cast< std::string >( view );
    }

    template < typename T, typename... Args >
    constexpr std::array< T, sizeof...( Args ) > to_array( Args&&... args )
    {
        return { { std::forward< Args >( args )... } };
    }
} // namespace geode<|MERGE_RESOLUTION|>--- conflicted
+++ resolved
@@ -33,11 +33,7 @@
 namespace geode
 {
     static constexpr double GLOBAL_EPSILON{ 1E-6 };
-<<<<<<< HEAD
-    static constexpr double GLOBAL_ANGULAREPSILON{ 1E-3 };
-=======
     static constexpr double GLOBAL_ANGULAR_EPSILON{ 1E-3 };
->>>>>>> 518d1bad
 
     using index_t = unsigned int;
     using signed_index_t = int;
