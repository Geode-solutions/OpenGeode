/*
 * Copyright (c) 2019 Geode-solutions
 *
 * Permission is hereby granted, free of charge, to any person obtaining a copy
 * of this software and associated documentation files (the "Software"), to deal
 * in the Software without restriction, including without limitation the rights
 * to use, copy, modify, merge, publish, distribute, sublicense, and/or sell
 * copies of the Software, and to permit persons to whom the Software is
 * furnished to do so, subject to the following conditions:
 *
 * The above copyright notice and this permission notice shall be included in
 * all copies or substantial portions of the Software.
 *
 * THE SOFTWARE IS PROVIDED "AS IS", WITHOUT WARRANTY OF ANY KIND, EXPRESS OR
 * IMPLIED, INCLUDING BUT NOT LIMITED TO THE WARRANTIES OF MERCHANTABILITY,
 * FITNESS FOR A PARTICULAR PURPOSE AND NONINFRINGEMENT. IN NO EVENT SHALL THE
 * AUTHORS OR COPYRIGHT HOLDERS BE LIABLE FOR ANY CLAIM, DAMAGES OR OTHER
 * LIABILITY, WHETHER IN AN ACTION OF CONTRACT, TORT OR OTHERWISE, ARISING FROM,
 * OUT OF OR IN CONNECTION WITH THE SOFTWARE OR THE USE OR OTHER DEALINGS IN THE
 * SOFTWARE.
 *
 */

#include <geode/basic/logger.h>

#include <geode/geometry/bounding_box.h>
#include <geode/geometry/point.h>

#include <geode/tests/common.h>

<<<<<<< HEAD
    try
    {
        BoundingBox2D box;
        box.add_point( { { -1, -1 } } );
        box.add_point( { { 1, 1 } } );

        BoundingBox2D box2{ box };
        box2.add_point( { { -2, -2 } } );
        box2.add_point( { { 0, 0 } } );

        box2.add_box( box );
        OPENGEODE_EXCEPTION( box2.min() == Point2D( { -2, -2 } ),
            "[Test] Error in BoundingBox union computation" );
        OPENGEODE_EXCEPTION( box2.max() == Point2D( { 1, 1 } ),
            "[Test] Error in BoundingBox union computation" );

        OPENGEODE_EXCEPTION( box2.contains( { { 0, 0 } } ),
            "[Test] BBox should contain this point" );
        OPENGEODE_EXCEPTION( !box2.contains( { { 10, 0 } } ),
            "[Test] BBox should not contain this point" );
=======
void test()
{
    geode::BoundingBox2D box;
    box.add_point( { { -1, -1 } } );
    box.add_point( { { 1, 1 } } );
    OPENGEODE_EXCEPTION( box.center() == geode::Point2D( { 0, 0 } ),
        "[Test] Error in BoundingBox center computation" );

    geode::BoundingBox2D box2{ box };
    box2.add_point( { { -2, -2 } } );
    box2.add_point( { { 0, 0 } } );
    OPENGEODE_EXCEPTION(
        box.boxes_overlap( box2 ), "[Test] BBox should overlap" );

    geode::BoundingBox2D box3;
    box3.add_point( { { 2, 2 } } );
    box3.add_point( { { 3, 3 } } );
    OPENGEODE_EXCEPTION(
        !box.boxes_overlap( box3 ), "[Test] BBox should not overlap" );

    geode::BoundingBox2D box_inter;
    std::tie( std::ignore, box_inter ) = box2.box_intersection( box );
    OPENGEODE_EXCEPTION( box_inter.min() == geode::Point2D( { -1, -1 } ),
        "[Test] Error in BoundingBox intersection computation" );
    OPENGEODE_EXCEPTION( box_inter.max() == geode::Point2D( { 1, 1 } ),
        "[Test] Error in BoundingBox intersection computation" );

    geode::BoundingBox2D box_inter3;
    std::tie( std::ignore, box_inter3 ) = box3.box_intersection( box );

    const auto box_union = box2.box_union( box );
    OPENGEODE_EXCEPTION( box_union.min() == geode::Point2D( { -2, -2 } ),
        "[Test] Error in BoundingBox union computation" );
    OPENGEODE_EXCEPTION( box_union.max() == geode::Point2D( { 1, 1 } ),
        "[Test] Error in BoundingBox union computation" );

    OPENGEODE_EXCEPTION( box_union.contains( { { 0, 0 } } ),
        "[Test] BBox should contain this point" );
    OPENGEODE_EXCEPTION( !box_union.contains( { { 10, 0 } } ),
        "[Test] BBox should not contain this point" );
>>>>>>> 56a29c05

    const geode::BoundingBox2D copy_box = box2;
    OPENGEODE_EXCEPTION( copy_box.min() == geode::Point2D( { -2, -2 } )
                             && copy_box.max() == geode::Point2D( { 1, 1 } ),
        "[Test] Copied BBox has wrong extension" );
}

OPENGEODE_TEST( "bounding-box" )<|MERGE_RESOLUTION|>--- conflicted
+++ resolved
@@ -28,69 +28,31 @@
 
 #include <geode/tests/common.h>
 
-<<<<<<< HEAD
-    try
-    {
-        BoundingBox2D box;
+void test()
+{
+        geode::BoundingBox2D box;
         box.add_point( { { -1, -1 } } );
         box.add_point( { { 1, 1 } } );
 
-        BoundingBox2D box2{ box };
+        geode::BoundingBox2D box2{ box };
         box2.add_point( { { -2, -2 } } );
         box2.add_point( { { 0, 0 } } );
 
         box2.add_box( box );
-        OPENGEODE_EXCEPTION( box2.min() == Point2D( { -2, -2 } ),
+        OPENGEODE_EXCEPTION( box2.min() == geode::Point2D( { -2, -2 } ),
             "[Test] Error in BoundingBox union computation" );
-        OPENGEODE_EXCEPTION( box2.max() == Point2D( { 1, 1 } ),
+        OPENGEODE_EXCEPTION( box2.max() == geode::Point2D( { 1, 1 } ),
             "[Test] Error in BoundingBox union computation" );
 
         OPENGEODE_EXCEPTION( box2.contains( { { 0, 0 } } ),
             "[Test] BBox should contain this point" );
         OPENGEODE_EXCEPTION( !box2.contains( { { 10, 0 } } ),
             "[Test] BBox should not contain this point" );
-=======
-void test()
-{
-    geode::BoundingBox2D box;
-    box.add_point( { { -1, -1 } } );
-    box.add_point( { { 1, 1 } } );
-    OPENGEODE_EXCEPTION( box.center() == geode::Point2D( { 0, 0 } ),
-        "[Test] Error in BoundingBox center computation" );
-
-    geode::BoundingBox2D box2{ box };
-    box2.add_point( { { -2, -2 } } );
-    box2.add_point( { { 0, 0 } } );
-    OPENGEODE_EXCEPTION(
-        box.boxes_overlap( box2 ), "[Test] BBox should overlap" );
-
-    geode::BoundingBox2D box3;
-    box3.add_point( { { 2, 2 } } );
-    box3.add_point( { { 3, 3 } } );
-    OPENGEODE_EXCEPTION(
-        !box.boxes_overlap( box3 ), "[Test] BBox should not overlap" );
-
-    geode::BoundingBox2D box_inter;
-    std::tie( std::ignore, box_inter ) = box2.box_intersection( box );
-    OPENGEODE_EXCEPTION( box_inter.min() == geode::Point2D( { -1, -1 } ),
-        "[Test] Error in BoundingBox intersection computation" );
-    OPENGEODE_EXCEPTION( box_inter.max() == geode::Point2D( { 1, 1 } ),
-        "[Test] Error in BoundingBox intersection computation" );
-
-    geode::BoundingBox2D box_inter3;
-    std::tie( std::ignore, box_inter3 ) = box3.box_intersection( box );
-
-    const auto box_union = box2.box_union( box );
-    OPENGEODE_EXCEPTION( box_union.min() == geode::Point2D( { -2, -2 } ),
-        "[Test] Error in BoundingBox union computation" );
-    OPENGEODE_EXCEPTION( box_union.max() == geode::Point2D( { 1, 1 } ),
-        "[Test] Error in BoundingBox union computation" );
 
     OPENGEODE_EXCEPTION( box_union.contains( { { 0, 0 } } ),
         "[Test] BBox should contain this point" );
     OPENGEODE_EXCEPTION( !box_union.contains( { { 10, 0 } } ),
         "[Test] BBox should not contain this point" );
->>>>>>> 56a29c05
 
     const geode::BoundingBox2D copy_box = box2;
     OPENGEODE_EXCEPTION( copy_box.min() == geode::Point2D( { -2, -2 } )
