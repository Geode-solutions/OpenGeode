--- conflicted
+++ resolved
@@ -53,23 +53,8 @@
     OPENGEODE_EXCEPTION(
         pivot_ref.value() == 0, "[Test] Wrong pivot of reference triangle" );
 
-<<<<<<< HEAD
-    const geode::Triangle3D triangle1{ a, b, c };
-    const auto normal1 = triangle1.normal();
-    OPENGEODE_EXCEPTION(
-        normal1, "[Test] Normal of triangle1 should be calculated" );
-    OPENGEODE_EXCEPTION(
-        normal1.value() == answer, "[Test] Wrong normal of triangle1" );
-    const auto pivot1 = triangle1.pivot();
-    OPENGEODE_EXCEPTION(
-        !pivot1, "[Test] Pivot of triangle1 should not be calculated" );
-
-    const geode::Triangle3D triangle2{ a, b2, c };
+    const geode::Triangle3D triangle2{ a, b, c };
     const auto normal2 = triangle2.normal();
-=======
-    const geode::Triangle3D triangle2{ a, b, c };
-    const auto new_normal2 = triangle2.new_normal();
->>>>>>> 8d89b4e6
     OPENGEODE_EXCEPTION(
         !normal2, "[Test] Normal of triangle2 should not be calculated" );
     const auto pivot2 = triangle2.pivot();
