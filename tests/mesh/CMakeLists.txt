--- conflicted
+++ resolved
@@ -94,7 +94,6 @@
         ${PROJECT_NAME}::mesh
 )
 add_geode_test(
-<<<<<<< HEAD
     SOURCE "test-polyhedral-solid-view.cpp"
     DEPENDENCIES
         ${PROJECT_NAME}::basic
@@ -114,8 +113,6 @@
         ${PROJECT_NAME}::mesh
 )
 add_geode_test(
-=======
->>>>>>> 6f8cc9c7
     SOURCE "test-register-builder.cpp"
     DEPENDENCIES
         ${PROJECT_NAME}::basic
