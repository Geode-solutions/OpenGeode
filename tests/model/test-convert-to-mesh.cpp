--- conflicted
+++ resolved
@@ -41,15 +41,8 @@
 void run_test_brep()
 {
     const auto model =
-<<<<<<< HEAD
-        geode::load_brep( absl::StrCat( geode::data_path, "layers.og_brep" ) );
+        geode::load_brep( absl::StrCat( geode::DATA_PATH, "layers.og_brep" ) );
     const auto curve = std::get< 0 >( geode::convert_brep_into_curve( model ) );
-=======
-        geode::load_brep( absl::StrCat( geode::DATA_PATH, "layers.og_brep" ) );
-    const auto output =
-        geode::convert_brep_into_curve_and_surface_and_solid( model );
-    const auto& curve = std::get< 0 >( output );
->>>>>>> 98436200
     OPENGEODE_EXCEPTION( curve->nb_vertices() == 16,
         "[Test] BRep - Wrong number of curve vertices" );
     OPENGEODE_EXCEPTION(
