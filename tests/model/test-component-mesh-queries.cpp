/*
 * Copyright (c) 2019 - 2022 Geode-solutions
 *
 * Permission is hereby granted, free of charge, to any person obtaining a copy
 * of this software and associated documentation files (the "Software"), to deal
 * in the Software without restriction, including without limitation the rights
 * to use, copy, modify, merge, publish, distribute, sublicense, and/or sell
 * copies of the Software, and to permit persons to whom the Software is
 * furnished to do so, subject to the following conditions:
 *
 * The above copyright notice and this permission notice shall be included in
 * all copies or substantial portions of the Software.
 *
 * THE SOFTWARE IS PROVIDED "AS IS", WITHOUT WARRANTY OF ANY KIND, EXPRESS OR
 * IMPLIED, INCLUDING BUT NOT LIMITED TO THE WARRANTIES OF MERCHANTABILITY,
 * FITNESS FOR A PARTICULAR PURPOSE AND NONINFRINGEMENT. IN NO EVENT SHALL THE
 * AUTHORS OR COPYRIGHT HOLDERS BE LIABLE FOR ANY CLAIM, DAMAGES OR OTHER
 * LIABILITY, WHETHER IN AN ACTION OF CONTRACT, TORT OR OTHERWISE, ARISING FROM,
 * OUT OF OR IN CONNECTION WITH THE SOFTWARE OR THE USE OR OTHER DEALINGS IN THE
 * SOFTWARE.
 *
 */

#include <geode/basic/assert.h>
#include <geode/basic/logger.h>
#include <geode/basic/range.h>
#include <geode/basic/uuid.h>

#include <geode/geometry/point.h>

#include <geode/mesh/core/edged_curve.h>
#include <geode/mesh/core/solid_mesh.h>
#include <geode/mesh/core/surface_mesh.h>

#include <geode/model/helpers/component_mesh_queries.h>
#include <geode/model/mixin/core/block.h>
#include <geode/model/mixin/core/line.h>
#include <geode/model/mixin/core/surface.h>
#include <geode/model/representation/core/brep.h>
#include <geode/model/representation/core/section.h>
#include <geode/model/representation/io/brep_input.h>
#include <geode/model/representation/io/section_input.h>

#include <geode/tests/common.h>

void run_test_brep()
{
    auto model = geode::load_brep(
        absl::StrCat( geode::data_path, "test_mesh3.og_brep" ) );

    for( const auto& block : model.blocks() )
    {
        const auto& block_mesh = block.mesh();
        for( const auto& surface : model.surfaces() )
        {
            if( !model.is_boundary( surface, block )
                && !model.is_internal( surface, block ) )
            {
                continue;
            }
            const auto& surface_mesh = surface.mesh();
            for( const auto polygon_id :
                geode::Range{ surface_mesh.nb_polygons() } )
            {
                const auto block_facets_vertices =
                    geode::block_vertices_from_surface_polygon(
                        model, block, surface, polygon_id );
                const auto oriented_block_facets_vertices =
                    geode::oriented_block_vertices_from_surface_polygon(
                        model, block, surface, polygon_id );
                OPENGEODE_EXCEPTION(
                    block_facets_vertices.size()
                        == oriented_block_facets_vertices.nb_facets(),
                    "[Test] Different number of polyhedra for "
                    "block_vertices_from_surface_polygon and "
                    "oriented_block_vertices_from_surface_polygon functions." );
                if( model.is_boundary( surface, block ) )
                {
                    OPENGEODE_EXCEPTION( block_facets_vertices.size() == 1,
                        "[Test] ", block_facets_vertices.size(),
                        " polyhedra were found from boundary surface "
                        "polygon." );
                }
                else if( model.is_internal( surface, block ) )
                {
                    OPENGEODE_EXCEPTION( block_facets_vertices.size() == 2,
                        "[Test] ", block_facets_vertices.size(),
                        " polyhedra were found from internal surface "
                        "polygon." );
                }
                for( const auto polygon_vertex_id :
                    geode::LIndices{ block_facets_vertices[0].vertices } )
                {
                    OPENGEODE_EXCEPTION(
                        surface_mesh
                            .point( surface_mesh.polygon_vertex(
                                { polygon_id, polygon_vertex_id } ) )
                            .inexact_equal(
                                block_mesh.point(
                                    block_facets_vertices[0]
                                        .vertices[polygon_vertex_id] ),
                                1e-7 ),
                        "[Test] Point on the edge and on the surface have "
                        "different positions." );
                }
            }
        }
    }

    for( const auto& surface : model.surfaces() )
    {
        const auto& surface_mesh = surface.mesh();
        for( const auto& line : model.lines() )
        {
            if( !model.is_boundary( line, surface )
                && !model.is_internal( line, surface ) )
            {
                continue;
            }
            const auto& line_mesh = line.mesh();
            for( const auto edge_id : geode::Range{ line_mesh.nb_edges() } )
            {
                const auto surface_edge_vertices =
                    geode::surface_vertices_from_line_edge(
                        model, surface, line, edge_id );
                const auto oriented_surface_edge_vertices =
                    geode::oriented_surface_vertices_from_line_edge(
                        model, surface, line, edge_id );
                OPENGEODE_EXCEPTION(
                    surface_edge_vertices.size()
                        == oriented_surface_edge_vertices.nb_edges(),
                    "[Test] Different number of polygons for "
                    "surface_vertices_from_line_edge and "
                    "oriented_surface_vertices_from_line_edge functions." );
                if( model.is_boundary( line, surface ) )
                {
                    OPENGEODE_EXCEPTION( surface_edge_vertices.size() == 1,
                        "[Test] ", surface_edge_vertices.size(),
                        " polygons were found from boundary line edge." );
                }
                else if( model.is_internal( line, surface ) )
                {
                    OPENGEODE_EXCEPTION( surface_edge_vertices.size() == 2,
                        "[Test] ", surface_edge_vertices.size(),
                        " polygons were found from internal line edge." );
                }
                for( const auto edge_vertex_id : geode::LRange{ 2 } )
                {
                    OPENGEODE_EXCEPTION(
                        line_mesh
                            .point( line_mesh.edge_vertex(
                                { edge_id, edge_vertex_id } ) )
                            .inexact_equal( surface_mesh.point(
                                                surface_edge_vertices[0]
                                                    .vertices[edge_vertex_id] ),
                                1e-7 ),
                        "[Test] Point on the edge and on the surface have "
                        "different positions." );
                }
<<<<<<< HEAD
            }
        }
    }
}
void run_test_section()
{
    auto model =
        geode::load_section( absl::StrCat( geode::data_path, "quad.og_sctn" ) );

    for( const auto& surface : model.surfaces() )
    {
        const auto& surface_mesh = surface.mesh();
        for( const auto& line : model.lines() )
        {
            if( !model.is_boundary( line, surface )
                && !model.is_internal( line, surface ) )
            {
                continue;
            }
            const auto& line_mesh = line.mesh();
            for( const auto edge_id : geode::Range{ line_mesh.nb_edges() } )
            {
                const auto surface_edge_vertices =
                    geode::surface_vertices_from_line_edge(
                        model, surface, line, edge_id );
                const auto oriented_surface_edge_vertices =
                    geode::oriented_surface_vertices_from_line_edge(
                        model, surface, line, edge_id );
                OPENGEODE_EXCEPTION(
                    surface_edge_vertices.size()
                        == oriented_surface_edge_vertices.nb_edges(),
                    "[Test] Different number of polygons for "
                    "surface_vertices_from_line_edge and "
                    "oriented_surface_vertices_from_line_edge functions." );
                if( model.is_boundary( line, surface ) )
                {
                    OPENGEODE_EXCEPTION( surface_edge_vertices.size() == 1,
                        "[Test] ", surface_edge_vertices.size(),
                        " polygons were found from boundary line edge." );
                }
                else if( model.is_internal( line, surface ) )
                {
                    OPENGEODE_EXCEPTION( surface_edge_vertices.size() == 2,
                        "[Test] ", surface_edge_vertices.size(),
                        " polygons were found from internal line edge." );
                }
                for( const auto edge_vertex_id : geode::LRange{ 2 } )
                {
                    OPENGEODE_EXCEPTION(
                        line_mesh
                            .point( line_mesh.edge_vertex(
                                { edge_id, edge_vertex_id } ) )
                            .inexact_equal( surface_mesh.point(
                                                surface_edge_vertices[0]
                                                    .vertices[edge_vertex_id] ),
                                1e-7 ),
                        "[Test] Point on the edge and on the surface have "
                        "different positions." );
                }
=======
>>>>>>> 23845579
            }
        }
    }
}

void test()
{
    run_test_brep();
    run_test_section();
}

OPENGEODE_TEST( "convert-model-meshes" )<|MERGE_RESOLUTION|>--- conflicted
+++ resolved
@@ -157,7 +157,6 @@
                         "[Test] Point on the edge and on the surface have "
                         "different positions." );
                 }
-<<<<<<< HEAD
             }
         }
     }
@@ -214,11 +213,9 @@
                                                 surface_edge_vertices[0]
                                                     .vertices[edge_vertex_id] ),
                                 1e-7 ),
-                        "[Test] Point on the edge and on the surface have "
+                        "[Test] Points on the edge and on the surface have "
                         "different positions." );
                 }
-=======
->>>>>>> 23845579
             }
         }
     }
